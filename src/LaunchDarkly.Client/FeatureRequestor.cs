--- conflicted
+++ resolved
@@ -46,20 +46,11 @@
             }
             catch (Exception e)
             {
-<<<<<<< HEAD
-                Logger.LogError("Error getting feature flags: " + Util.ExceptionMessage(e));
-                Logger.LogDebug(e.ToString());
-=======
-                // Using a new client after errors because: https://github.com/dotnet/corefx/issues/11224
-                _httpClient?.Dispose();
-                _httpClient = _config.HttpClient();
-
                 Logger.LogError(e, 
                     "Error getting feature flags: {0}",
                     Util.ExceptionMessage(e));
 
                 Logger.LogDebug("{0}", e);
->>>>>>> 54a93823
                 return null;
             }
         }
@@ -79,19 +70,10 @@
             }
             catch (Exception e)
             {
-<<<<<<< HEAD
-                Logger.LogDebug("Error getting feature flags: " + Util.ExceptionMessage(e) +
-                                " waiting 1 second before retrying.");
-=======
-                // Using a new client after errors because: https://github.com/dotnet/corefx/issues/11224
-                _httpClient?.Dispose();
-                _httpClient = _config.HttpClient();
-
                 Logger.LogDebug(e,
                     "Error getting feature flags: {0} waiting 1 second before retrying.",
                     Util.ExceptionMessage(e));
 
->>>>>>> 54a93823
                 System.Threading.Tasks.Task.Delay(TimeSpan.FromSeconds(1)).Wait();
                 cts = new CancellationTokenSource(_config.HttpClientTimeout);
                 try
