--- conflicted
+++ resolved
@@ -1,13 +1,8 @@
-﻿using System;
+﻿﻿using System;
 using System.Collections.Generic;
-<<<<<<< HEAD
 using System.Net;
 using System.Net.Http.Headers;
 using Microsoft.Extensions.Logging;
-=======
-using System.Net.Http;
-using System.Threading.Tasks;
->>>>>>> fed008de
 using Newtonsoft.Json;
 using System.Threading.Tasks;
 
@@ -15,7 +10,6 @@
 {
     internal class FeatureRequestor
     {
-<<<<<<< HEAD
         private static readonly ILogger Logger = LdLogger.CreateLogger<FeatureRequestor>();
         private readonly Uri _uri;
         private readonly Configuration _config;
@@ -54,30 +48,6 @@
                     Logger.LogDebug("Get all flags returned " + flags.Keys.Count + " feature flags");
                     return flags;
                 }
-=======
-        private static ILog Logger = LogProvider.For<FeatureRequestor>();
-        private readonly Configuration _configuration;
-        private readonly HttpClient _httpClient;
-        private readonly Uri _uri;
-
-        internal FeatureRequestor(Configuration config)
-        {
-            _httpClient = config.HttpClient;
-            _configuration = config;
-            _uri = new Uri(_configuration.BaseUri.AbsoluteUri + "sdk/latest-flags");
-        }
-
-        internal async Task<IDictionary<string, FeatureFlag>> MakeAllRequestAsync()
-        {
-            Logger.Debug("Getting all features with uri: " + _uri.AbsoluteUri);
-
-            using (var responseTask = _httpClient.GetAsync(_uri))
-            {
-                var response = await responseTask.ConfigureAwait(false);
-                response.EnsureSuccessStatusCode();
-                var content = await response.Content.ReadAsStringAsync().ConfigureAwait(false);
-                return JsonConvert.DeserializeObject<IDictionary<string, FeatureFlag>>(content);
->>>>>>> fed008de
             }
         }
     }
