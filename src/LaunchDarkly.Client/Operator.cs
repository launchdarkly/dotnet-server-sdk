--- conflicted
+++ resolved
@@ -15,13 +15,10 @@
             {
                 if (uValue == null || cValue == null)
                     return false;
-<<<<<<< HEAD
 
                 int comparison;
                 DateTime? uDateTime;
-=======
-                
->>>>>>> 4f780f96
+
                 switch (op)
                 {
                     case "in":
@@ -35,16 +32,12 @@
                             return uValue.Value<string>().Equals(cValue.Value<string>());
                         }
 
-<<<<<<< HEAD
                         if (TryCompareNumericValues(uValue, cValue, out comparison))
                         {
                             return comparison == 0;
                         }
                         break;
-=======
-                        return NumericOperator(uValue, cValue, (a, b) => a == b);
 
->>>>>>> 4f780f96
                     case "endsWith":
                         return StringOperator(uValue, cValue, (a, b) => a.EndsWith(b));
                     case "startsWith":
@@ -54,7 +47,6 @@
                     case "contains":
                         return StringOperator(uValue, cValue, (a, b) => a.Contains(b));
                     case "lessThan":
-<<<<<<< HEAD
                         if (TryCompareNumericValues(uValue, cValue, out comparison))
                         {
                             return comparison < 0;
@@ -78,15 +70,6 @@
                             return comparison >= 0;
                         }
                         break;
-=======
-                        return NumericOperator(uValue, cValue, (a, b) => a < b);
-                    case "lessThanOrEqual":
-                        return NumericOperator(uValue, cValue, (a, b) => a <= b);
-                    case "greaterThan":
-                        return NumericOperator(uValue, cValue, (a, b) => a > b);
-                    case "greaterThanOrEqual":
-                        return NumericOperator(uValue, cValue, (a, b) => a >= b);
->>>>>>> 4f780f96
                     case "before":
                         return DateOperator(uValue, cValue, (a, b) => DateTime.Compare(a, b) < 0);
                     case "after":
@@ -113,7 +96,6 @@
             return false;
         }
 
-<<<<<<< HEAD
         private static bool TryCompareNumericValues(JValue x, JValue y, out int result)
         {
             if (!IsNumericValue(x) || !IsNumericValue(y))
@@ -129,7 +111,8 @@
         private static bool IsNumericValue(JValue jValue)
         {
             return (jValue.Type.Equals(JTokenType.Float) || jValue.Type.Equals(JTokenType.Integer));
-=======
+        }
+        
         private static bool StringOperator(JValue uValue, JValue cValue, Func<string, string, bool> fn)
         {
             if (uValue.Type.Equals(JTokenType.String) && cValue.Type.Equals(JTokenType.String))
@@ -137,7 +120,6 @@
                 return fn(uValue.Value<string>(), cValue.Value<string>());
             }
             return false;
->>>>>>> 4f780f96
         }
 
         private static double? ParseDoubleFromJValue(JValue jValue)
