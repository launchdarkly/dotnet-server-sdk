﻿using System;
using System.Collections.Concurrent;
using System.Linq;
using Newtonsoft.Json;
using System.Collections.Generic;
using System.Net.Http;
using System.Runtime.CompilerServices;
using System.Text;
<<<<<<< HEAD
using Microsoft.Extensions.Logging;
=======
>>>>>>> fed008de
using System.Threading.Tasks;

namespace LaunchDarkly.Client
{
    internal sealed class EventProcessor : IDisposable, IStoreEvents
    {
        private static readonly ILogger Logger = LdLogger.CreateLogger<EventProcessor>();

        private readonly Configuration _config;
        private readonly BlockingCollection<Event> _queue;
        private readonly System.Threading.Timer _timer;
<<<<<<< HEAD
=======
        private readonly HttpClient _httpClient;
>>>>>>> fed008de
        private readonly Uri m_uri;

        internal EventProcessor(Configuration config)
        {
            _config = config;
            _queue = new BlockingCollection<Event>(_config.EventQueueCapacity);
<<<<<<< HEAD
            _timer = new System.Threading.Timer(SubmitEvents, null, _config.EventQueueFrequency,
                _config.EventQueueFrequency);
=======
            _timer = new System.Threading.Timer(SubmitEvents, null, _config.EventQueueFrequency, _config.EventQueueFrequency);
            _httpClient = config.HttpClient;
>>>>>>> fed008de
            m_uri = new Uri(_config.EventsUri.AbsoluteUri + "bulk");
        }

        private void SubmitEvents(object StateInfo)
        {
            ((IStoreEvents) this).Flush();
        }

        void IStoreEvents.Add(Event eventToLog)
        {
            if (!_queue.TryAdd(eventToLog))
                Logger.LogWarning("Exceeded event queue capacity. Increase capacity to avoid dropping events.");
        }

        void IDisposable.Dispose()
        {
            ((IStoreEvents) this).Flush();
            _queue.CompleteAdding();
            _timer.Dispose();
            _queue.Dispose();
        }

        void IStoreEvents.Flush()
        {
            Event e;
            List<Event> events = new List<Event>();
            while (_queue.TryTake(out e))
            {
                events.Add(e);
            }

            if (events.Any())
            {
                Task.Run(() => BulkSubmitAsync(events)).GetAwaiter().GetResult();
            }
        }

        private async Task BulkSubmitAsync(IList<Event> events)
        {
            try
            {
<<<<<<< HEAD
                var json = JsonConvert.SerializeObject(events.ToList(), Formatting.None);
                var stringContent = new StringContent(json, Encoding.UTF8, "application/json");

                using (var client = _config.HttpClient())
                using (var response = await client.PostAsync(m_uri, stringContent).ConfigureAwait(false))
                {
                    Logger.LogDebug("Submitting " + events.Count + " events to " + m_uri.AbsoluteUri + " with json: " +
                                    json);
                    if (!response.IsSuccessStatusCode)
                        Logger.LogError(string.Format("Error Submitting Events using uri: '{0}'; Status: '{1}'",
=======
                string json = JsonConvert.SerializeObject(events.ToList(), Formatting.None);
                Logger.Debug("Submitting " + events.Count + " events to " + m_uri.AbsoluteUri + " with json: " + json);

                using (var responseTask = _httpClient.PostAsync(m_uri, new StringContent(json, Encoding.UTF8, "application/json")))
                {
                    HttpResponseMessage response = await responseTask.ConfigureAwait(false);

                    if (!response.IsSuccessStatusCode)
                        Logger.Error(string.Format("Error Submitting Events using uri: '{0}'; Status: '{1}'",
>>>>>>> fed008de
                            m_uri.AbsoluteUri, response.StatusCode));
                }
            }
            catch (Exception ex)
            {
<<<<<<< HEAD
                Logger.LogError(string.Format("Error Submitting Events using uri: '{0}' '{1}'", m_uri.AbsoluteUri,
                    Util.ExceptionMessage(ex)));
=======
                Logger.Error(string.Format("Error Submitting Events using uri: '{0}' '{1}'", m_uri.AbsoluteUri, Util.ExceptionMessage(ex)));
>>>>>>> fed008de
            }
        }
    }
}<|MERGE_RESOLUTION|>--- conflicted
+++ resolved
@@ -1,4 +1,4 @@
-﻿using System;
+﻿﻿using System;
 using System.Collections.Concurrent;
 using System.Linq;
 using Newtonsoft.Json;
@@ -6,10 +6,7 @@
 using System.Net.Http;
 using System.Runtime.CompilerServices;
 using System.Text;
-<<<<<<< HEAD
 using Microsoft.Extensions.Logging;
-=======
->>>>>>> fed008de
 using System.Threading.Tasks;
 
 namespace LaunchDarkly.Client
@@ -21,23 +18,14 @@
         private readonly Configuration _config;
         private readonly BlockingCollection<Event> _queue;
         private readonly System.Threading.Timer _timer;
-<<<<<<< HEAD
-=======
-        private readonly HttpClient _httpClient;
->>>>>>> fed008de
         private readonly Uri m_uri;
 
         internal EventProcessor(Configuration config)
         {
             _config = config;
             _queue = new BlockingCollection<Event>(_config.EventQueueCapacity);
-<<<<<<< HEAD
             _timer = new System.Threading.Timer(SubmitEvents, null, _config.EventQueueFrequency,
                 _config.EventQueueFrequency);
-=======
-            _timer = new System.Threading.Timer(SubmitEvents, null, _config.EventQueueFrequency, _config.EventQueueFrequency);
-            _httpClient = config.HttpClient;
->>>>>>> fed008de
             m_uri = new Uri(_config.EventsUri.AbsoluteUri + "bulk");
         }
 
@@ -79,7 +67,6 @@
         {
             try
             {
-<<<<<<< HEAD
                 var json = JsonConvert.SerializeObject(events.ToList(), Formatting.None);
                 var stringContent = new StringContent(json, Encoding.UTF8, "application/json");
 
@@ -90,28 +77,13 @@
                                     json);
                     if (!response.IsSuccessStatusCode)
                         Logger.LogError(string.Format("Error Submitting Events using uri: '{0}'; Status: '{1}'",
-=======
-                string json = JsonConvert.SerializeObject(events.ToList(), Formatting.None);
-                Logger.Debug("Submitting " + events.Count + " events to " + m_uri.AbsoluteUri + " with json: " + json);
-
-                using (var responseTask = _httpClient.PostAsync(m_uri, new StringContent(json, Encoding.UTF8, "application/json")))
-                {
-                    HttpResponseMessage response = await responseTask.ConfigureAwait(false);
-
-                    if (!response.IsSuccessStatusCode)
-                        Logger.Error(string.Format("Error Submitting Events using uri: '{0}'; Status: '{1}'",
->>>>>>> fed008de
                             m_uri.AbsoluteUri, response.StatusCode));
                 }
             }
             catch (Exception ex)
             {
-<<<<<<< HEAD
                 Logger.LogError(string.Format("Error Submitting Events using uri: '{0}' '{1}'", m_uri.AbsoluteUri,
                     Util.ExceptionMessage(ex)));
-=======
-                Logger.Error(string.Format("Error Submitting Events using uri: '{0}' '{1}'", m_uri.AbsoluteUri, Util.ExceptionMessage(ex)));
->>>>>>> fed008de
             }
         }
     }
