﻿using System;
using System.Threading;
using System.Threading.Tasks;
using Common.Logging;

namespace LaunchDarkly.Client
{
    internal sealed class PollingProcessor : IUpdateProcessor
    {
        private static readonly ILog Log = LogManager.GetLogger(typeof(PollingProcessor));
        private static int UNINITIALIZED = 0;
        private static int INITIALIZED = 1;
        private readonly Configuration _config;
        private readonly IFeatureRequestor _featureRequestor;
        private readonly IFeatureStore _featureStore;
        private int _initialized = UNINITIALIZED;
        private readonly TaskCompletionSource<bool> _initTask;
        private bool _disposed;


        internal PollingProcessor(Configuration config, IFeatureRequestor featureRequestor, IFeatureStore featureStore)
        {
            _config = config;
            _featureRequestor = featureRequestor;
            _featureStore = featureStore;
            _initTask = new TaskCompletionSource<bool>();
        }

        bool IUpdateProcessor.Initialized()
        {
            return _initialized == INITIALIZED;
        }

        Task<bool> IUpdateProcessor.Start()
        {
            Log.InfoFormat("Starting LaunchDarkly PollingProcessor with interval: {0} milliseconds",
                _config.PollingInterval.TotalMilliseconds);

            Task.Run(() => UpdateTaskLoopAsync());
            return _initTask.Task;
        }

        private async Task UpdateTaskLoopAsync()
        {
            while (!_disposed)
            {
                await UpdateTaskAsync();
                await Task.Delay(_config.PollingInterval);
            }
        }

        private async Task UpdateTaskAsync()
        {
            try
            {
                var allData = await _featureRequestor.GetAllDataAsync();
                if (allData != null)
                {
                    _featureStore.Init(allData.ToGenericDictionary());

                    //We can't use bool in CompareExchange because it is not a reference type.
                    if (Interlocked.CompareExchange(ref _initialized, INITIALIZED, UNINITIALIZED) == 0)
                    {
                        _initTask.SetResult(true);
                        Log.Info("Initialized LaunchDarkly Polling Processor.");
                    }
                }
            }
            catch (AggregateException ex)
            {
                Log.ErrorFormat("Error Updating features: '{0}'",
                    ex,
                    Util.ExceptionMessage(ex.Flatten()));
            }
            catch (FeatureRequestorUnsuccessfulResponseException ex) when (ex.StatusCode == 401)
            {
                Log.ErrorFormat("Error Updating features: '{0}'", Util.ExceptionMessage(ex));
                Log.Error("Received 401 error, no further polling requests will be made since SDK key is invalid");
                ((IDisposable)this).Dispose();
            }
            catch (Exception ex)
            {
                Log.ErrorFormat("Error Updating features: '{0}'",
                    ex,
                    Util.ExceptionMessage(ex));
            }
        }

        void IDisposable.Dispose()
        {
            Dispose(true);
            GC.SuppressFinalize(this);
        }

        private void Dispose(bool disposing)
        {
            if (disposing)
            {
                Log.Info("Stopping LaunchDarkly PollingProcessor");
                _disposed = true;
<<<<<<< HEAD
=======
                _featureRequestor.Dispose();
>>>>>>> 97054ec9
            }
        }
    }
}<|MERGE_RESOLUTION|>--- conflicted
+++ resolved
@@ -98,10 +98,7 @@
             {
                 Log.Info("Stopping LaunchDarkly PollingProcessor");
                 _disposed = true;
-<<<<<<< HEAD
-=======
                 _featureRequestor.Dispose();
->>>>>>> 97054ec9
             }
         }
     }
