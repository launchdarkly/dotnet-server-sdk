﻿using System;
using System.Collections.Generic;
using System.Net.Http;
using System.Reflection;
using Common.Logging;

namespace LaunchDarkly.Client
{
    /// <summary>
    /// This class exposes advanced configuration options for <see cref="LdClient"/>.
    /// </summary>
    public class Configuration
    {
        /// <summary>
        /// The base URI of the LaunchDarkly server.
        /// </summary>
        public Uri BaseUri { get; internal set; }
        /// <summary>
        /// The base URL of the LaunchDarkly streaming server.
        /// </summary>
        public Uri StreamUri { get; internal set; }
        /// <summary>
        /// The base URL of the LaunchDarkly analytics event server.
        /// </summary>
        public Uri EventsUri { get; internal set; }
        /// <summary>
        /// The SDK key for your LaunchDarkly environment.
        /// </summary>
        public string SdkKey { get; internal set; }
        /// <summary>
        /// Whether or not the streaming API should be used to receive flag updates. This is true by default.
        /// Streaming should only be disabled on the advice of LaunchDarkly support.
        /// </summary>
        public bool IsStreamingEnabled { get; internal set; }
        /// <summary>
        /// The capacity of the events buffer. The client buffers up to this many events in
        /// memory before flushing. If the capacity is exceeded before the buffer is flushed,
        /// events will be discarded. Increasing the capacity means that events are less likely
        /// to be discarded, at the cost of consuming more memory.
        /// </summary>
        public int EventQueueCapacity { get; internal set; }
        /// <summary>
        /// The time between flushes of the event buffer. Decreasing the flush interval means
        /// that the event buffer is less likely to reach capacity. The default value is 5 seconds.
        /// </summary>
        public TimeSpan EventQueueFrequency { get; internal set; }
        /// <summary>
        /// Set the polling interval (when streaming is disabled). Values less than the default of
        /// 30 seconds will be set to the default.
        /// </summary>
        public TimeSpan PollingInterval { get; internal set; }
        /// <summary>
        /// How long the client constructor will block awaiting a successful connection to
        /// LaunchDarkly. Setting this to 0 will not block and will cause the constructor to return
        /// immediately. The default value is 5 seconds.
        /// </summary>
        public TimeSpan StartWaitTime { get; internal set; }
        /// <summary>
        /// The timeout when reading data from the EventSource API. The default value is 5 minutes.
        /// </summary>
        public TimeSpan ReadTimeout { get; internal set; }
        /// <summary>
        /// The reconnect base time for the streaming connection.The streaming connection
        /// uses an exponential backoff algorithm (with jitter) for reconnects, but will start the
        /// backoff with a value near the value specified here. The default value is 1 second.
        /// </summary>
        public TimeSpan ReconnectTime { get; internal set; }
        /// <summary>
        /// The connection timeout. The default value is 10 seconds.
        /// </summary>
        public TimeSpan HttpClientTimeout { get; internal set; }
        /// <summary>
        /// The object to be used for sending HTTP requests. This is exposed for testing purposes.
        /// </summary>
        public HttpClientHandler HttpClientHandler { get; internal set; }
        /// <summary>
        /// Whether or not this client is offline. If true, no calls to Launchdarkly will be made.
        /// </summary>
        public bool Offline { get; internal set; }
        /// <summary>
        /// Whether or not user attributes (other than the key) should be private (not sent to
        /// the LaunchDarkly server). If this is true, all of the user attributes will be private,
        /// not just the attributes specified with the <c>AndPrivate...</c> methods on the
        /// <see cref="User"/> object. By default, this is false.
        /// </summary>
        public bool AllAttributesPrivate { get; internal set; }
        /// <summary>
        /// Marks a set of attribute names as private. Any users sent to LaunchDarkly with this
        /// configuration active will have attributes with these names removed, even if you did
        /// not use the <c>AndPrivate...</c> methods on the <see cref="User"/> object.
        /// </summary>
        public ISet<string> PrivateAttributeNames { get; internal set; }
        /// <summary>
        /// The implementation of <see cref="IFeatureStore"/> to be used for holding feature flags
        /// and related data received from LaunchDarkly. The default is
        /// <see cref="InMemoryFeatureStore"/>, but you may choose to use a custom implementation.
        /// </summary>
        internal IFeatureStore FeatureStore { get; set; }


        internal static readonly string Version = ((AssemblyInformationalVersionAttribute) typeof(LdClient)
                .GetTypeInfo()
                .Assembly
                .GetCustomAttribute(typeof(AssemblyInformationalVersionAttribute)))
            .InformationalVersion;

        /// <summary>
        /// Default value for <see cref="PollingInterval"/>.
        /// </summary>
        public static TimeSpan DefaultPollingInterval = TimeSpan.FromSeconds(30);
        /// <summary>
        /// Default value for <see cref="BaseUri"/>.
        /// </summary>
        internal static readonly Uri DefaultUri = new Uri("https://app.launchdarkly.com");
        /// <summary>
        /// Default value for <see cref="StreamUri"/>.
        /// </summary>
        private static readonly Uri DefaultStreamUri = new Uri("https://stream.launchdarkly.com");
        /// <summary>
        /// Default value for <see cref="EventsUri"/>.
        /// </summary>
        private static readonly Uri DefaultEventsUri = new Uri("https://events.launchdarkly.com");
        /// <summary>
        /// Default value for <see cref="EventQueueCapacity"/>.
        /// </summary>
        private static readonly int DefaultEventQueueCapacity = 500;
        /// <summary>
        /// Default value for <see cref="EventQueueFrequency"/>.
        /// </summary>
        private static readonly TimeSpan DefaultEventQueueFrequency = TimeSpan.FromSeconds(5);
        /// <summary>
        /// Default value for <see cref="StartWaitTime"/>.
        /// </summary>
        private static readonly TimeSpan DefaultStartWaitTime = TimeSpan.FromSeconds(10);
        /// <summary>
        /// Default value for <see cref="ReadTimeout"/>.
        /// </summary>
        private static readonly TimeSpan DefaultReadTimeout = TimeSpan.FromMinutes(5);
        /// <summary>
        /// Default value for <see cref="ReconnectTime"/>.
        /// </summary>
        private static readonly TimeSpan DefaultReconnectTime = TimeSpan.FromSeconds(1);
        /// <summary>
        /// Default value for <see cref="HttpClientTimeout"/>.
        /// </summary>
        private static readonly TimeSpan DefaultHttpClientTimeout = TimeSpan.FromSeconds(10);

        /// <summary>
        /// Creates a configuration with all parameters set to the default. Use extension methods
        /// to set additional parameters.
        /// </summary>
        /// <param name="sdkKey">the SDK key for your LaunchDarkly environment</param>
        /// <returns>a <c>Configuration</c> instance</returns>
        public static Configuration Default(string sdkKey)
        {
            var defaultConfiguration = new Configuration
            {
                BaseUri = DefaultUri,
                StreamUri = DefaultStreamUri,
                EventsUri = DefaultEventsUri,
                EventQueueCapacity = DefaultEventQueueCapacity,
                EventQueueFrequency = DefaultEventQueueFrequency,
                PollingInterval = DefaultPollingInterval,
                StartWaitTime = DefaultStartWaitTime,
                ReadTimeout = DefaultReadTimeout,
                ReconnectTime = DefaultReconnectTime,
                HttpClientTimeout = DefaultHttpClientTimeout,
                HttpClientHandler = new HttpClientHandler(),
                Offline = false,
                SdkKey = sdkKey,
                FeatureStore = new InMemoryFeatureStore(),
                IsStreamingEnabled = true,
                AllAttributesPrivate = false,
                PrivateAttributeNames = null
            };

            return defaultConfiguration;
        }

        internal HttpClient HttpClient()
        {
            var httpClient = new HttpClient(handler: HttpClientHandler, disposeHandler: false);
            httpClient.DefaultRequestHeaders.UserAgent.ParseAdd("DotNetClient/" + Version);
            httpClient.DefaultRequestHeaders.Add("Authorization", SdkKey);
            return httpClient;
        }
    }

    /// <summary>
    /// Extension methods that can be called on a <see cref="Configuration"/> to add to its properties.
    /// </summary>
    public static class ConfigurationExtensions
    {
        /// <summary>
        /// Sets the base URI of the LaunchDarkly server for this configuration.
        /// </summary>
        /// <param name="configuration">the configuration</param>
        /// <param name="uri">the base URI as a string</param>
        /// <returns>the same <c>Configuration</c> instance</returns>
        public static Configuration WithUri(this Configuration configuration, string uri)
        {
            if (uri != null)
                configuration.BaseUri = new Uri(uri);

            return configuration;
        }

        /// <summary>
        /// Sets the base URI of the LaunchDarkly server for this configuration.
        /// </summary>
        /// <param name="configuration">the configuration</param>
        /// <param name="uri">the base URI</param>
        /// <returns>the same <c>Configuration</c> instance</returns>
        public static Configuration WithUri(this Configuration configuration, Uri uri)
        {
            if (uri != null)
                configuration.BaseUri = uri;

            return configuration;
        }

        /// <summary>
        /// Sets the base URL of the LaunchDarkly streaming server for this configuration.
        /// </summary>
        /// <param name="configuration">the configuration</param>
        /// <param name="uri">the stream URI as a string</param>
        /// <returns>the same <c>Configuration</c> instance</returns>
        public static Configuration WithStreamUri(this Configuration configuration, string uri)
        {
            if (uri != null)
                configuration.StreamUri = new Uri(uri);

            return configuration;
        }

        /// <summary>
        /// Sets the base URL of the LaunchDarkly streaming server for this configuration.
        /// </summary>
        /// <param name="configuration">the configuration</param>
        /// <param name="uri">the stream URI</param>
        /// <returns>the same <c>Configuration</c> instance</returns>
        public static Configuration WithStreamUri(this Configuration configuration, Uri uri)
        {
            if (uri != null)
                configuration.StreamUri = uri;

            return configuration;
        }

        /// <summary>
        /// Sets the base URL of the LaunchDarkly analytics event server for this configuration.
        /// </summary>
        /// <param name="configuration">the configuration</param>
        /// <param name="uri">the events URI as a string</param>
        /// <returns>the same <c>Configuration</c> instance</returns>
        public static Configuration WithEventsUri(this Configuration configuration, string uri)
        {
            if (uri != null)
                configuration.EventsUri = new Uri(uri);

            return configuration;
        }

        /// <summary>
        /// Sets the base URL of the LaunchDarkly analytics event server for this configuration.
        /// </summary>
        /// <param name="configuration">the configuration</param>
        /// <param name="uri">the events URI</param>
        /// <returns>the same <c>Configuration</c> instance</returns>
        public static Configuration WithEventsUri(this Configuration configuration, Uri uri)
        {
            if (uri != null)
                configuration.EventsUri = uri;

            return configuration;
        }

        /// <summary>
        /// Sets the capacity of the events buffer. The client buffers up to this many events in
        /// memory before flushing. If the capacity is exceeded before the buffer is flushed,
        /// events will be discarded. Increasing the capacity means that events are less likely
        /// to be discarded, at the cost of consuming more memory.
        /// </summary>
        /// <param name="configuration">the configuration</param>
        /// <param name="eventQueueCapacity"></param>
        /// <returns>the same <c>Configuration</c> instance</returns>
        public static Configuration WithEventQueueCapacity(this Configuration configuration, int eventQueueCapacity)
        {
            configuration.EventQueueCapacity = eventQueueCapacity;
            return configuration;
        }

        /// <summary>
        /// Sets the time between flushes of the event buffer. Decreasing the flush interval means
        /// that the event buffer is less likely to reach capacity. The default value is 5 seconds.
        /// </summary>
        /// <param name="configuration">the configuration</param>
        /// <param name="frequency">the flush interval</param>
        /// <returns>the same <c>Configuration</c> instance</returns>
        public static Configuration WithEventQueueFrequency(this Configuration configuration, TimeSpan frequency)
        {
            configuration.EventQueueFrequency = frequency;

            return configuration;
        }

        /// <summary>
        /// Sets the polling interval (when streaming is disabled). Values less than the default of
        /// 30 seconds will be set to the default.
        /// </summary>
        /// <param name="configuration">the configuration</param>
        /// <param name="pollingInterval">the rule update polling interval</param>
        /// <returns>the same <c>Configuration</c> instance</returns>
        public static Configuration WithPollingInterval(this Configuration configuration, TimeSpan pollingInterval)
        {
            if (pollingInterval.CompareTo(Configuration.DefaultPollingInterval) < 0)
            {
                throw new System.ArgumentException("Polling interval cannot be less than the default of 30 seconds.", "pollingInterval");
            }
            configuration.PollingInterval = pollingInterval;
            return configuration;
        }

        /// <summary>
        /// Sets how long the client constructor will block awaiting a successful connection to
        /// LaunchDarkly. Setting this to 0 will not block and will cause the constructor to return
        /// immediately. The default value is 5 seconds.
        /// </summary>
        /// <param name="configuration">the configuration</param>
        /// <param name="startWaitTime">the length of time to wait</param>
        /// <returns>the same <c>Configuration</c> instance</returns>
        public static Configuration WithStartWaitTime(this Configuration configuration, TimeSpan startWaitTime)
        {
            configuration.StartWaitTime = startWaitTime;
            return configuration;
        }

        /// <summary>
        /// Sets whether or not this client is offline. If true, no calls to Launchdarkly will be made.
        /// </summary>
        /// <param name="configuration">the configuration</param>
        /// <param name="offline">true if the client should remain offline</param>
        /// <returns>the same <c>Configuration</c> instance</returns>
        public static Configuration WithOffline(this Configuration configuration, bool offline)
        {
            configuration.Offline = offline;
            return configuration;
        }

<<<<<<< HEAD
=======
        /// <summary>
        /// Sets the <see cref="ILoggerFactory"/> instance to use for logging.
        /// </summary>
        /// <param name="configuration">the configuration</param>
        /// <param name="loggerFactory">the logger factory</param>
        /// <returns>the same <c>Configuration</c> instance</returns>
        public static Configuration WithLoggerFactory(this Configuration configuration, ILoggerFactory loggerFactory)
        {
            if (loggerFactory != null)
                LdLogger.LoggerFactory = loggerFactory;

            return configuration;
        }

        /// <summary>
        /// Sets the connection timeout. The default value is 10 seconds.
        /// </summary>
        /// <param name="configuration">the configuration</param>
        /// <param name="timeSpan">the connection timeout</param>
        /// <returns>the same <c>Configuration</c> instance</returns>
>>>>>>> a568016e
        public static Configuration WithHttpClientTimeout(this Configuration configuration, TimeSpan timeSpan)
        {
            configuration.HttpClientTimeout = timeSpan;
            return configuration;
        }

        /// <summary>
        /// Sets the timeout when reading data from the EventSource API. The default value is 5 minutes.
        /// </summary>
        /// <param name="configuration">the configuration</param>
        /// <param name="timeSpan">the read timeout</param>
        /// <returns>the same <c>Configuration</c> instance</returns>
        public static Configuration WithReadTimeout(this Configuration configuration, TimeSpan timeSpan)
        {
            configuration.ReadTimeout = timeSpan;
            return configuration;
        }

        /// <summary>
        /// Sets the reconnect base time for the streaming connection. The streaming connection
        /// uses an exponential backoff algorithm (with jitter) for reconnects, but will start the
        /// backoff with a value near the value specified here. The default value is 1 second.
        /// </summary>
        /// <param name="configuration">the configuration</param>
        /// <param name="timeSpan">the reconnect time base value</param>
        /// <returns>the same <c>Configuration</c> instance</returns>
        public static Configuration WithReconnectTime(this Configuration configuration, TimeSpan timeSpan)
        {
            configuration.ReconnectTime = timeSpan;
            return configuration;
        }

        /// <summary>
        /// Sets the implementation of <see cref="IFeatureStore"/> to be used for holding feature flags
        /// and related data received from LaunchDarkly. The default is
        /// <see cref="InMemoryFeatureStore"/>, but you may choose to use a custom implementation.
        /// </summary>
        /// <param name="configuration">the configuration</param>
        /// <param name="featureStore"></param>
        /// <returns>the same <c>Configuration</c> instance</returns>
        public static Configuration WithFeatureStore(this Configuration configuration, IFeatureStore featureStore)
        {
            if (featureStore != null)
            {
                configuration.FeatureStore = featureStore;
            }
            return configuration;
<<<<<<< HEAD
        }

=======
        }

        /// <summary>
        /// Sets the object to be used for sending HTTP requests. This is exposed for testing purposes.
        /// </summary>
        /// <param name="configuration">the configuration</param>
        /// <param name="httpClientHandler">the <c>HttpClientHandler</c> to use</param>
        /// <returns>the same <c>Configuration</c> instance</returns>
>>>>>>> a568016e
        public static Configuration WithHttpClientHandler(this Configuration configuration, HttpClientHandler httpClientHandler)
        {
            configuration.HttpClientHandler = httpClientHandler;
            return configuration;
        }

        /// <summary>
        /// Sets whether or not the streaming API should be used to receive flag updates. This
        /// is true by default. Streaming should only be disabled on the advice of LaunchDarkly
        /// support.
        /// </summary>
        /// <param name="configuration">the configuration</param>
        /// <param name="enableStream">true if the streaming API should be used</param>
        /// <returns>the same <c>Configuration</c> instance</returns>
        public static Configuration WithIsStreamingEnabled(this Configuration configuration, bool enableStream)
        {
            configuration.IsStreamingEnabled = enableStream;
            return configuration;
        }

        /// <summary>
        /// Sets whether or not user attributes (other than the key) should be private (not sent to
        /// the LaunchDarkly server). If this is true, all of the user attributes will be private,
        /// not just the attributes specified with the <c>AndPrivate...</c> methods on the
        /// <see cref="User"/> object. By default, this is false.
        /// </summary>
        /// <param name="configuration">the configuration</param>
        /// <param name="allAttributesPrivate">true if all attributes should be private</param>
        /// <returns>the same <c>Configuration</c> instance</returns>
        public static Configuration WithAllAttributesPrivate(this Configuration configuration, bool allAttributesPrivate)
        {
            configuration.AllAttributesPrivate = allAttributesPrivate;
            return configuration;
        }

        /// <summary>
        /// Marks an attribute name as private. Any users sent to LaunchDarkly with this
        /// configuration active will have attributes with this name removed, even if you did
        /// not use the <c>AndPrivate...</c> methods on the <see cref="User"/> object. You may
        /// call this method repeatedly to mark multiple attributes as private.
        /// </summary>
        /// <param name="configuration">the configuration</param>
        /// <param name="attributeName">the attribute name</param>
        /// <returns>the same <c>Configuration</c> instance</returns>
        public static Configuration WithPrivateAttributeName(this Configuration configuration, string attributeName)
        {
            if (configuration.PrivateAttributeNames == null)
            {
                configuration.PrivateAttributeNames = new HashSet<string>();
            }
            configuration.PrivateAttributeNames.Add(attributeName);
            return configuration;
        }
    }
}<|MERGE_RESOLUTION|>--- conflicted
+++ resolved
@@ -347,29 +347,12 @@
             return configuration;
         }
 
-<<<<<<< HEAD
-=======
-        /// <summary>
-        /// Sets the <see cref="ILoggerFactory"/> instance to use for logging.
-        /// </summary>
-        /// <param name="configuration">the configuration</param>
-        /// <param name="loggerFactory">the logger factory</param>
-        /// <returns>the same <c>Configuration</c> instance</returns>
-        public static Configuration WithLoggerFactory(this Configuration configuration, ILoggerFactory loggerFactory)
-        {
-            if (loggerFactory != null)
-                LdLogger.LoggerFactory = loggerFactory;
-
-            return configuration;
-        }
-
         /// <summary>
         /// Sets the connection timeout. The default value is 10 seconds.
         /// </summary>
         /// <param name="configuration">the configuration</param>
         /// <param name="timeSpan">the connection timeout</param>
         /// <returns>the same <c>Configuration</c> instance</returns>
->>>>>>> a568016e
         public static Configuration WithHttpClientTimeout(this Configuration configuration, TimeSpan timeSpan)
         {
             configuration.HttpClientTimeout = timeSpan;
@@ -417,10 +400,6 @@
                 configuration.FeatureStore = featureStore;
             }
             return configuration;
-<<<<<<< HEAD
-        }
-
-=======
         }
 
         /// <summary>
@@ -429,7 +408,6 @@
         /// <param name="configuration">the configuration</param>
         /// <param name="httpClientHandler">the <c>HttpClientHandler</c> to use</param>
         /// <returns>the same <c>Configuration</c> instance</returns>
->>>>>>> a568016e
         public static Configuration WithHttpClientHandler(this Configuration configuration, HttpClientHandler httpClientHandler)
         {
             configuration.HttpClientHandler = httpClientHandler;
