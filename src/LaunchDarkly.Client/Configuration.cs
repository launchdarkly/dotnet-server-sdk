--- conflicted
+++ resolved
@@ -16,25 +16,17 @@
         public TimeSpan EventQueueFrequency { get; internal set; }
         public TimeSpan PollingInterval { get; internal set; }
         public TimeSpan StartWaitTime { get; internal set; }
-<<<<<<< HEAD
         /// <summary>
         /// The time out when reading data from the EventSource API. If null, defaults to 5 minutes.
         /// </summary>
-=======
-        // The timeout when reading data from the EventSource API. If null, defaults to 5 minutes.
->>>>>>> be21d442
         public TimeSpan ReadTimeout { get; internal set; }
         /// <summary>
         /// The time to wait before attempting to reconnect to the EventSource API. If null, defaults to 1 second.
         /// </summary>
         public TimeSpan ReconnectTime { get; internal set; }
-<<<<<<< HEAD
         /// <summary>
         /// The connection time out. If null, defaults to 10 seconds.
         /// </summary>
-=======
-        // The connection timeout. If null, defaults to 10 seconds.
->>>>>>> be21d442
         public TimeSpan HttpClientTimeout { get; internal set; }
         public HttpClientHandler HttpClientHandler { get; internal set; }
         public bool UseLdd { get; internal set; }
