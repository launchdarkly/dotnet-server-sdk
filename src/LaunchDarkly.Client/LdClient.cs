﻿using System;
using System.Collections.Generic;
using System.Reflection;
using System.Security.Cryptography;
using Common.Logging;
using Newtonsoft.Json.Linq;

namespace LaunchDarkly.Client
{
    /// <summary>
    /// A client for the LaunchDarkly API. Client instances are thread-safe. Applications should instantiate
    /// a single <c>LdClient</c> for the lifetime of their application.
    /// </summary>
    public class LdClient : IDisposable, ILdClient
    {
        private static readonly ILog Log = LogManager.GetLogger(typeof(LdClient));

        private readonly Configuration _configuration;
        private readonly IStoreEvents _eventStore;
        private readonly IFeatureStore _featureStore;
        private readonly IUpdateProcessor _updateProcessor;

        internal LdClient(Configuration config, IStoreEvents eventStore)
        {
            Log.InfoFormat("Starting LaunchDarkly Client {0}",
                Configuration.Version);

            _configuration = config;
            _eventStore = eventStore;
            _featureStore = _configuration.FeatureStore;

            if (_configuration.Offline)
            {
                Log.Info("Starting Launchdarkly client in offline mode.");
                return;
            }

            var featureRequestor = new FeatureRequestor(config);

            if (_configuration.IsStreamingEnabled)
            {
                _updateProcessor = new StreamProcessor(config, featureRequestor, _featureStore);
            }
            else
            {
                Log.Warn("You should only disable the streaming API if instructed to do so by LaunchDarkly support");
                _updateProcessor = new PollingProcessor(config, featureRequestor, _featureStore);
            }
            var initTask = _updateProcessor.Start();

            Log.InfoFormat("Waiting up to {0} milliseconds for LaunchDarkly client to start..",
                _configuration.StartWaitTime.TotalMilliseconds);

            var unused = initTask.Wait(_configuration.StartWaitTime);
        }

        /// <summary>
        /// Creates a new client to connect to LaunchDarkly with a custom configuration. This constructor
        /// can be used to configure advanced client features, such as customizing the LaunchDarkly base URL.
        /// </summary>
        /// <param name="config">a client configuration object</param>
        public LdClient(Configuration config) : this(config, new EventProcessor(config))
        {
        }

        /// <summary>
        /// Creates a new client instance that connects to LaunchDarkly with the default configuration. In most
        /// cases, you should use this constructor.
        /// </summary>
        /// <param name="sdkKey">the SDK key for your LaunchDarkly environment</param>
        public LdClient(string sdkKey) : this(Configuration.Default(sdkKey))
        {
        }

        /// <see cref="ILdClient.Initialized"/>
        public bool Initialized()
        {
            return IsOffline() || _updateProcessor.Initialized();
        }

        /// <see cref="ILdClient.IsOffline"/>
        public bool IsOffline()
        {
            return _configuration.Offline;
        }

<<<<<<< HEAD
        /// <see cref="ILdClient.Toggle(string, User, bool)"/>
        [Obsolete("Please use BoolVariation instead.")]
        public bool Toggle(string key, User user, bool defaultValue = false)
        {
            Log.Warn("Toggle() method is deprecated. Please use BoolVariation() instead");
            return BoolVariation(key, user, defaultValue);
        }

=======
>>>>>>> f3132234
        /// <see cref="ILdClient.BoolVariation(string, User, bool)"/>
        public bool BoolVariation(string key, User user, bool defaultValue = false)
        {
            var value = Evaluate(key, user, defaultValue, JTokenType.Boolean);
            return value.Value<bool>();
        }

        /// <see cref="ILdClient.IntVariation(string, User, int)"/>
        public int IntVariation(string key, User user, int defaultValue)
        {
            var value = Evaluate(key, user, defaultValue, JTokenType.Integer);
            return value.Value<int>();
        }

        /// <see cref="ILdClient.FloatVariation(string, User, float)"/>
        public float FloatVariation(string key, User user, float defaultValue)
        {
            var value = Evaluate(key, user, defaultValue, JTokenType.Float);
            return value.Value<float>();
        }

        /// <see cref="ILdClient.StringVariation(string, User, string)"/>
        public string StringVariation(string key, User user, string defaultValue)
        {
            var value = Evaluate(key, user, defaultValue, JTokenType.String);
            return value.Value<string>();
        }

        /// <see cref="ILdClient.JsonVariation(string, User, JToken)"/>
        public JToken JsonVariation(string key, User user, JToken defaultValue)
        {
            var value = Evaluate(key, user, defaultValue, null);
            return value;
        }

        /// <see cref="ILdClient.AllFlags(User)"/>
        public IDictionary<string, JToken> AllFlags(User user)
        {
            if (IsOffline())
            {
                Log.Warn("AllFlags() was called when client is in offline mode. Returning null.");
                return null;
            }
            if (!Initialized())
            {
                Log.Warn("AllFlags() was called before client has finished initializing. Returning null.");
                return null;
            }
            if (user == null || user.Key == null)
            {
                Log.Warn("AllFlags() called with null user or null user key. Returning null");
                return null;
            }

            IDictionary<string, FeatureFlag> flags = _featureStore.All(VersionedDataKind.Features);
            IDictionary<string, JToken> results = new Dictionary<string, JToken>();
            foreach (KeyValuePair<string, FeatureFlag> pair in flags)
            {
                try
                {
                    FeatureFlag.EvalResult evalResult = pair.Value.Evaluate(user, _featureStore, _configuration);
                    results.Add(pair.Key, evalResult.Result);
                }
                catch (Exception e)
                {
                    Log.ErrorFormat("Exception caught when evaluating all flags: {0}", e, Util.ExceptionMessage(e));
                }
            }
            return results;
        }

        private JToken Evaluate(string featureKey, User user, JToken defaultValue, JTokenType? expectedType)
        {
            if (!Initialized())
            {
                Log.Warn("LaunchDarkly client has not yet been initialized. Returning default");
                return defaultValue;
            }
            if (user == null || user.Key == null)
            {
                Log.Warn("Feature flag evaluation called with null user or null user key. Returning default");
                sendFlagRequestEvent(featureKey, user, defaultValue, defaultValue, null);
                return defaultValue;
            }

            try
            {
                var featureFlag = _featureStore.Get(VersionedDataKind.Features, featureKey);
                if (featureFlag == null)
                {
                    Log.InfoFormat("Unknown feature flag {0}; returning default value",
                        featureKey);

                    sendFlagRequestEvent(featureKey, user, defaultValue, defaultValue, null);
                    return defaultValue;
                }

                FeatureFlag.EvalResult evalResult = featureFlag.Evaluate(user, _featureStore, _configuration);
                if (!IsOffline())
                {
                    foreach (var prereqEvent in evalResult.PrerequisiteEvents)
                    {
                        _eventStore.Add(prereqEvent);
                    }
                }
                if (evalResult.Result != null)
                {
                    if (expectedType != null && !evalResult.Result.Type.Equals(expectedType))
                    {
                        Log.ErrorFormat("Expected type: {0} but got {1} when evaluating FeatureFlag: {2}. Returning default",
                            expectedType,
                            evalResult.GetType(),
                            featureKey);

                        sendFlagRequestEvent(featureKey, user, defaultValue, defaultValue, featureFlag.Version);
                        return defaultValue;
                    }
                    sendFlagRequestEvent(featureKey, user, evalResult.Result, defaultValue, featureFlag.Version);
                    return evalResult.Result;
                }
            }
            catch (Exception e)
            {
                Log.ErrorFormat("Encountered exception in LaunchDarkly client: {0} when evaluating feature key: {1} for user key: {2}",
                     e,
                     Util.ExceptionMessage(e),
                     featureKey,
                     user.Key);

                Log.Debug("{0}", e);
            }
            sendFlagRequestEvent(featureKey, user, defaultValue, defaultValue, null);
            return defaultValue;
        }

        /// <see cref="ILdClient.SecureModeHash(User)"/>
        public string SecureModeHash(User user)
        {
            if (user == null || string.IsNullOrEmpty(user.Key))
            {
                return null;
            }
            System.Text.UTF8Encoding encoding = new System.Text.UTF8Encoding();
            byte[] keyBytes = encoding.GetBytes(_configuration.SdkKey);

            HMACSHA256 hmacSha256 = new HMACSHA256(keyBytes);
            byte[] hashedMessage = hmacSha256.ComputeHash(encoding.GetBytes(user.Key));
            return BitConverter.ToString(hashedMessage).Replace("-", "").ToLower();
        }

        /// <see cref="ILdClient.Track(string, User, string)"/>
        public void Track(string name, User user, string data)
        {
            if (user == null || user.Key == null)
            {
                Log.Warn("Track called with null user or null user key");
            }
            _eventStore.Add(new CustomEvent(name, EventUser.FromUser(user, _configuration), data));
        }

        /// <see cref="ILdClient.Identify(User)"/>
        public void Identify(User user)
        {
            if (user == null || user.Key == null)
            {
                Log.Warn("Identify called with null user or null user key");
            }
            _eventStore.Add(new IdentifyEvent(EventUser.FromUser(user, _configuration)));
        }

        /// <see cref="ILdClient.Version"/>
        public Version Version
        {
            get
            {
                return typeof(LdClient).GetTypeInfo().Assembly.GetName().Version;
            }
        }

        private void sendFlagRequestEvent(string key, User user, JToken value, JToken defaultValue, JToken version)
        {
            _eventStore.Add(new FeatureRequestEvent(key, EventUser.FromUser(user, _configuration), value, defaultValue, version, null));
        }

        /// <summary>
        /// Used internally.
        /// </summary>
        protected virtual void Dispose(bool disposing)
        {
            Log.Info("Closing LaunchDarkly client.");
            //We do not have native resource, so the boolean parameter can be ignored.
            if (_eventStore is EventProcessor)
                ((_eventStore) as IDisposable).Dispose();

            if (_updateProcessor != null)
            {
                _updateProcessor.Dispose();
            }
        }

        /// <see cref="ILdClient.Dispose"/>
        public void Dispose()
        {
            Dispose(true);

            GC.SuppressFinalize(this);
        }

        /// <see cref="ILdClient.Flush"/>
        public void Flush()
        {
            _eventStore.Flush();
        }
    }
}<|MERGE_RESOLUTION|>--- conflicted
+++ resolved
@@ -1,312 +1,301 @@
-﻿using System;
-using System.Collections.Generic;
-using System.Reflection;
-using System.Security.Cryptography;
-using Common.Logging;
-using Newtonsoft.Json.Linq;
-
-namespace LaunchDarkly.Client
-{
-    /// <summary>
-    /// A client for the LaunchDarkly API. Client instances are thread-safe. Applications should instantiate
-    /// a single <c>LdClient</c> for the lifetime of their application.
-    /// </summary>
-    public class LdClient : IDisposable, ILdClient
-    {
-        private static readonly ILog Log = LogManager.GetLogger(typeof(LdClient));
-
-        private readonly Configuration _configuration;
-        private readonly IStoreEvents _eventStore;
-        private readonly IFeatureStore _featureStore;
-        private readonly IUpdateProcessor _updateProcessor;
-
-        internal LdClient(Configuration config, IStoreEvents eventStore)
-        {
-            Log.InfoFormat("Starting LaunchDarkly Client {0}",
-                Configuration.Version);
-
-            _configuration = config;
-            _eventStore = eventStore;
-            _featureStore = _configuration.FeatureStore;
-
-            if (_configuration.Offline)
-            {
-                Log.Info("Starting Launchdarkly client in offline mode.");
-                return;
-            }
-
-            var featureRequestor = new FeatureRequestor(config);
-
-            if (_configuration.IsStreamingEnabled)
-            {
-                _updateProcessor = new StreamProcessor(config, featureRequestor, _featureStore);
-            }
-            else
-            {
-                Log.Warn("You should only disable the streaming API if instructed to do so by LaunchDarkly support");
-                _updateProcessor = new PollingProcessor(config, featureRequestor, _featureStore);
-            }
-            var initTask = _updateProcessor.Start();
-
-            Log.InfoFormat("Waiting up to {0} milliseconds for LaunchDarkly client to start..",
-                _configuration.StartWaitTime.TotalMilliseconds);
-
-            var unused = initTask.Wait(_configuration.StartWaitTime);
-        }
-
-        /// <summary>
-        /// Creates a new client to connect to LaunchDarkly with a custom configuration. This constructor
-        /// can be used to configure advanced client features, such as customizing the LaunchDarkly base URL.
-        /// </summary>
-        /// <param name="config">a client configuration object</param>
-        public LdClient(Configuration config) : this(config, new EventProcessor(config))
-        {
-        }
-
-        /// <summary>
-        /// Creates a new client instance that connects to LaunchDarkly with the default configuration. In most
-        /// cases, you should use this constructor.
-        /// </summary>
-        /// <param name="sdkKey">the SDK key for your LaunchDarkly environment</param>
-        public LdClient(string sdkKey) : this(Configuration.Default(sdkKey))
-        {
-        }
-
-        /// <see cref="ILdClient.Initialized"/>
-        public bool Initialized()
-        {
-            return IsOffline() || _updateProcessor.Initialized();
-        }
-
-        /// <see cref="ILdClient.IsOffline"/>
-        public bool IsOffline()
-        {
-            return _configuration.Offline;
-        }
-
-<<<<<<< HEAD
-        /// <see cref="ILdClient.Toggle(string, User, bool)"/>
-        [Obsolete("Please use BoolVariation instead.")]
-        public bool Toggle(string key, User user, bool defaultValue = false)
-        {
-            Log.Warn("Toggle() method is deprecated. Please use BoolVariation() instead");
-            return BoolVariation(key, user, defaultValue);
-        }
-
-=======
->>>>>>> f3132234
-        /// <see cref="ILdClient.BoolVariation(string, User, bool)"/>
-        public bool BoolVariation(string key, User user, bool defaultValue = false)
-        {
-            var value = Evaluate(key, user, defaultValue, JTokenType.Boolean);
-            return value.Value<bool>();
-        }
-
-        /// <see cref="ILdClient.IntVariation(string, User, int)"/>
-        public int IntVariation(string key, User user, int defaultValue)
-        {
-            var value = Evaluate(key, user, defaultValue, JTokenType.Integer);
-            return value.Value<int>();
-        }
-
-        /// <see cref="ILdClient.FloatVariation(string, User, float)"/>
-        public float FloatVariation(string key, User user, float defaultValue)
-        {
-            var value = Evaluate(key, user, defaultValue, JTokenType.Float);
-            return value.Value<float>();
-        }
-
-        /// <see cref="ILdClient.StringVariation(string, User, string)"/>
-        public string StringVariation(string key, User user, string defaultValue)
-        {
-            var value = Evaluate(key, user, defaultValue, JTokenType.String);
-            return value.Value<string>();
-        }
-
-        /// <see cref="ILdClient.JsonVariation(string, User, JToken)"/>
-        public JToken JsonVariation(string key, User user, JToken defaultValue)
-        {
-            var value = Evaluate(key, user, defaultValue, null);
-            return value;
-        }
-
-        /// <see cref="ILdClient.AllFlags(User)"/>
-        public IDictionary<string, JToken> AllFlags(User user)
-        {
-            if (IsOffline())
-            {
-                Log.Warn("AllFlags() was called when client is in offline mode. Returning null.");
-                return null;
-            }
-            if (!Initialized())
-            {
-                Log.Warn("AllFlags() was called before client has finished initializing. Returning null.");
-                return null;
-            }
-            if (user == null || user.Key == null)
-            {
-                Log.Warn("AllFlags() called with null user or null user key. Returning null");
-                return null;
-            }
-
-            IDictionary<string, FeatureFlag> flags = _featureStore.All(VersionedDataKind.Features);
-            IDictionary<string, JToken> results = new Dictionary<string, JToken>();
-            foreach (KeyValuePair<string, FeatureFlag> pair in flags)
-            {
-                try
-                {
-                    FeatureFlag.EvalResult evalResult = pair.Value.Evaluate(user, _featureStore, _configuration);
-                    results.Add(pair.Key, evalResult.Result);
-                }
-                catch (Exception e)
-                {
-                    Log.ErrorFormat("Exception caught when evaluating all flags: {0}", e, Util.ExceptionMessage(e));
-                }
-            }
-            return results;
-        }
-
-        private JToken Evaluate(string featureKey, User user, JToken defaultValue, JTokenType? expectedType)
-        {
-            if (!Initialized())
-            {
-                Log.Warn("LaunchDarkly client has not yet been initialized. Returning default");
-                return defaultValue;
-            }
-            if (user == null || user.Key == null)
-            {
-                Log.Warn("Feature flag evaluation called with null user or null user key. Returning default");
-                sendFlagRequestEvent(featureKey, user, defaultValue, defaultValue, null);
-                return defaultValue;
-            }
-
-            try
-            {
-                var featureFlag = _featureStore.Get(VersionedDataKind.Features, featureKey);
-                if (featureFlag == null)
-                {
-                    Log.InfoFormat("Unknown feature flag {0}; returning default value",
-                        featureKey);
-
-                    sendFlagRequestEvent(featureKey, user, defaultValue, defaultValue, null);
-                    return defaultValue;
-                }
-
-                FeatureFlag.EvalResult evalResult = featureFlag.Evaluate(user, _featureStore, _configuration);
-                if (!IsOffline())
-                {
-                    foreach (var prereqEvent in evalResult.PrerequisiteEvents)
-                    {
-                        _eventStore.Add(prereqEvent);
-                    }
-                }
-                if (evalResult.Result != null)
-                {
-                    if (expectedType != null && !evalResult.Result.Type.Equals(expectedType))
-                    {
-                        Log.ErrorFormat("Expected type: {0} but got {1} when evaluating FeatureFlag: {2}. Returning default",
-                            expectedType,
-                            evalResult.GetType(),
-                            featureKey);
-
-                        sendFlagRequestEvent(featureKey, user, defaultValue, defaultValue, featureFlag.Version);
-                        return defaultValue;
-                    }
-                    sendFlagRequestEvent(featureKey, user, evalResult.Result, defaultValue, featureFlag.Version);
-                    return evalResult.Result;
-                }
-            }
-            catch (Exception e)
-            {
-                Log.ErrorFormat("Encountered exception in LaunchDarkly client: {0} when evaluating feature key: {1} for user key: {2}",
-                     e,
-                     Util.ExceptionMessage(e),
-                     featureKey,
-                     user.Key);
-
-                Log.Debug("{0}", e);
-            }
-            sendFlagRequestEvent(featureKey, user, defaultValue, defaultValue, null);
-            return defaultValue;
-        }
-
-        /// <see cref="ILdClient.SecureModeHash(User)"/>
-        public string SecureModeHash(User user)
-        {
-            if (user == null || string.IsNullOrEmpty(user.Key))
-            {
-                return null;
-            }
-            System.Text.UTF8Encoding encoding = new System.Text.UTF8Encoding();
-            byte[] keyBytes = encoding.GetBytes(_configuration.SdkKey);
-
-            HMACSHA256 hmacSha256 = new HMACSHA256(keyBytes);
-            byte[] hashedMessage = hmacSha256.ComputeHash(encoding.GetBytes(user.Key));
-            return BitConverter.ToString(hashedMessage).Replace("-", "").ToLower();
-        }
-
-        /// <see cref="ILdClient.Track(string, User, string)"/>
-        public void Track(string name, User user, string data)
-        {
-            if (user == null || user.Key == null)
-            {
-                Log.Warn("Track called with null user or null user key");
-            }
-            _eventStore.Add(new CustomEvent(name, EventUser.FromUser(user, _configuration), data));
-        }
-
-        /// <see cref="ILdClient.Identify(User)"/>
-        public void Identify(User user)
-        {
-            if (user == null || user.Key == null)
-            {
-                Log.Warn("Identify called with null user or null user key");
-            }
-            _eventStore.Add(new IdentifyEvent(EventUser.FromUser(user, _configuration)));
-        }
-
-        /// <see cref="ILdClient.Version"/>
-        public Version Version
-        {
-            get
-            {
-                return typeof(LdClient).GetTypeInfo().Assembly.GetName().Version;
-            }
-        }
-
-        private void sendFlagRequestEvent(string key, User user, JToken value, JToken defaultValue, JToken version)
-        {
-            _eventStore.Add(new FeatureRequestEvent(key, EventUser.FromUser(user, _configuration), value, defaultValue, version, null));
-        }
-
-        /// <summary>
-        /// Used internally.
-        /// </summary>
-        protected virtual void Dispose(bool disposing)
-        {
-            Log.Info("Closing LaunchDarkly client.");
-            //We do not have native resource, so the boolean parameter can be ignored.
-            if (_eventStore is EventProcessor)
-                ((_eventStore) as IDisposable).Dispose();
-
-            if (_updateProcessor != null)
-            {
-                _updateProcessor.Dispose();
-            }
-        }
-
-        /// <see cref="ILdClient.Dispose"/>
-        public void Dispose()
-        {
-            Dispose(true);
-
-            GC.SuppressFinalize(this);
-        }
-
-        /// <see cref="ILdClient.Flush"/>
-        public void Flush()
-        {
-            _eventStore.Flush();
-        }
-    }
+﻿using System;
+using System.Collections.Generic;
+using System.Reflection;
+using System.Security.Cryptography;
+using Common.Logging;
+using Newtonsoft.Json.Linq;
+
+namespace LaunchDarkly.Client
+{
+    /// <summary>
+    /// A client for the LaunchDarkly API. Client instances are thread-safe. Applications should instantiate
+    /// a single <c>LdClient</c> for the lifetime of their application.
+    /// </summary>
+    public class LdClient : IDisposable, ILdClient
+    {
+        private static readonly ILog Log = LogManager.GetLogger(typeof(LdClient));
+
+        private readonly Configuration _configuration;
+        private readonly IStoreEvents _eventStore;
+        private readonly IFeatureStore _featureStore;
+        private readonly IUpdateProcessor _updateProcessor;
+
+        internal LdClient(Configuration config, IStoreEvents eventStore)
+        {
+            Log.InfoFormat("Starting LaunchDarkly Client {0}",
+                Configuration.Version);
+
+            _configuration = config;
+            _eventStore = eventStore;
+            _featureStore = _configuration.FeatureStore;
+
+            if (_configuration.Offline)
+            {
+                Log.Info("Starting Launchdarkly client in offline mode.");
+                return;
+            }
+
+            var featureRequestor = new FeatureRequestor(config);
+
+            if (_configuration.IsStreamingEnabled)
+            {
+                _updateProcessor = new StreamProcessor(config, featureRequestor, _featureStore);
+            }
+            else
+            {
+                Log.Warn("You should only disable the streaming API if instructed to do so by LaunchDarkly support");
+                _updateProcessor = new PollingProcessor(config, featureRequestor, _featureStore);
+            }
+            var initTask = _updateProcessor.Start();
+
+            Log.InfoFormat("Waiting up to {0} milliseconds for LaunchDarkly client to start..",
+                _configuration.StartWaitTime.TotalMilliseconds);
+
+            var unused = initTask.Wait(_configuration.StartWaitTime);
+        }
+
+        /// <summary>
+        /// Creates a new client to connect to LaunchDarkly with a custom configuration. This constructor
+        /// can be used to configure advanced client features, such as customizing the LaunchDarkly base URL.
+        /// </summary>
+        /// <param name="config">a client configuration object</param>
+        public LdClient(Configuration config) : this(config, new EventProcessor(config))
+        {
+        }
+
+        /// <summary>
+        /// Creates a new client instance that connects to LaunchDarkly with the default configuration. In most
+        /// cases, you should use this constructor.
+        /// </summary>
+        /// <param name="sdkKey">the SDK key for your LaunchDarkly environment</param>
+        public LdClient(string sdkKey) : this(Configuration.Default(sdkKey))
+        {
+        }
+
+        /// <see cref="ILdClient.Initialized"/>
+        public bool Initialized()
+        {
+            return IsOffline() || _updateProcessor.Initialized();
+        }
+
+        /// <see cref="ILdClient.IsOffline"/>
+        public bool IsOffline()
+        {
+            return _configuration.Offline;
+        }
+
+        /// <see cref="ILdClient.BoolVariation(string, User, bool)"/>
+        public bool BoolVariation(string key, User user, bool defaultValue = false)
+        {
+            var value = Evaluate(key, user, defaultValue, JTokenType.Boolean);
+            return value.Value<bool>();
+        }
+
+        /// <see cref="ILdClient.IntVariation(string, User, int)"/>
+        public int IntVariation(string key, User user, int defaultValue)
+        {
+            var value = Evaluate(key, user, defaultValue, JTokenType.Integer);
+            return value.Value<int>();
+        }
+
+        /// <see cref="ILdClient.FloatVariation(string, User, float)"/>
+        public float FloatVariation(string key, User user, float defaultValue)
+        {
+            var value = Evaluate(key, user, defaultValue, JTokenType.Float);
+            return value.Value<float>();
+        }
+
+        /// <see cref="ILdClient.StringVariation(string, User, string)"/>
+        public string StringVariation(string key, User user, string defaultValue)
+        {
+            var value = Evaluate(key, user, defaultValue, JTokenType.String);
+            return value.Value<string>();
+        }
+
+        /// <see cref="ILdClient.JsonVariation(string, User, JToken)"/>
+        public JToken JsonVariation(string key, User user, JToken defaultValue)
+        {
+            var value = Evaluate(key, user, defaultValue, null);
+            return value;
+        }
+
+        /// <see cref="ILdClient.AllFlags(User)"/>
+        public IDictionary<string, JToken> AllFlags(User user)
+        {
+            if (IsOffline())
+            {
+                Log.Warn("AllFlags() was called when client is in offline mode. Returning null.");
+                return null;
+            }
+            if (!Initialized())
+            {
+                Log.Warn("AllFlags() was called before client has finished initializing. Returning null.");
+                return null;
+            }
+            if (user == null || user.Key == null)
+            {
+                Log.Warn("AllFlags() called with null user or null user key. Returning null");
+                return null;
+            }
+
+            IDictionary<string, FeatureFlag> flags = _featureStore.All(VersionedDataKind.Features);
+            IDictionary<string, JToken> results = new Dictionary<string, JToken>();
+            foreach (KeyValuePair<string, FeatureFlag> pair in flags)
+            {
+                try
+                {
+                    FeatureFlag.EvalResult evalResult = pair.Value.Evaluate(user, _featureStore, _configuration);
+                    results.Add(pair.Key, evalResult.Result);
+                }
+                catch (Exception e)
+                {
+                    Log.ErrorFormat("Exception caught when evaluating all flags: {0}", e, Util.ExceptionMessage(e));
+                }
+            }
+            return results;
+        }
+
+        private JToken Evaluate(string featureKey, User user, JToken defaultValue, JTokenType? expectedType)
+        {
+            if (!Initialized())
+            {
+                Log.Warn("LaunchDarkly client has not yet been initialized. Returning default");
+                return defaultValue;
+            }
+            if (user == null || user.Key == null)
+            {
+                Log.Warn("Feature flag evaluation called with null user or null user key. Returning default");
+                sendFlagRequestEvent(featureKey, user, defaultValue, defaultValue, null);
+                return defaultValue;
+            }
+
+            try
+            {
+                var featureFlag = _featureStore.Get(VersionedDataKind.Features, featureKey);
+                if (featureFlag == null)
+                {
+                    Log.InfoFormat("Unknown feature flag {0}; returning default value",
+                        featureKey);
+
+                    sendFlagRequestEvent(featureKey, user, defaultValue, defaultValue, null);
+                    return defaultValue;
+                }
+
+                FeatureFlag.EvalResult evalResult = featureFlag.Evaluate(user, _featureStore, _configuration);
+                if (!IsOffline())
+                {
+                    foreach (var prereqEvent in evalResult.PrerequisiteEvents)
+                    {
+                        _eventStore.Add(prereqEvent);
+                    }
+                }
+                if (evalResult.Result != null)
+                {
+                    if (expectedType != null && !evalResult.Result.Type.Equals(expectedType))
+                    {
+                        Log.ErrorFormat("Expected type: {0} but got {1} when evaluating FeatureFlag: {2}. Returning default",
+                            expectedType,
+                            evalResult.GetType(),
+                            featureKey);
+
+                        sendFlagRequestEvent(featureKey, user, defaultValue, defaultValue, featureFlag.Version);
+                        return defaultValue;
+                    }
+                    sendFlagRequestEvent(featureKey, user, evalResult.Result, defaultValue, featureFlag.Version);
+                    return evalResult.Result;
+                }
+            }
+            catch (Exception e)
+            {
+                Log.ErrorFormat("Encountered exception in LaunchDarkly client: {0} when evaluating feature key: {1} for user key: {2}",
+                     e,
+                     Util.ExceptionMessage(e),
+                     featureKey,
+                     user.Key);
+
+                Log.Debug("{0}", e);
+            }
+            sendFlagRequestEvent(featureKey, user, defaultValue, defaultValue, null);
+            return defaultValue;
+        }
+
+        /// <see cref="ILdClient.SecureModeHash(User)"/>
+        public string SecureModeHash(User user)
+        {
+            if (user == null || string.IsNullOrEmpty(user.Key))
+            {
+                return null;
+            }
+            System.Text.UTF8Encoding encoding = new System.Text.UTF8Encoding();
+            byte[] keyBytes = encoding.GetBytes(_configuration.SdkKey);
+
+            HMACSHA256 hmacSha256 = new HMACSHA256(keyBytes);
+            byte[] hashedMessage = hmacSha256.ComputeHash(encoding.GetBytes(user.Key));
+            return BitConverter.ToString(hashedMessage).Replace("-", "").ToLower();
+        }
+
+        /// <see cref="ILdClient.Track(string, User, string)"/>
+        public void Track(string name, User user, string data)
+        {
+            if (user == null || user.Key == null)
+            {
+                Log.Warn("Track called with null user or null user key");
+            }
+            _eventStore.Add(new CustomEvent(name, EventUser.FromUser(user, _configuration), data));
+        }
+
+        /// <see cref="ILdClient.Identify(User)"/>
+        public void Identify(User user)
+        {
+            if (user == null || user.Key == null)
+            {
+                Log.Warn("Identify called with null user or null user key");
+            }
+            _eventStore.Add(new IdentifyEvent(EventUser.FromUser(user, _configuration)));
+        }
+
+        /// <see cref="ILdClient.Version"/>
+        public Version Version
+        {
+            get
+            {
+                return typeof(LdClient).GetTypeInfo().Assembly.GetName().Version;
+            }
+        }
+
+        private void sendFlagRequestEvent(string key, User user, JToken value, JToken defaultValue, JToken version)
+        {
+            _eventStore.Add(new FeatureRequestEvent(key, EventUser.FromUser(user, _configuration), value, defaultValue, version, null));
+        }
+
+        /// <summary>
+        /// Used internally.
+        /// </summary>
+        protected virtual void Dispose(bool disposing)
+        {
+            Log.Info("Closing LaunchDarkly client.");
+            //We do not have native resource, so the boolean parameter can be ignored.
+            if (_eventStore is EventProcessor)
+                ((_eventStore) as IDisposable).Dispose();
+
+            if (_updateProcessor != null)
+            {
+                _updateProcessor.Dispose();
+            }
+        }
+
+        /// <see cref="ILdClient.Dispose"/>
+        public void Dispose()
+        {
+            Dispose(true);
+
+            GC.SuppressFinalize(this);
+        }
+
+        /// <see cref="ILdClient.Flush"/>
+        public void Flush()
+        {
+            _eventStore.Flush();
+        }
+    }
 }