﻿using System;
using System.Collections.Generic;
using System.Reflection;
using System.Security.Cryptography;
using Common.Logging;
using Newtonsoft.Json.Linq;

namespace LaunchDarkly.Client
{
    /// <summary>
    /// A client for the LaunchDarkly API. Client instances are thread-safe. Applications should instantiate
    /// a single <c>LdClient</c> for the lifetime of their application.
    /// </summary>
    public class LdClient : IDisposable, ILdClient
    {
        private static readonly ILog Log = LogManager.GetLogger(typeof(LdClient));

        private readonly Configuration _configuration;
        private readonly IEventProcessor _eventProcessor;
        private readonly IFeatureStore _featureStore;
        private readonly IUpdateProcessor _updateProcessor;
<<<<<<< HEAD
        private bool _shouldDisposeEventStore;
        private bool _shouldDisposeFeatureStore;
=======
        private readonly EventFactory _eventFactory = EventFactory.Default;
>>>>>>> a9da1a7d

        /// <summary>
        /// Creates a new client to connect to LaunchDarkly with a custom configuration, and a custom
        /// implementation of the analytics event processor. This constructor should only be used if you are
        /// overriding the default event-sending behavior.
        /// </summary>
        /// <param name="config">a client configuration object</param>
        /// <param name="eventProcessor">an event processor</param>
        public LdClient(Configuration config, IEventProcessor eventProcessor)
        {
            Log.InfoFormat("Starting LaunchDarkly Client {0}",
                Configuration.Version);

            _configuration = config;
<<<<<<< HEAD
            if (eventStore == null)
=======
            _eventProcessor = eventProcessor;
            _featureStore = _configuration.FeatureStore;

            if (eventProcessor == null)
            {
                if (_configuration.Offline)
                {
                    _eventProcessor = new NullEventProcessor();
                }
                else
                {
                    _eventProcessor = new DefaultEventProcessor(_configuration);
                }
            }
            else
            {
                _eventProcessor = eventProcessor;
            }

            if (_configuration.Offline)
>>>>>>> a9da1a7d
            {
                _eventStore = (_configuration.EventProcessorFactory ??
                    Implementations.DefaultEventProcessor).CreateEventProcessor(_configuration);
                _shouldDisposeEventStore = true;
            }
            else
            {
                _eventStore = eventStore;
                // The following line is for backward compatibility with the obsolete mechanism by which the
                // caller could pass in an IStoreEvents implementation instance that we did not create.  We
                // were not disposing of that instance when the client was closed, so we should continue not
                // doing so until the next major version eliminates that mechanism.  We will always dispose
                // of instances that we created ourselves from a factory.
                _shouldDisposeEventStore = false;
            }

            if (_configuration.FeatureStore == null)
            {
                _featureStore = (_configuration.FeatureStoreFactory ??
                    Implementations.InMemoryFeatureStore).CreateFeatureStore(_configuration);
                _shouldDisposeFeatureStore = true;
            }
            else
            {
                _featureStore = _configuration.FeatureStore;
                _shouldDisposeFeatureStore = false; // see previous comment
            }

            _updateProcessor = (_configuration.UpdateProcessorFactory ??
                Implementations.DefaultUpdateProcessor).CreateUpdateProcessor(_configuration, _featureStore);

            var initTask = _updateProcessor.Start();

            if (!(_updateProcessor is NoopUpdateProcessor))
            {
                Log.InfoFormat("Waiting up to {0} milliseconds for LaunchDarkly client to start..",
                    _configuration.StartWaitTime.TotalMilliseconds);
            }

            var unused = initTask.Wait(_configuration.StartWaitTime);
        }

        /// <summary>
        /// Creates a new client to connect to LaunchDarkly with a custom configuration. This constructor
        /// can be used to configure advanced client features, such as customizing the LaunchDarkly base URL.
        /// </summary>
        /// <param name="config">a client configuration object</param>
        public LdClient(Configuration config) : this(config, null)
        {
        }

        /// <summary>
        /// Creates a new client instance that connects to LaunchDarkly with the default configuration. In most
        /// cases, you should use this constructor.
        /// </summary>
        /// <param name="sdkKey">the SDK key for your LaunchDarkly environment</param>
        public LdClient(string sdkKey) : this(Configuration.Default(sdkKey))
        {
        }

        /// <see cref="ILdClient.Initialized"/>
        public bool Initialized()
        {
            return IsOffline() || _updateProcessor.Initialized();
        }

        /// <see cref="ILdClient.IsOffline"/>
        public bool IsOffline()
        {
            return _configuration.Offline;
        }

        /// <see cref="ILdClient.BoolVariation(string, User, bool)"/>
        public bool BoolVariation(string key, User user, bool defaultValue = false)
        {
            var value = Evaluate(key, user, defaultValue, JTokenType.Boolean);
            return value.Value<bool>();
        }

        /// <see cref="ILdClient.IntVariation(string, User, int)"/>
        public int IntVariation(string key, User user, int defaultValue)
        {
            var value = Evaluate(key, user, defaultValue, JTokenType.Integer);
            return value.Value<int>();
        }

        /// <see cref="ILdClient.FloatVariation(string, User, float)"/>
        public float FloatVariation(string key, User user, float defaultValue)
        {
            var value = Evaluate(key, user, defaultValue, JTokenType.Float);
            return value.Value<float>();
        }

        /// <see cref="ILdClient.StringVariation(string, User, string)"/>
        public string StringVariation(string key, User user, string defaultValue)
        {
            var value = Evaluate(key, user, defaultValue, JTokenType.String);
            return value.Value<string>();
        }

        /// <see cref="ILdClient.JsonVariation(string, User, JToken)"/>
        public JToken JsonVariation(string key, User user, JToken defaultValue)
        {
            var value = Evaluate(key, user, defaultValue, null);
            return value;
        }

        /// <see cref="ILdClient.AllFlags(User)"/>
        public IDictionary<string, JToken> AllFlags(User user)
        {
            if (IsOffline())
            {
                Log.Warn("AllFlags() was called when client is in offline mode. Returning null.");
                return null;
            }
            if (!Initialized())
            {
                Log.Warn("AllFlags() was called before client has finished initializing. Returning null.");
                return null;
            }
            if (user == null || user.Key == null)
            {
                Log.Warn("AllFlags() called with null user or null user key. Returning null");
                return null;
            }

            IDictionary<string, FeatureFlag> flags = _featureStore.All(VersionedDataKind.Features);
            IDictionary<string, JToken> results = new Dictionary<string, JToken>();
            foreach (KeyValuePair<string, FeatureFlag> pair in flags)
            {
                try
                {
                    FeatureFlag.EvalResult evalResult = pair.Value.Evaluate(user, _featureStore, _eventFactory);
                    results.Add(pair.Key, evalResult.Result);
                }
                catch (Exception e)
                {
                    Log.ErrorFormat("Exception caught when evaluating all flags: {0}", e, Util.ExceptionMessage(e));
                }
            }
            return results;
        }

        private JToken Evaluate(string featureKey, User user, JToken defaultValue, JTokenType? expectedType)
        {
            if (!Initialized())
            {
                Log.Warn("LaunchDarkly client has not yet been initialized. Returning default");
                return defaultValue;
            }
            if (user == null || user.Key == null)
            {
                Log.Warn("Feature flag evaluation called with null user or null user key. Returning default");
                _eventProcessor.SendEvent(_eventFactory.NewUnknownFeatureRequestEvent(featureKey, null, defaultValue));
                return defaultValue;
            }
            
            try
            {
                var featureFlag = _featureStore.Get(VersionedDataKind.Features, featureKey);
                if (featureFlag == null)
                {
                    Log.InfoFormat("Unknown feature flag {0}; returning default value",
                        featureKey);

                    _eventProcessor.SendEvent(_eventFactory.NewUnknownFeatureRequestEvent(featureKey, user, defaultValue));
                    return defaultValue;
                }

                FeatureFlag.EvalResult evalResult = featureFlag.Evaluate(user, _featureStore, _eventFactory);
                if (!IsOffline())
                {
                    foreach (var prereqEvent in evalResult.PrerequisiteEvents)
                    {
                        _eventProcessor.SendEvent(prereqEvent);
                    }
                }
                if (evalResult.Result != null)
                {
                    if (expectedType != null && !evalResult.Result.Type.Equals(expectedType))
                    {
                        Log.ErrorFormat("Expected type: {0} but got {1} when evaluating FeatureFlag: {2}. Returning default",
                            expectedType,
                            evalResult.GetType(),
                            featureKey);

                        _eventProcessor.SendEvent(_eventFactory.NewFeatureRequestEvent(featureFlag, user, null, defaultValue, defaultValue));
                        return defaultValue;
                    }
                    _eventProcessor.SendEvent(_eventFactory.NewFeatureRequestEvent(featureFlag, user, evalResult.Variation, evalResult.Result, defaultValue));
                    return evalResult.Result;
                }
            }
            catch (Exception e)
            {
                Log.ErrorFormat("Encountered exception in LaunchDarkly client: {0} when evaluating feature key: {1} for user key: {2}",
                     e,
                     Util.ExceptionMessage(e),
                     featureKey,
                     user.Key);

                Log.Debug("{0}", e);
            }
            _eventProcessor.SendEvent(_eventFactory.NewUnknownFeatureRequestEvent(featureKey, user, defaultValue));
            return defaultValue;
        }

        /// <see cref="ILdClient.SecureModeHash(User)"/>
        public string SecureModeHash(User user)
        {
            if (user == null || string.IsNullOrEmpty(user.Key))
            {
                return null;
            }
            System.Text.UTF8Encoding encoding = new System.Text.UTF8Encoding();
            byte[] keyBytes = encoding.GetBytes(_configuration.SdkKey);

            HMACSHA256 hmacSha256 = new HMACSHA256(keyBytes);
            byte[] hashedMessage = hmacSha256.ComputeHash(encoding.GetBytes(user.Key));
            return BitConverter.ToString(hashedMessage).Replace("-", "").ToLower();
        }

        /// <see cref="ILdClient.Track(string, User, string)"/>
        public void Track(string name, User user, string data)
        {
            if (user == null || user.Key == null)
            {
                Log.Warn("Track called with null user or null user key");
            }
            _eventProcessor.SendEvent(_eventFactory.NewCustomEvent(name, user, data));
        }

        /// <see cref="ILdClient.Identify(User)"/>
        public void Identify(User user)
        {
            if (user == null || user.Key == null)
            {
                Log.Warn("Identify called with null user or null user key");
            }
            _eventProcessor.SendEvent(_eventFactory.NewIdentifyEvent(user));
        }

        /// <see cref="ILdClient.Version"/>
        public Version Version
        {
            get
            {
                return typeof(LdClient).GetTypeInfo().Assembly.GetName().Version;
            }
        }
        
        /// <summary>
        /// Used internally.
        /// </summary>
        protected virtual void Dispose(bool disposing)
        {
<<<<<<< HEAD
            if (disposing) // follow standard IDisposable pattern
=======
            Log.Info("Closing LaunchDarkly client.");
            //We do not have native resource, so the boolean parameter can be ignored.
            _eventProcessor.Dispose();

            if (_updateProcessor != null)
>>>>>>> a9da1a7d
            {
                Log.Info("Closing LaunchDarkly client.");
                // See comments in LdClient constructor: eventually all of these implementation objects
                // will be factory-created and will have the same lifecycle as the client. But since we
                // previously allowed people to pass in their own objects which we did not dispose of,
                if (_shouldDisposeEventStore && _eventStore is IDisposable)
                {
                    (_eventStore as IDisposable).Dispose();
                }
                if (_shouldDisposeFeatureStore && _featureStore is IDisposable)
                {
                    (_featureStore as IDisposable).Dispose();
                }
                _updateProcessor.Dispose();
            }
        }

        /// <see cref="ILdClient.Dispose"/>
        public void Dispose()
        {
            Dispose(true);

            GC.SuppressFinalize(this);
        }

        /// <see cref="ILdClient.Flush"/>
        public void Flush()
        {
            _eventProcessor.Flush();
        }
    }
}<|MERGE_RESOLUTION|>--- conflicted
+++ resolved
@@ -1,362 +1,328 @@
-﻿using System;
-using System.Collections.Generic;
-using System.Reflection;
-using System.Security.Cryptography;
-using Common.Logging;
-using Newtonsoft.Json.Linq;
-
-namespace LaunchDarkly.Client
-{
-    /// <summary>
-    /// A client for the LaunchDarkly API. Client instances are thread-safe. Applications should instantiate
-    /// a single <c>LdClient</c> for the lifetime of their application.
-    /// </summary>
-    public class LdClient : IDisposable, ILdClient
-    {
-        private static readonly ILog Log = LogManager.GetLogger(typeof(LdClient));
-
-        private readonly Configuration _configuration;
-        private readonly IEventProcessor _eventProcessor;
-        private readonly IFeatureStore _featureStore;
-        private readonly IUpdateProcessor _updateProcessor;
-<<<<<<< HEAD
-        private bool _shouldDisposeEventStore;
-        private bool _shouldDisposeFeatureStore;
-=======
-        private readonly EventFactory _eventFactory = EventFactory.Default;
->>>>>>> a9da1a7d
-
-        /// <summary>
-        /// Creates a new client to connect to LaunchDarkly with a custom configuration, and a custom
-        /// implementation of the analytics event processor. This constructor should only be used if you are
-        /// overriding the default event-sending behavior.
-        /// </summary>
-        /// <param name="config">a client configuration object</param>
-        /// <param name="eventProcessor">an event processor</param>
-        public LdClient(Configuration config, IEventProcessor eventProcessor)
-        {
-            Log.InfoFormat("Starting LaunchDarkly Client {0}",
-                Configuration.Version);
-
-            _configuration = config;
-<<<<<<< HEAD
-            if (eventStore == null)
-=======
-            _eventProcessor = eventProcessor;
-            _featureStore = _configuration.FeatureStore;
-
-            if (eventProcessor == null)
-            {
-                if (_configuration.Offline)
-                {
-                    _eventProcessor = new NullEventProcessor();
-                }
-                else
-                {
-                    _eventProcessor = new DefaultEventProcessor(_configuration);
-                }
-            }
-            else
-            {
-                _eventProcessor = eventProcessor;
-            }
-
-            if (_configuration.Offline)
->>>>>>> a9da1a7d
-            {
-                _eventStore = (_configuration.EventProcessorFactory ??
-                    Implementations.DefaultEventProcessor).CreateEventProcessor(_configuration);
-                _shouldDisposeEventStore = true;
-            }
-            else
-            {
-                _eventStore = eventStore;
-                // The following line is for backward compatibility with the obsolete mechanism by which the
-                // caller could pass in an IStoreEvents implementation instance that we did not create.  We
-                // were not disposing of that instance when the client was closed, so we should continue not
-                // doing so until the next major version eliminates that mechanism.  We will always dispose
-                // of instances that we created ourselves from a factory.
-                _shouldDisposeEventStore = false;
-            }
-
-            if (_configuration.FeatureStore == null)
-            {
-                _featureStore = (_configuration.FeatureStoreFactory ??
-                    Implementations.InMemoryFeatureStore).CreateFeatureStore(_configuration);
-                _shouldDisposeFeatureStore = true;
-            }
-            else
-            {
-                _featureStore = _configuration.FeatureStore;
-                _shouldDisposeFeatureStore = false; // see previous comment
-            }
-
-            _updateProcessor = (_configuration.UpdateProcessorFactory ??
-                Implementations.DefaultUpdateProcessor).CreateUpdateProcessor(_configuration, _featureStore);
-
-            var initTask = _updateProcessor.Start();
-
-            if (!(_updateProcessor is NoopUpdateProcessor))
-            {
-                Log.InfoFormat("Waiting up to {0} milliseconds for LaunchDarkly client to start..",
-                    _configuration.StartWaitTime.TotalMilliseconds);
-            }
-
-            var unused = initTask.Wait(_configuration.StartWaitTime);
-        }
-
-        /// <summary>
-        /// Creates a new client to connect to LaunchDarkly with a custom configuration. This constructor
-        /// can be used to configure advanced client features, such as customizing the LaunchDarkly base URL.
-        /// </summary>
-        /// <param name="config">a client configuration object</param>
-        public LdClient(Configuration config) : this(config, null)
-        {
-        }
-
-        /// <summary>
-        /// Creates a new client instance that connects to LaunchDarkly with the default configuration. In most
-        /// cases, you should use this constructor.
-        /// </summary>
-        /// <param name="sdkKey">the SDK key for your LaunchDarkly environment</param>
-        public LdClient(string sdkKey) : this(Configuration.Default(sdkKey))
-        {
-        }
-
-        /// <see cref="ILdClient.Initialized"/>
-        public bool Initialized()
-        {
-            return IsOffline() || _updateProcessor.Initialized();
-        }
-
-        /// <see cref="ILdClient.IsOffline"/>
-        public bool IsOffline()
-        {
-            return _configuration.Offline;
-        }
-
-        /// <see cref="ILdClient.BoolVariation(string, User, bool)"/>
-        public bool BoolVariation(string key, User user, bool defaultValue = false)
-        {
-            var value = Evaluate(key, user, defaultValue, JTokenType.Boolean);
-            return value.Value<bool>();
-        }
-
-        /// <see cref="ILdClient.IntVariation(string, User, int)"/>
-        public int IntVariation(string key, User user, int defaultValue)
-        {
-            var value = Evaluate(key, user, defaultValue, JTokenType.Integer);
-            return value.Value<int>();
-        }
-
-        /// <see cref="ILdClient.FloatVariation(string, User, float)"/>
-        public float FloatVariation(string key, User user, float defaultValue)
-        {
-            var value = Evaluate(key, user, defaultValue, JTokenType.Float);
-            return value.Value<float>();
-        }
-
-        /// <see cref="ILdClient.StringVariation(string, User, string)"/>
-        public string StringVariation(string key, User user, string defaultValue)
-        {
-            var value = Evaluate(key, user, defaultValue, JTokenType.String);
-            return value.Value<string>();
-        }
-
-        /// <see cref="ILdClient.JsonVariation(string, User, JToken)"/>
-        public JToken JsonVariation(string key, User user, JToken defaultValue)
-        {
-            var value = Evaluate(key, user, defaultValue, null);
-            return value;
-        }
-
-        /// <see cref="ILdClient.AllFlags(User)"/>
-        public IDictionary<string, JToken> AllFlags(User user)
-        {
-            if (IsOffline())
-            {
-                Log.Warn("AllFlags() was called when client is in offline mode. Returning null.");
-                return null;
-            }
-            if (!Initialized())
-            {
-                Log.Warn("AllFlags() was called before client has finished initializing. Returning null.");
-                return null;
-            }
-            if (user == null || user.Key == null)
-            {
-                Log.Warn("AllFlags() called with null user or null user key. Returning null");
-                return null;
-            }
-
-            IDictionary<string, FeatureFlag> flags = _featureStore.All(VersionedDataKind.Features);
-            IDictionary<string, JToken> results = new Dictionary<string, JToken>();
-            foreach (KeyValuePair<string, FeatureFlag> pair in flags)
-            {
-                try
-                {
-                    FeatureFlag.EvalResult evalResult = pair.Value.Evaluate(user, _featureStore, _eventFactory);
-                    results.Add(pair.Key, evalResult.Result);
-                }
-                catch (Exception e)
-                {
-                    Log.ErrorFormat("Exception caught when evaluating all flags: {0}", e, Util.ExceptionMessage(e));
-                }
-            }
-            return results;
-        }
-
-        private JToken Evaluate(string featureKey, User user, JToken defaultValue, JTokenType? expectedType)
-        {
-            if (!Initialized())
-            {
-                Log.Warn("LaunchDarkly client has not yet been initialized. Returning default");
-                return defaultValue;
-            }
-            if (user == null || user.Key == null)
-            {
-                Log.Warn("Feature flag evaluation called with null user or null user key. Returning default");
-                _eventProcessor.SendEvent(_eventFactory.NewUnknownFeatureRequestEvent(featureKey, null, defaultValue));
-                return defaultValue;
-            }
-            
-            try
-            {
-                var featureFlag = _featureStore.Get(VersionedDataKind.Features, featureKey);
-                if (featureFlag == null)
-                {
-                    Log.InfoFormat("Unknown feature flag {0}; returning default value",
-                        featureKey);
-
-                    _eventProcessor.SendEvent(_eventFactory.NewUnknownFeatureRequestEvent(featureKey, user, defaultValue));
-                    return defaultValue;
-                }
-
-                FeatureFlag.EvalResult evalResult = featureFlag.Evaluate(user, _featureStore, _eventFactory);
-                if (!IsOffline())
-                {
-                    foreach (var prereqEvent in evalResult.PrerequisiteEvents)
-                    {
-                        _eventProcessor.SendEvent(prereqEvent);
-                    }
-                }
-                if (evalResult.Result != null)
-                {
-                    if (expectedType != null && !evalResult.Result.Type.Equals(expectedType))
-                    {
-                        Log.ErrorFormat("Expected type: {0} but got {1} when evaluating FeatureFlag: {2}. Returning default",
-                            expectedType,
-                            evalResult.GetType(),
-                            featureKey);
-
-                        _eventProcessor.SendEvent(_eventFactory.NewFeatureRequestEvent(featureFlag, user, null, defaultValue, defaultValue));
-                        return defaultValue;
-                    }
-                    _eventProcessor.SendEvent(_eventFactory.NewFeatureRequestEvent(featureFlag, user, evalResult.Variation, evalResult.Result, defaultValue));
-                    return evalResult.Result;
-                }
-            }
-            catch (Exception e)
-            {
-                Log.ErrorFormat("Encountered exception in LaunchDarkly client: {0} when evaluating feature key: {1} for user key: {2}",
-                     e,
-                     Util.ExceptionMessage(e),
-                     featureKey,
-                     user.Key);
-
-                Log.Debug("{0}", e);
-            }
-            _eventProcessor.SendEvent(_eventFactory.NewUnknownFeatureRequestEvent(featureKey, user, defaultValue));
-            return defaultValue;
-        }
-
-        /// <see cref="ILdClient.SecureModeHash(User)"/>
-        public string SecureModeHash(User user)
-        {
-            if (user == null || string.IsNullOrEmpty(user.Key))
-            {
-                return null;
-            }
-            System.Text.UTF8Encoding encoding = new System.Text.UTF8Encoding();
-            byte[] keyBytes = encoding.GetBytes(_configuration.SdkKey);
-
-            HMACSHA256 hmacSha256 = new HMACSHA256(keyBytes);
-            byte[] hashedMessage = hmacSha256.ComputeHash(encoding.GetBytes(user.Key));
-            return BitConverter.ToString(hashedMessage).Replace("-", "").ToLower();
-        }
-
-        /// <see cref="ILdClient.Track(string, User, string)"/>
-        public void Track(string name, User user, string data)
-        {
-            if (user == null || user.Key == null)
-            {
-                Log.Warn("Track called with null user or null user key");
-            }
-            _eventProcessor.SendEvent(_eventFactory.NewCustomEvent(name, user, data));
-        }
-
-        /// <see cref="ILdClient.Identify(User)"/>
-        public void Identify(User user)
-        {
-            if (user == null || user.Key == null)
-            {
-                Log.Warn("Identify called with null user or null user key");
-            }
-            _eventProcessor.SendEvent(_eventFactory.NewIdentifyEvent(user));
-        }
-
-        /// <see cref="ILdClient.Version"/>
-        public Version Version
-        {
-            get
-            {
-                return typeof(LdClient).GetTypeInfo().Assembly.GetName().Version;
-            }
-        }
-        
-        /// <summary>
-        /// Used internally.
-        /// </summary>
-        protected virtual void Dispose(bool disposing)
-        {
-<<<<<<< HEAD
-            if (disposing) // follow standard IDisposable pattern
-=======
-            Log.Info("Closing LaunchDarkly client.");
-            //We do not have native resource, so the boolean parameter can be ignored.
-            _eventProcessor.Dispose();
-
-            if (_updateProcessor != null)
->>>>>>> a9da1a7d
-            {
-                Log.Info("Closing LaunchDarkly client.");
-                // See comments in LdClient constructor: eventually all of these implementation objects
-                // will be factory-created and will have the same lifecycle as the client. But since we
-                // previously allowed people to pass in their own objects which we did not dispose of,
-                if (_shouldDisposeEventStore && _eventStore is IDisposable)
-                {
-                    (_eventStore as IDisposable).Dispose();
-                }
-                if (_shouldDisposeFeatureStore && _featureStore is IDisposable)
-                {
-                    (_featureStore as IDisposable).Dispose();
-                }
-                _updateProcessor.Dispose();
-            }
-        }
-
-        /// <see cref="ILdClient.Dispose"/>
-        public void Dispose()
-        {
-            Dispose(true);
-
-            GC.SuppressFinalize(this);
-        }
-
-        /// <see cref="ILdClient.Flush"/>
-        public void Flush()
-        {
-            _eventProcessor.Flush();
-        }
-    }
+﻿using System;
+using System.Collections.Generic;
+using System.Reflection;
+using System.Security.Cryptography;
+using Common.Logging;
+using Newtonsoft.Json.Linq;
+
+namespace LaunchDarkly.Client
+{
+    /// <summary>
+    /// A client for the LaunchDarkly API. Client instances are thread-safe. Applications should instantiate
+    /// a single <c>LdClient</c> for the lifetime of their application.
+    /// </summary>
+    public class LdClient : IDisposable, ILdClient
+    {
+        private static readonly ILog Log = LogManager.GetLogger(typeof(LdClient));
+
+        private readonly Configuration _configuration;
+        private readonly IEventProcessor _eventProcessor;
+        private readonly IFeatureStore _featureStore;
+        private readonly IUpdateProcessor _updateProcessor;
+        private readonly EventFactory _eventFactory = EventFactory.Default;
+        private bool _shouldDisposeEventProcessor;
+        private bool _shouldDisposeFeatureStore;
+
+        /// <summary>
+        /// Creates a new client to connect to LaunchDarkly with a custom configuration, and a custom
+        /// implementation of the analytics event processor. This constructor should only be used if you are
+        /// overriding the default event-sending behavior.
+        /// </summary>
+        /// <param name="config">a client configuration object</param>
+        /// <param name="eventProcessor">an event processor</param>
+        public LdClient(Configuration config, IEventProcessor eventProcessor)
+        {
+            Log.InfoFormat("Starting LaunchDarkly Client {0}",
+                Configuration.Version);
+
+            _configuration = config;
+
+            if (eventProcessor == null)
+            {
+                _eventProcessor = (_configuration.EventProcessorFactory ??
+                    Implementations.DefaultEventProcessor).CreateEventProcessor(_configuration);
+                _shouldDisposeEventProcessor = true;
+            }
+            else
+            {
+                _eventProcessor = eventProcessor;
+                // The following line is for backward compatibility with the obsolete mechanism by which the
+                // caller could pass in an IStoreEvents implementation instance that we did not create.  We
+                // were not disposing of that instance when the client was closed, so we should continue not
+                // doing so until the next major version eliminates that mechanism.  We will always dispose
+                // of instances that we created ourselves from a factory.
+                _shouldDisposeEventProcessor = false;
+            }
+            
+            if (_configuration.FeatureStore == null)
+            {
+                _featureStore = (_configuration.FeatureStoreFactory ??
+                    Implementations.InMemoryFeatureStore).CreateFeatureStore(_configuration);
+                _shouldDisposeFeatureStore = true;
+            }
+            else
+            {
+                _featureStore = _configuration.FeatureStore;
+                _shouldDisposeFeatureStore = false; // see previous comment
+            }
+
+            _updateProcessor = (_configuration.UpdateProcessorFactory ??
+                Implementations.DefaultUpdateProcessor).CreateUpdateProcessor(_configuration, _featureStore);
+
+            var initTask = _updateProcessor.Start();
+
+            if (!(_updateProcessor is NullUpdateProcessor))
+            {
+                Log.InfoFormat("Waiting up to {0} milliseconds for LaunchDarkly client to start..",
+                    _configuration.StartWaitTime.TotalMilliseconds);
+            }
+
+            var unused = initTask.Wait(_configuration.StartWaitTime);
+        }
+
+        /// <summary>
+        /// Creates a new client to connect to LaunchDarkly with a custom configuration. This constructor
+        /// can be used to configure advanced client features, such as customizing the LaunchDarkly base URL.
+        /// </summary>
+        /// <param name="config">a client configuration object</param>
+        public LdClient(Configuration config) : this(config, null)
+        {
+        }
+
+        /// <summary>
+        /// Creates a new client instance that connects to LaunchDarkly with the default configuration. In most
+        /// cases, you should use this constructor.
+        /// </summary>
+        /// <param name="sdkKey">the SDK key for your LaunchDarkly environment</param>
+        public LdClient(string sdkKey) : this(Configuration.Default(sdkKey))
+        {
+        }
+
+        /// <see cref="ILdClient.Initialized"/>
+        public bool Initialized()
+        {
+            return IsOffline() || _updateProcessor.Initialized();
+        }
+
+        /// <see cref="ILdClient.IsOffline"/>
+        public bool IsOffline()
+        {
+            return _configuration.Offline;
+        }
+
+        /// <see cref="ILdClient.BoolVariation(string, User, bool)"/>
+        public bool BoolVariation(string key, User user, bool defaultValue = false)
+        {
+            var value = Evaluate(key, user, defaultValue, JTokenType.Boolean);
+            return value.Value<bool>();
+        }
+
+        /// <see cref="ILdClient.IntVariation(string, User, int)"/>
+        public int IntVariation(string key, User user, int defaultValue)
+        {
+            var value = Evaluate(key, user, defaultValue, JTokenType.Integer);
+            return value.Value<int>();
+        }
+
+        /// <see cref="ILdClient.FloatVariation(string, User, float)"/>
+        public float FloatVariation(string key, User user, float defaultValue)
+        {
+            var value = Evaluate(key, user, defaultValue, JTokenType.Float);
+            return value.Value<float>();
+        }
+
+        /// <see cref="ILdClient.StringVariation(string, User, string)"/>
+        public string StringVariation(string key, User user, string defaultValue)
+        {
+            var value = Evaluate(key, user, defaultValue, JTokenType.String);
+            return value.Value<string>();
+        }
+
+        /// <see cref="ILdClient.JsonVariation(string, User, JToken)"/>
+        public JToken JsonVariation(string key, User user, JToken defaultValue)
+        {
+            var value = Evaluate(key, user, defaultValue, null);
+            return value;
+        }
+
+        /// <see cref="ILdClient.AllFlags(User)"/>
+        public IDictionary<string, JToken> AllFlags(User user)
+        {
+            if (IsOffline())
+            {
+                Log.Warn("AllFlags() was called when client is in offline mode. Returning null.");
+                return null;
+            }
+            if (!Initialized())
+            {
+                Log.Warn("AllFlags() was called before client has finished initializing. Returning null.");
+                return null;
+            }
+            if (user == null || user.Key == null)
+            {
+                Log.Warn("AllFlags() called with null user or null user key. Returning null");
+                return null;
+            }
+
+            IDictionary<string, FeatureFlag> flags = _featureStore.All(VersionedDataKind.Features);
+            IDictionary<string, JToken> results = new Dictionary<string, JToken>();
+            foreach (KeyValuePair<string, FeatureFlag> pair in flags)
+            {
+                try
+                {
+                    FeatureFlag.EvalResult evalResult = pair.Value.Evaluate(user, _featureStore, _eventFactory);
+                    results.Add(pair.Key, evalResult.Result);
+                }
+                catch (Exception e)
+                {
+                    Log.ErrorFormat("Exception caught when evaluating all flags: {0}", e, Util.ExceptionMessage(e));
+                }
+            }
+            return results;
+        }
+
+        private JToken Evaluate(string featureKey, User user, JToken defaultValue, JTokenType? expectedType)
+        {
+            if (!Initialized())
+            {
+                Log.Warn("LaunchDarkly client has not yet been initialized. Returning default");
+                return defaultValue;
+            }
+            if (user == null || user.Key == null)
+            {
+                Log.Warn("Feature flag evaluation called with null user or null user key. Returning default");
+                _eventProcessor.SendEvent(_eventFactory.NewUnknownFeatureRequestEvent(featureKey, null, defaultValue));
+                return defaultValue;
+            }
+            
+            try
+            {
+                var featureFlag = _featureStore.Get(VersionedDataKind.Features, featureKey);
+                if (featureFlag == null)
+                {
+                    Log.InfoFormat("Unknown feature flag {0}; returning default value",
+                        featureKey);
+
+                    _eventProcessor.SendEvent(_eventFactory.NewUnknownFeatureRequestEvent(featureKey, user, defaultValue));
+                    return defaultValue;
+                }
+
+                FeatureFlag.EvalResult evalResult = featureFlag.Evaluate(user, _featureStore, _eventFactory);
+                if (!IsOffline())
+                {
+                    foreach (var prereqEvent in evalResult.PrerequisiteEvents)
+                    {
+                        _eventProcessor.SendEvent(prereqEvent);
+                    }
+                }
+                if (evalResult.Result != null)
+                {
+                    if (expectedType != null && !evalResult.Result.Type.Equals(expectedType))
+                    {
+                        Log.ErrorFormat("Expected type: {0} but got {1} when evaluating FeatureFlag: {2}. Returning default",
+                            expectedType,
+                            evalResult.GetType(),
+                            featureKey);
+
+                        _eventProcessor.SendEvent(_eventFactory.NewFeatureRequestEvent(featureFlag, user, null, defaultValue, defaultValue));
+                        return defaultValue;
+                    }
+                    _eventProcessor.SendEvent(_eventFactory.NewFeatureRequestEvent(featureFlag, user, evalResult.Variation, evalResult.Result, defaultValue));
+                    return evalResult.Result;
+                }
+            }
+            catch (Exception e)
+            {
+                Log.ErrorFormat("Encountered exception in LaunchDarkly client: {0} when evaluating feature key: {1} for user key: {2}",
+                     e,
+                     Util.ExceptionMessage(e),
+                     featureKey,
+                     user.Key);
+
+                Log.Debug("{0}", e);
+            }
+            _eventProcessor.SendEvent(_eventFactory.NewUnknownFeatureRequestEvent(featureKey, user, defaultValue));
+            return defaultValue;
+        }
+
+        /// <see cref="ILdClient.SecureModeHash(User)"/>
+        public string SecureModeHash(User user)
+        {
+            if (user == null || string.IsNullOrEmpty(user.Key))
+            {
+                return null;
+            }
+            System.Text.UTF8Encoding encoding = new System.Text.UTF8Encoding();
+            byte[] keyBytes = encoding.GetBytes(_configuration.SdkKey);
+
+            HMACSHA256 hmacSha256 = new HMACSHA256(keyBytes);
+            byte[] hashedMessage = hmacSha256.ComputeHash(encoding.GetBytes(user.Key));
+            return BitConverter.ToString(hashedMessage).Replace("-", "").ToLower();
+        }
+
+        /// <see cref="ILdClient.Track(string, User, string)"/>
+        public void Track(string name, User user, string data)
+        {
+            if (user == null || user.Key == null)
+            {
+                Log.Warn("Track called with null user or null user key");
+            }
+            _eventProcessor.SendEvent(_eventFactory.NewCustomEvent(name, user, data));
+        }
+
+        /// <see cref="ILdClient.Identify(User)"/>
+        public void Identify(User user)
+        {
+            if (user == null || user.Key == null)
+            {
+                Log.Warn("Identify called with null user or null user key");
+            }
+            _eventProcessor.SendEvent(_eventFactory.NewIdentifyEvent(user));
+        }
+
+        /// <see cref="ILdClient.Version"/>
+        public Version Version
+        {
+            get
+            {
+                return typeof(LdClient).GetTypeInfo().Assembly.GetName().Version;
+            }
+        }
+        
+        /// <summary>
+        /// Used internally.
+        /// </summary>
+        protected virtual void Dispose(bool disposing)
+        {
+            if (disposing) // follow standard IDisposable pattern
+            {
+                Log.Info("Closing LaunchDarkly client.");
+                // See comments in LdClient constructor: eventually all of these implementation objects
+                // will be factory-created and will have the same lifecycle as the client.
+                if (_shouldDisposeEventProcessor)
+                {
+                    _eventProcessor.Dispose();
+                }
+                if (_shouldDisposeFeatureStore)
+                {
+                    _featureStore.Dispose();
+                }
+                _updateProcessor.Dispose();
+            }
+        }
+
+        /// <see cref="ILdClient.Dispose"/>
+        public void Dispose()
+        {
+            Dispose(true);
+
+            GC.SuppressFinalize(this);
+        }
+
+        /// <see cref="ILdClient.Flush"/>
+        public void Flush()
+        {
+            _eventProcessor.Flush();
+        }
+    }
 }