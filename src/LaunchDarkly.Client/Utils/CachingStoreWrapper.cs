﻿using System;
using System.Collections.Generic;
using System.Linq;

namespace LaunchDarkly.Client.Utils
{
    /// <summary>
    /// CachingStoreWrapper is a partial implementation of <see cref="IFeatureStore"/> that delegates
    /// the basic functionality to an instance of <see cref="IFeatureStoreCore"/> or <see cref="IFeatureStoreCoreAsync"/>.
    /// It provides optional caching behavior and other logic that would otherwise be repeated in every
    /// feature store implementation. This makes it easier to create new database integrations by
    /// implementing only the database-specific logic.
    /// 
    /// Construct instances of this class with <see cref="CachingStoreWrapper.Builder(IFeatureStoreCore)"/>
    /// or <see cref="CachingStoreWrapper.Builder(IFeatureStoreCoreAsync)"/>.
    /// </summary>
    public sealed class CachingStoreWrapper : IFeatureStore
    {
        private readonly IFeatureStoreCore _core;
        private readonly FeatureStoreCacheConfig _caching;
        
        private readonly LoadingCache<CacheKey, IVersionedData> _itemCache;
        private readonly LoadingCache<IVersionedDataKind, IDictionary<string, IVersionedData>> _allCache;
        private readonly LoadingCache<string, string> _initCache;
        private volatile bool _inited;

        /// <summary>
        /// Creates a new builder using a synchronous data store implementation.
        /// </summary>
        /// <param name="core">the <see cref="IFeatureStoreCore"/> implementation</param>
        /// <returns>a builder</returns>
        public static CachingStoreWrapperBuilder Builder(IFeatureStoreCore core)
        {
            return new CachingStoreWrapperBuilder(core);
        }

<<<<<<< HEAD
        /// <summary>
        /// Creates a new builder using an asynchronous data store implementation.
        /// </summary>
        /// <param name="coreAsync">the <see cref="IFeatureStoreCoreAsync"/> implementation</param>
        /// <returns>a builder</returns>
        public static CachingStoreWrapperBuilder Builder(IFeatureStoreCoreAsync coreAsync)
        {
            return new CachingStoreWrapperBuilder(new FeatureStoreCoreAsyncAdapter(coreAsync));
        }

        internal CachingStoreWrapper(IFeatureStoreCore core, FeatureStoreCaching caching)
=======
        internal CachingStoreWrapper(IFeatureStoreCore core, FeatureStoreCacheConfig caching)
>>>>>>> 6a6bda50
        {
            this._core = core;
            this._caching = caching;

            if (caching.IsEnabled)
            {
                _itemCache = new LoadingCache<CacheKey, IVersionedData>(GetInternalForCache, caching.Ttl);
                _allCache = new LoadingCache<IVersionedDataKind, IDictionary<string, IVersionedData>>(GetAllForCache, caching.Ttl);
                _initCache = new LoadingCache<string, string>(GetInitedStateForCache, caching.Ttl);
            }
            else
            {
                _itemCache = null;
                _allCache = null;
                _initCache = null;
            }
        }

        /// <summary>
        /// <see cref="IFeatureStore.Initialized"/>
        /// </summary>
        public bool Initialized()
        {
            if (_inited)
            {
                return true;
            }
            bool result;
            if (_initCache != null)
            {
                result = _initCache.Get("arbitrary-key") != null;
            }
            else
            {
                result = _core.InitializedInternal();
            }
            if (result)
            {
                _inited = true;
            }
            return result;
        }

        /// <summary>
        /// <see cref="IFeatureStore.Init"/>
        /// </summary>
        public void Init(IDictionary<IVersionedDataKind, IDictionary<string, IVersionedData>> items)
        {
            _core.InitInternal(items);
            _inited = true;
            if (_itemCache != null && _allCache != null)
            {
                _itemCache.Clear();
                _allCache.Clear();
                foreach (var e0 in items)
                {
                    var kind = e0.Key;
                    _allCache.Set(kind, e0.Value);
                    foreach (var e1 in e0.Value)
                    {
                        _itemCache.Set(new CacheKey(kind, e1.Key), e1.Value);
                    }
                }
            }
        }

        /// <summary>
        /// <see cref="IFeatureStore.Get"/>
        /// </summary>
        public T Get<T>(VersionedDataKind<T> kind, String key) where T : class, IVersionedData
        {
            T item;
            if (_itemCache != null)
            {
                item = (T)_itemCache.Get(new CacheKey(kind, key));
            }
            else
            {
                item = (T)_core.GetInternal(kind, key);
            }
            return (item == null || item.Deleted) ? null : item;
        }

        /// <summary>
        /// <see cref="IFeatureStore.All"/>
        /// </summary>
        public IDictionary<string, T> All<T>(VersionedDataKind<T> kind) where T : class, IVersionedData
        {
            if (_allCache != null)
            {
                return FilterItems<T>(_allCache.Get(kind));
            }
            return FilterItems<T>(_core.GetAllInternal(kind));
        }

        /// <summary>
        /// <see cref="IFeatureStore.Upsert"/>
        /// </summary>
        public void Upsert<T>(VersionedDataKind<T> kind, T item) where T : IVersionedData
        {
            IVersionedData newState = _core.UpsertInternal(kind, item);
            if (_itemCache != null)
            {
                _itemCache.Set(new CacheKey(kind, item.Key), newState);
            }
            if (_allCache != null)
            {
                _allCache.Remove(kind);
            }
        }

        /// <summary>
        /// <see cref="IFeatureStore.Delete"/>
        /// </summary>
        public void Delete<T>(VersionedDataKind<T> kind, string key, int version) where T : IVersionedData
        {
            Upsert(kind, kind.MakeDeletedItem(key, version));
        }

        /// <see cref="IDisposable.Dispose"/>
        public void Dispose()
        {
            Dispose(true);
            GC.SuppressFinalize(this);
        }

        private void Dispose(bool disposing)
        {
            if (disposing)
            {
                _core.Dispose();
                _itemCache?.Dispose();
                _allCache?.Dispose();
                _initCache?.Dispose();
            }
        }
        
        private IVersionedData GetInternalForCache(CacheKey key)
        {
            return _core.GetInternal(key.Kind, key.Key);
        }

        private IDictionary<string, IVersionedData> GetAllForCache(IVersionedDataKind kind)
        {
            return _core.GetAllInternal(kind);
        }

        private IDictionary<string, T> FilterItems<T>(IDictionary<string, IVersionedData> items) where T : IVersionedData
        {
            return items.Where(kv => !kv.Value.Deleted).ToDictionary(i => i.Key, i => (T)i.Value);
        }

        private string GetInitedStateForCache(string key)
        {
            return _core.InitializedInternal() ? key : null;
        }
    }

    /// <summary>
    /// Builder class for <see cref="CachingStoreWrapper"/>.
    /// </summary>
    public class CachingStoreWrapperBuilder
    {
        private readonly IFeatureStoreCore _core;
        private FeatureStoreCacheConfig _caching = FeatureStoreCacheConfig.Enabled;

        internal CachingStoreWrapperBuilder(IFeatureStoreCore core)
        {
            _core = core;
        }

        /// <summary>
        /// Creates and configures the wrapper object.
        /// </summary>
        /// <returns>a <see cref="CachingStoreWrapper"/> instance</returns>
        public CachingStoreWrapper Build()
        {
            return new CachingStoreWrapper(_core, _caching);
        }

        /// <summary>
        /// Sets the local caching properties.
        /// </summary>
        /// <param name="caching">a <see cref="FeatureStoreCaching"/> object</param>
        /// <returns>the builder</returns>
        public CachingStoreWrapperBuilder WithCaching(FeatureStoreCacheConfig caching)
        {
            _caching = caching;
            return this;
        }
    }

    internal struct CacheKey : IEquatable<CacheKey>
    {
        public readonly IVersionedDataKind Kind;
        public readonly string Key;

        public CacheKey(IVersionedDataKind kind, string key)
        {
            Kind = kind;
            Key = key;
        }

        public bool Equals(CacheKey other)
        {
            return Kind == other.Kind && Key == other.Key;
        }

        public override int GetHashCode()
        {
            return Kind.GetHashCode() * 17 + Key.GetHashCode();
        }
    }
}
<|MERGE_RESOLUTION|>--- conflicted
+++ resolved
@@ -1,265 +1,261 @@
-﻿using System;
-using System.Collections.Generic;
-using System.Linq;
-
-namespace LaunchDarkly.Client.Utils
-{
-    /// <summary>
-    /// CachingStoreWrapper is a partial implementation of <see cref="IFeatureStore"/> that delegates
-    /// the basic functionality to an instance of <see cref="IFeatureStoreCore"/> or <see cref="IFeatureStoreCoreAsync"/>.
-    /// It provides optional caching behavior and other logic that would otherwise be repeated in every
-    /// feature store implementation. This makes it easier to create new database integrations by
-    /// implementing only the database-specific logic.
-    /// 
-    /// Construct instances of this class with <see cref="CachingStoreWrapper.Builder(IFeatureStoreCore)"/>
-    /// or <see cref="CachingStoreWrapper.Builder(IFeatureStoreCoreAsync)"/>.
-    /// </summary>
-    public sealed class CachingStoreWrapper : IFeatureStore
-    {
-        private readonly IFeatureStoreCore _core;
-        private readonly FeatureStoreCacheConfig _caching;
-        
-        private readonly LoadingCache<CacheKey, IVersionedData> _itemCache;
-        private readonly LoadingCache<IVersionedDataKind, IDictionary<string, IVersionedData>> _allCache;
-        private readonly LoadingCache<string, string> _initCache;
-        private volatile bool _inited;
-
-        /// <summary>
-        /// Creates a new builder using a synchronous data store implementation.
-        /// </summary>
-        /// <param name="core">the <see cref="IFeatureStoreCore"/> implementation</param>
-        /// <returns>a builder</returns>
-        public static CachingStoreWrapperBuilder Builder(IFeatureStoreCore core)
-        {
-            return new CachingStoreWrapperBuilder(core);
-        }
-
-<<<<<<< HEAD
-        /// <summary>
-        /// Creates a new builder using an asynchronous data store implementation.
-        /// </summary>
-        /// <param name="coreAsync">the <see cref="IFeatureStoreCoreAsync"/> implementation</param>
-        /// <returns>a builder</returns>
-        public static CachingStoreWrapperBuilder Builder(IFeatureStoreCoreAsync coreAsync)
-        {
-            return new CachingStoreWrapperBuilder(new FeatureStoreCoreAsyncAdapter(coreAsync));
-        }
-
-        internal CachingStoreWrapper(IFeatureStoreCore core, FeatureStoreCaching caching)
-=======
-        internal CachingStoreWrapper(IFeatureStoreCore core, FeatureStoreCacheConfig caching)
->>>>>>> 6a6bda50
-        {
-            this._core = core;
-            this._caching = caching;
-
-            if (caching.IsEnabled)
-            {
-                _itemCache = new LoadingCache<CacheKey, IVersionedData>(GetInternalForCache, caching.Ttl);
-                _allCache = new LoadingCache<IVersionedDataKind, IDictionary<string, IVersionedData>>(GetAllForCache, caching.Ttl);
-                _initCache = new LoadingCache<string, string>(GetInitedStateForCache, caching.Ttl);
-            }
-            else
-            {
-                _itemCache = null;
-                _allCache = null;
-                _initCache = null;
-            }
-        }
-
-        /// <summary>
-        /// <see cref="IFeatureStore.Initialized"/>
-        /// </summary>
-        public bool Initialized()
-        {
-            if (_inited)
-            {
-                return true;
-            }
-            bool result;
-            if (_initCache != null)
-            {
-                result = _initCache.Get("arbitrary-key") != null;
-            }
-            else
-            {
-                result = _core.InitializedInternal();
-            }
-            if (result)
-            {
-                _inited = true;
-            }
-            return result;
-        }
-
-        /// <summary>
-        /// <see cref="IFeatureStore.Init"/>
-        /// </summary>
-        public void Init(IDictionary<IVersionedDataKind, IDictionary<string, IVersionedData>> items)
-        {
-            _core.InitInternal(items);
-            _inited = true;
-            if (_itemCache != null && _allCache != null)
-            {
-                _itemCache.Clear();
-                _allCache.Clear();
-                foreach (var e0 in items)
-                {
-                    var kind = e0.Key;
-                    _allCache.Set(kind, e0.Value);
-                    foreach (var e1 in e0.Value)
-                    {
-                        _itemCache.Set(new CacheKey(kind, e1.Key), e1.Value);
-                    }
-                }
-            }
-        }
-
-        /// <summary>
-        /// <see cref="IFeatureStore.Get"/>
-        /// </summary>
-        public T Get<T>(VersionedDataKind<T> kind, String key) where T : class, IVersionedData
-        {
-            T item;
-            if (_itemCache != null)
-            {
-                item = (T)_itemCache.Get(new CacheKey(kind, key));
-            }
-            else
-            {
-                item = (T)_core.GetInternal(kind, key);
-            }
-            return (item == null || item.Deleted) ? null : item;
-        }
-
-        /// <summary>
-        /// <see cref="IFeatureStore.All"/>
-        /// </summary>
-        public IDictionary<string, T> All<T>(VersionedDataKind<T> kind) where T : class, IVersionedData
-        {
-            if (_allCache != null)
-            {
-                return FilterItems<T>(_allCache.Get(kind));
-            }
-            return FilterItems<T>(_core.GetAllInternal(kind));
-        }
-
-        /// <summary>
-        /// <see cref="IFeatureStore.Upsert"/>
-        /// </summary>
-        public void Upsert<T>(VersionedDataKind<T> kind, T item) where T : IVersionedData
-        {
-            IVersionedData newState = _core.UpsertInternal(kind, item);
-            if (_itemCache != null)
-            {
-                _itemCache.Set(new CacheKey(kind, item.Key), newState);
-            }
-            if (_allCache != null)
-            {
-                _allCache.Remove(kind);
-            }
-        }
-
-        /// <summary>
-        /// <see cref="IFeatureStore.Delete"/>
-        /// </summary>
-        public void Delete<T>(VersionedDataKind<T> kind, string key, int version) where T : IVersionedData
-        {
-            Upsert(kind, kind.MakeDeletedItem(key, version));
-        }
-
-        /// <see cref="IDisposable.Dispose"/>
-        public void Dispose()
-        {
-            Dispose(true);
-            GC.SuppressFinalize(this);
-        }
-
-        private void Dispose(bool disposing)
-        {
-            if (disposing)
-            {
-                _core.Dispose();
-                _itemCache?.Dispose();
-                _allCache?.Dispose();
-                _initCache?.Dispose();
-            }
-        }
-        
-        private IVersionedData GetInternalForCache(CacheKey key)
-        {
-            return _core.GetInternal(key.Kind, key.Key);
-        }
-
-        private IDictionary<string, IVersionedData> GetAllForCache(IVersionedDataKind kind)
-        {
-            return _core.GetAllInternal(kind);
-        }
-
-        private IDictionary<string, T> FilterItems<T>(IDictionary<string, IVersionedData> items) where T : IVersionedData
-        {
-            return items.Where(kv => !kv.Value.Deleted).ToDictionary(i => i.Key, i => (T)i.Value);
-        }
-
-        private string GetInitedStateForCache(string key)
-        {
-            return _core.InitializedInternal() ? key : null;
-        }
-    }
-
-    /// <summary>
-    /// Builder class for <see cref="CachingStoreWrapper"/>.
-    /// </summary>
-    public class CachingStoreWrapperBuilder
-    {
-        private readonly IFeatureStoreCore _core;
-        private FeatureStoreCacheConfig _caching = FeatureStoreCacheConfig.Enabled;
-
-        internal CachingStoreWrapperBuilder(IFeatureStoreCore core)
-        {
-            _core = core;
-        }
-
-        /// <summary>
-        /// Creates and configures the wrapper object.
-        /// </summary>
-        /// <returns>a <see cref="CachingStoreWrapper"/> instance</returns>
-        public CachingStoreWrapper Build()
-        {
-            return new CachingStoreWrapper(_core, _caching);
-        }
-
-        /// <summary>
-        /// Sets the local caching properties.
-        /// </summary>
-        /// <param name="caching">a <see cref="FeatureStoreCaching"/> object</param>
-        /// <returns>the builder</returns>
-        public CachingStoreWrapperBuilder WithCaching(FeatureStoreCacheConfig caching)
-        {
-            _caching = caching;
-            return this;
-        }
-    }
-
-    internal struct CacheKey : IEquatable<CacheKey>
-    {
-        public readonly IVersionedDataKind Kind;
-        public readonly string Key;
-
-        public CacheKey(IVersionedDataKind kind, string key)
-        {
-            Kind = kind;
-            Key = key;
-        }
-
-        public bool Equals(CacheKey other)
-        {
-            return Kind == other.Kind && Key == other.Key;
-        }
-
-        public override int GetHashCode()
-        {
-            return Kind.GetHashCode() * 17 + Key.GetHashCode();
-        }
-    }
-}
+﻿using System;
+using System.Collections.Generic;
+using System.Linq;
+
+namespace LaunchDarkly.Client.Utils
+{
+    /// <summary>
+    /// CachingStoreWrapper is a partial implementation of <see cref="IFeatureStore"/> that delegates
+    /// the basic functionality to an instance of <see cref="IFeatureStoreCore"/> or <see cref="IFeatureStoreCoreAsync"/>.
+    /// It provides optional caching behavior and other logic that would otherwise be repeated in every
+    /// feature store implementation. This makes it easier to create new database integrations by
+    /// implementing only the database-specific logic.
+    /// 
+    /// Construct instances of this class with <see cref="CachingStoreWrapper.Builder(IFeatureStoreCore)"/>
+    /// or <see cref="CachingStoreWrapper.Builder(IFeatureStoreCoreAsync)"/>.
+    /// </summary>
+    public sealed class CachingStoreWrapper : IFeatureStore
+    {
+        private readonly IFeatureStoreCore _core;
+        private readonly FeatureStoreCacheConfig _caching;
+        
+        private readonly LoadingCache<CacheKey, IVersionedData> _itemCache;
+        private readonly LoadingCache<IVersionedDataKind, IDictionary<string, IVersionedData>> _allCache;
+        private readonly LoadingCache<string, string> _initCache;
+        private volatile bool _inited;
+
+        /// <summary>
+        /// Creates a new builder using a synchronous data store implementation.
+        /// </summary>
+        /// <param name="core">the <see cref="IFeatureStoreCore"/> implementation</param>
+        /// <returns>a builder</returns>
+        public static CachingStoreWrapperBuilder Builder(IFeatureStoreCore core)
+        {
+            return new CachingStoreWrapperBuilder(core);
+        }
+
+        /// <summary>
+        /// Creates a new builder using an asynchronous data store implementation.
+        /// </summary>
+        /// <param name="coreAsync">the <see cref="IFeatureStoreCoreAsync"/> implementation</param>
+        /// <returns>a builder</returns>
+        public static CachingStoreWrapperBuilder Builder(IFeatureStoreCoreAsync coreAsync)
+        {
+            return new CachingStoreWrapperBuilder(new FeatureStoreCoreAsyncAdapter(coreAsync));
+        }
+
+        internal CachingStoreWrapper(IFeatureStoreCore core, FeatureStoreCacheConfig caching)
+        {
+            this._core = core;
+            this._caching = caching;
+
+            if (caching.IsEnabled)
+            {
+                _itemCache = new LoadingCache<CacheKey, IVersionedData>(GetInternalForCache, caching.Ttl);
+                _allCache = new LoadingCache<IVersionedDataKind, IDictionary<string, IVersionedData>>(GetAllForCache, caching.Ttl);
+                _initCache = new LoadingCache<string, string>(GetInitedStateForCache, caching.Ttl);
+            }
+            else
+            {
+                _itemCache = null;
+                _allCache = null;
+                _initCache = null;
+            }
+        }
+
+        /// <summary>
+        /// <see cref="IFeatureStore.Initialized"/>
+        /// </summary>
+        public bool Initialized()
+        {
+            if (_inited)
+            {
+                return true;
+            }
+            bool result;
+            if (_initCache != null)
+            {
+                result = _initCache.Get("arbitrary-key") != null;
+            }
+            else
+            {
+                result = _core.InitializedInternal();
+            }
+            if (result)
+            {
+                _inited = true;
+            }
+            return result;
+        }
+
+        /// <summary>
+        /// <see cref="IFeatureStore.Init"/>
+        /// </summary>
+        public void Init(IDictionary<IVersionedDataKind, IDictionary<string, IVersionedData>> items)
+        {
+            _core.InitInternal(items);
+            _inited = true;
+            if (_itemCache != null && _allCache != null)
+            {
+                _itemCache.Clear();
+                _allCache.Clear();
+                foreach (var e0 in items)
+                {
+                    var kind = e0.Key;
+                    _allCache.Set(kind, e0.Value);
+                    foreach (var e1 in e0.Value)
+                    {
+                        _itemCache.Set(new CacheKey(kind, e1.Key), e1.Value);
+                    }
+                }
+            }
+        }
+
+        /// <summary>
+        /// <see cref="IFeatureStore.Get"/>
+        /// </summary>
+        public T Get<T>(VersionedDataKind<T> kind, String key) where T : class, IVersionedData
+        {
+            T item;
+            if (_itemCache != null)
+            {
+                item = (T)_itemCache.Get(new CacheKey(kind, key));
+            }
+            else
+            {
+                item = (T)_core.GetInternal(kind, key);
+            }
+            return (item == null || item.Deleted) ? null : item;
+        }
+
+        /// <summary>
+        /// <see cref="IFeatureStore.All"/>
+        /// </summary>
+        public IDictionary<string, T> All<T>(VersionedDataKind<T> kind) where T : class, IVersionedData
+        {
+            if (_allCache != null)
+            {
+                return FilterItems<T>(_allCache.Get(kind));
+            }
+            return FilterItems<T>(_core.GetAllInternal(kind));
+        }
+
+        /// <summary>
+        /// <see cref="IFeatureStore.Upsert"/>
+        /// </summary>
+        public void Upsert<T>(VersionedDataKind<T> kind, T item) where T : IVersionedData
+        {
+            IVersionedData newState = _core.UpsertInternal(kind, item);
+            if (_itemCache != null)
+            {
+                _itemCache.Set(new CacheKey(kind, item.Key), newState);
+            }
+            if (_allCache != null)
+            {
+                _allCache.Remove(kind);
+            }
+        }
+
+        /// <summary>
+        /// <see cref="IFeatureStore.Delete"/>
+        /// </summary>
+        public void Delete<T>(VersionedDataKind<T> kind, string key, int version) where T : IVersionedData
+        {
+            Upsert(kind, kind.MakeDeletedItem(key, version));
+        }
+
+        /// <see cref="IDisposable.Dispose"/>
+        public void Dispose()
+        {
+            Dispose(true);
+            GC.SuppressFinalize(this);
+        }
+
+        private void Dispose(bool disposing)
+        {
+            if (disposing)
+            {
+                _core.Dispose();
+                _itemCache?.Dispose();
+                _allCache?.Dispose();
+                _initCache?.Dispose();
+            }
+        }
+        
+        private IVersionedData GetInternalForCache(CacheKey key)
+        {
+            return _core.GetInternal(key.Kind, key.Key);
+        }
+
+        private IDictionary<string, IVersionedData> GetAllForCache(IVersionedDataKind kind)
+        {
+            return _core.GetAllInternal(kind);
+        }
+
+        private IDictionary<string, T> FilterItems<T>(IDictionary<string, IVersionedData> items) where T : IVersionedData
+        {
+            return items.Where(kv => !kv.Value.Deleted).ToDictionary(i => i.Key, i => (T)i.Value);
+        }
+
+        private string GetInitedStateForCache(string key)
+        {
+            return _core.InitializedInternal() ? key : null;
+        }
+    }
+
+    /// <summary>
+    /// Builder class for <see cref="CachingStoreWrapper"/>.
+    /// </summary>
+    public class CachingStoreWrapperBuilder
+    {
+        private readonly IFeatureStoreCore _core;
+        private FeatureStoreCacheConfig _caching = FeatureStoreCacheConfig.Enabled;
+
+        internal CachingStoreWrapperBuilder(IFeatureStoreCore core)
+        {
+            _core = core;
+        }
+
+        /// <summary>
+        /// Creates and configures the wrapper object.
+        /// </summary>
+        /// <returns>a <see cref="CachingStoreWrapper"/> instance</returns>
+        public CachingStoreWrapper Build()
+        {
+            return new CachingStoreWrapper(_core, _caching);
+        }
+
+        /// <summary>
+        /// Sets the local caching properties.
+        /// </summary>
+        /// <param name="caching">a <see cref="FeatureStoreCacheConfig"/> object</param>
+        /// <returns>the builder</returns>
+        public CachingStoreWrapperBuilder WithCaching(FeatureStoreCacheConfig caching)
+        {
+            _caching = caching;
+            return this;
+        }
+    }
+
+    internal struct CacheKey : IEquatable<CacheKey>
+    {
+        public readonly IVersionedDataKind Kind;
+        public readonly string Key;
+
+        public CacheKey(IVersionedDataKind kind, string key)
+        {
+            Kind = kind;
+            Key = key;
+        }
+
+        public bool Equals(CacheKey other)
+        {
+            return Kind == other.Kind && Key == other.Key;
+        }
+
+        public override int GetHashCode()
+        {
+            return Kind.GetHashCode() * 17 + Key.GetHashCode();
+        }
+    }
+}