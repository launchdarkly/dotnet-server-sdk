﻿using System;
using System.Collections.Generic;
using Newtonsoft.Json;
using Newtonsoft.Json.Linq;

namespace LaunchDarkly.Client
{
    /// <summary>
    /// A <c>User</c> object contains specific attributes of a user browsing your site. The only mandatory
    /// property is the <c>Key</c>, which must uniquely identify each user. For authenticated users, this
    /// may be a username or e-mail address. For anonymous users, this could be an IP address or session ID.
    ///
    /// Besides the mandatory <c>Key</c>, <c>User</c> supports two kinds of optional attributes: interpreted
    /// attributes (e.g. <c>IpAddress</c> and <c>Country</c>) and custom attributes. LaunchDarkly can parse
    /// interpreted attributes and attach meaning to them. For example, from an <c>IpAddress</c>,
    /// LaunchDarkly can do a geo IP lookup and determine the user's country.
    ///
    /// Custom attributes are not parsed by LaunchDarkly. They can be used in custom rules-- for example, a
    /// custom attribute such as "customer_ranking" can be used to launch a feature to the top 10% of users
    /// on a site.
    /// </summary>
    public class User
    {
        /// <summary>
        /// The unique key for the user.
        /// </summary>
        [JsonProperty(PropertyName = "key", NullValueHandling = NullValueHandling.Ignore)]
        public string Key { get; set; }

        /// <summary>
        /// The secondary key for a user. This affects
        /// <a href="https://docs.launchdarkly.com/docs/targeting-users#section-targeting-rules-based-on-user-attributes">feature flag targeting</a>
        /// as follows: if you have chosen to bucket users by a specific attribute, the secondary key (if set)
        /// is used to further distinguish between users who are otherwise identical according to that attribute.
        /// </summary>
        [JsonProperty(PropertyName = "secondary", NullValueHandling = NullValueHandling.Ignore)]
        public string SecondaryKey { get; set; }

        /// <summary>
        /// The IP address of the user.
        /// </summary>
        [JsonProperty(PropertyName = "ip", NullValueHandling = NullValueHandling.Ignore)]
        public string IpAddress { get; set; }

        /// <summary>
        /// The 2-character country code for the user.
        /// </summary>
        [JsonProperty(PropertyName = "country", NullValueHandling = NullValueHandling.Ignore)]
        public string Country { get; set; }

        /// <summary>
        /// The user's first name.
        /// </summary>
        [JsonProperty(PropertyName = "firstName", NullValueHandling = NullValueHandling.Ignore)]
        public string FirstName { get; set; }

        /// <summary>
        /// The user's last name.
        /// </summary>
        [JsonProperty(PropertyName = "lastName", NullValueHandling = NullValueHandling.Ignore)]
        public string LastName { get; set; }

        /// <summary>
        /// The user's full name.
        /// </summary>
        [JsonProperty(PropertyName = "name", NullValueHandling = NullValueHandling.Ignore)]
        public string Name { get; set; }

        /// <summary>
        /// The user's avatar.
        /// </summary>
        [JsonProperty(PropertyName = "avatar", NullValueHandling = NullValueHandling.Ignore)]
        public string Avatar { get; set; }

        /// <summary>
        /// The user's email address.
        /// </summary>
        [JsonProperty(PropertyName = "email", NullValueHandling = NullValueHandling.Ignore)]
        public string Email { get; set; }

        /// <summary>
        /// Whether or not the user is anonymous.
        /// </summary>
        [JsonProperty(PropertyName = "anonymous", NullValueHandling = NullValueHandling.Ignore)]
        public bool? Anonymous { get; set; }

        /// <summary>
        /// Custom attributes for the user. These can be more conveniently set via the extension
        /// methods <c>AndCustomAttribute</c> or <c>AndPrivateCustomAttribute</c>.
        /// </summary>
        [JsonProperty(PropertyName = "custom", NullValueHandling = NullValueHandling.Ignore)]
        public Dictionary<string, JToken> Custom { get; set; }

        /// <summary>
        /// Used internally to track which attributes are private. To set private attributes,
        /// you should use extension methods such as <c>AndPrivateName</c>.
        /// </summary>
        public ISet<string> PrivateAttributeNames { get; set; }

        internal JToken GetValueForEvaluation(string attribute)
        {
            switch (attribute)
            {
                case "key":
                    return new JValue(Key);
                case "secondary":
                    return null;
                case "ip":
                    return new JValue(IpAddress);
                case "email":
                    return new JValue(Email);
                case "avatar":
                    return new JValue(Avatar);
                case "firstName":
                    return new JValue(FirstName);
                case "lastName":
                    return new JValue(LastName);
                case "name":
                    return new JValue(Name);
                case "country":
                    return new JValue(Country);
                case "anonymous":
                    return new JValue(Anonymous);
                default:
                    JToken customValue;
                    Custom.TryGetValue(attribute, out customValue);
                    return customValue;
            }
        }

        /// <summary>
        /// Creates a user with the given key.
        /// </summary>
        /// <param name="key">a <c>string</c> that uniquely identifies a user</param>
        public User(string key)
        {
            Key = key;
            Custom = new Dictionary<string, JToken>();
        }

        /// <summary>
        /// Creates a user with the given key.
        /// </summary>
        /// <param name="key">a <c>string</c> that uniquely identifies a user</param>
        /// <returns>a <c>User</c> instance</returns>
        public static User WithKey(string key)
        {
            return new User(key);
        }

        internal User AddCustom(string attribute, JToken value)
        {
            if (attribute == string.Empty)
            {
                throw new ArgumentException("Attribute Name cannot be empty");
            }
            if (Custom is null)
            {
                Custom = new Dictionary<string, JToken>();
            }
            Custom.Add(attribute, value);
            return this;
        }

        internal User AddPrivate(string name)
        {
            if (PrivateAttributeNames is null)
            {
                PrivateAttributeNames = new HashSet<string>();
            }
            PrivateAttributeNames.Add(name);
            return this;
        }
    }

    /// <summary>
    /// Extension methods that can be called on a <see cref="User"/> to add to its properties.
    /// </summary>
    public static class UserExtensions
    {
        /// <summary>
        /// Sets the secondary key for a user. This affects
        /// <a href="https://docs.launchdarkly.com/docs/targeting-users#section-targeting-rules-based-on-user-attributes">feature flag targeting</a>
        /// as follows: if you have chosen to bucket users by a specific attribute, the secondary key (if set)
        /// is used to further distinguish between users who are otherwise identical according to that attribute.
        /// </summary>
        /// <param name="user"></param>
        /// <param name="secondaryKey"></param>
        /// <returns></returns>
        public static User AndSecondaryKey(this User user, string secondaryKey)
        {
            user.SecondaryKey = secondaryKey;
            return user;
        }

        /// <summary>
        /// Sets the IP for a user.
        /// </summary>
        /// <param name="user">the user</param>
        /// <param name="ipAddress">the IP address for the user</param>
        /// <returns>the same user</returns>
        public static User AndIpAddress(this User user, string ipAddress)
        {
            user.IpAddress = ipAddress;
            return user;
        }

        /// <summary>
        /// Sets the IP for a user, and ensures that the IP attribute is not sent back to LaunchDarkly.
        /// </summary>
        /// <param name="user">the user</param>
        /// <param name="ipAddress">the IP address for the user</param>
        /// <returns>the same user</returns>
        public static User AndPrivateIpAddress(this User user, string ipAddress)
        {
            return user.AndIpAddress(ipAddress).AddPrivate("ip");
        }

        /// <summary>
        /// Sets the country for a user. The country should be a valid
        /// <a href="http://en.wikipedia.org/wiki/ISO_3166-1">ISO 3166-1</a> alpha-2 code. If it
        /// is not a 2-character string, an <c>ArgumentException</c> will be thrown.
        /// </summary>
        /// <param name="user">the user</param>
        /// <param name="country">the country code for the user</param>
        /// <returns>the same user</returns>
        public static User AndCountry(this User user, string country)
        {
            if (country.Length != 2)
                throw new ArgumentException("Country should be a 2 character ISO 3166-1 alpha-2 code. e.g. 'US'");

            user.Country = country;
            return user;
        }

        /// <summary>
        /// Sets the country for a user, and ensures that the country attribute will not be sent back
        /// to LaunchDarkly. The country should be a valid
        /// <a href="http://en.wikipedia.org/wiki/ISO_3166-1">ISO 3166-1</a> alpha-2 code. If it
        /// is not a 2-character string, an <c>ArgumentException</c> will be thrown.
        /// </summary>
        /// <param name="user">the user</param>
        /// <param name="country">the country code for the user</param>
        /// <returns>the same user</returns>
        public static User AndPrivateCountry(this User user, string country)
        {
            return user.AndCountry(country).AddPrivate("country");
        }

        /// <summary>
        /// Sets the user's first name.
        /// </summary>
        /// <param name="user">the user</param>
        /// <param name="firstName">the user's first name</param>
        /// <returns>the same user</returns>
        public static User AndFirstName(this User user, string firstName)
        {
            user.FirstName = firstName;
            return user;
        }

        /// <summary>
        /// Sets the user's first name, and ensures that the first name attribute will not be sent back
        /// to LaunchDarkly.
        /// </summary>
        /// <param name="user">the user</param>
        /// <param name="firstName">the user's first name</param>
        /// <returns>the same user</returns>
        public static User AndPrivateFirstName(this User user, string firstName)
        {
            return user.AndFirstName(firstName).AddPrivate("firstName");
        }

        /// <summary>
        /// Sets the user's last name.
        /// </summary>
        /// <param name="user">the user</param>
        /// <param name="lastName">the user's last name</param>
        /// <returns>the same user</returns>
        public static User AndLastName(this User user, string lastName)
        {
            user.LastName = lastName;
            return user;
        }

        /// <summary>
        /// Sets the user's last name, and ensures that the last name attribute will not be sent back
        /// to LaunchDarkly.
        /// </summary>
        /// <param name="user">the user</param>
        /// <param name="lastName">the user's last name</param>
        /// <returns>the same user</returns>
        public static User AndPrivateLastName(this User user, string lastName)
        {
            return user.AndLastName(lastName).AddPrivate("lastName");
        }

        /// <summary>
        /// Sets the user's full name.
        /// </summary>
        /// <param name="user">the user</param>
        /// <param name="name">the user's name</param>
        /// <returns>the same user</returns>
        public static User AndName(this User user, string name)
        {
            user.Name = name;
            return user;
        }

        /// <summary>
        /// Sets the user's full name, and ensures that the name attribute will not be sent back
        /// to LaunchDarkly.
        /// </summary>
        /// <param name="user">the user</param>
        /// <param name="name">the user's name</param>
        /// <returns>the same user</returns>
        public static User AndPrivateName(this User user, string name)
        {
            return user.AndName(name).AddPrivate("name");
        }

        /// <summary>
        /// Sets the user's email address.
        /// </summary>
        /// <param name="user">the user</param>
        /// <param name="email">the user's email</param>
        /// <returns>the same user</returns>
        public static User AndEmail(this User user, string email)
        {
            user.Email = email;
            return user;
        }

        /// <summary>
        /// Sets the user's email address, and ensures that the email attribute will not be sent back
        /// to LaunchDarkly.
        /// </summary>
        /// <param name="user">the user</param>
        /// <param name="email">the user's email</param>
        /// <returns>the same user</returns>
        public static User AndPrivateEmail(this User user, string email)
        {
            return user.AndEmail(email).AddPrivate("email");
        }

        /// <summary>
        /// Sets whether this user is anonymous.
        /// </summary>
        /// <param name="user">the user</param>
        /// <param name="anonymous">true if the user is anonymous</param>
        /// <returns></returns>
        public static User AndAnonymous(this User user, bool anonymous)
        {
            user.Anonymous = anonymous;
            return user;
        }

        /// <summary>
        /// Sets the user's avatar.
        /// </summary>
        /// <param name="user">the user</param>
        /// <param name="avatar">the user's avatar</param>
        /// <returns>the same user</returns>
        public static User AndAvatar(this User user, string avatar)
        {
            user.Avatar = avatar;
            return user;
        }

        /// <summary>
        /// Sets the user's avatar, and ensures that the avatar attribute will not be sent back
        /// to LaunchDarkly.
        /// </summary>
        /// <param name="user">the user</param>
        /// <param name="avatar">the user's avatar</param>
        /// <returns>the same user</returns>
        public static User AndPrivateAvatar(this User user, string avatar)
        {
            return user.AndAvatar(avatar).AddPrivate("avatar");
        }

        /// <summary>
        /// Adds a <c>string</c>-valued custom attribute. When set to one of the
        /// <a href="http://docs.launchdarkly.com/docs/targeting-users#targeting-based-on-user-attributes">built-in
        /// user attribute keys</a>, this custom attribute will be ignored.
        /// </summary>
        /// <param name="user">the user</param>
        /// <param name="attribute">the key for the custom attribute</param>
        /// <param name="value">the value for the custom attribute</param>
        /// <returns>the same user</returns>
        public static User AndCustomAttribute(this User user, string attribute, string value)
        {
            return user.AddCustom(attribute, new JValue(value));
        }

        /// <summary>
        /// Adds a <c>bool</c>-valued custom attribute. When set to one of the
        /// <a href="http://docs.launchdarkly.com/docs/targeting-users#targeting-based-on-user-attributes">built-in
        /// user attribute keys</a>, this custom attribute will be ignored.
        /// </summary>
        /// <param name="user">the user</param>
        /// <param name="attribute">the key for the custom attribute</param>
        /// <param name="value">the value for the custom attribute</param>
        /// <returns>the same user</returns>
        public static User AndCustomAttribute(this User user, string attribute, bool value)
        {
            return user.AddCustom(attribute, new JValue(value));
        }

        /// <summary>
        /// Adds an <c>int</c>-valued custom attribute. When set to one of the
        /// <a href="http://docs.launchdarkly.com/docs/targeting-users#targeting-based-on-user-attributes">built-in
        /// user attribute keys</a>, this custom attribute will be ignored.
        /// </summary>
        /// <param name="user">the user</param>
        /// <param name="attribute">the key for the custom attribute</param>
        /// <param name="value">the value for the custom attribute</param>
        /// <returns>the same user</returns>
        public static User AndCustomAttribute(this User user, string attribute, int value)
        {
            return user.AddCustom(attribute, new JValue(value));
        }

        /// <summary>
        /// Adds a <c>float</c>-valued custom attribute. When set to one of the
        /// <a href="http://docs.launchdarkly.com/docs/targeting-users#targeting-based-on-user-attributes">built-in
        /// user attribute keys</a>, this custom attribute will be ignored.
        /// </summary>
        /// <param name="user">the user</param>
        /// <param name="attribute">the key for the custom attribute</param>
        /// <param name="value">the value for the custom attribute</param>
        /// <returns>the same user</returns>
        public static User AndCustomAttribute(this User user, string attribute, float value)
        {
            return user.AddCustom(attribute, new JValue(value));
        }

<<<<<<< HEAD
        /// <summary>
        /// Adds a custom attribute whose value is a list of strings. When set to one of the
        /// <a href="http://docs.launchdarkly.com/docs/targeting-users#targeting-based-on-user-attributes">built-in
        /// user attribute keys</a>, this custom attribute will be ignored.
        /// </summary>
        /// <param name="user">the user</param>
        /// <param name="attribute">the key for the custom attribute</param>
        /// <param name="value">the value for the custom attribute</param>
        /// <returns>the same user</returns>
=======
        public static User AndCustomAttribute(this User user, string attribute, long value)
        {
            return user.AddCustom(attribute, new JValue(value));
        }

>>>>>>> 447831fd
        public static User AndCustomAttribute(this User user, string attribute, List<string> value)
        {
            return user.AddCustom(attribute, new JArray(value.ToArray()));
        }

        /// <summary>
        /// Adds a custom attribute whose value is a list of ints. When set to one of the
        /// <a href="http://docs.launchdarkly.com/docs/targeting-users#targeting-based-on-user-attributes">built-in
        /// user attribute keys</a>, this custom attribute will be ignored.
        /// </summary>
        /// <param name="user">the user</param>
        /// <param name="attribute">the key for the custom attribute</param>
        /// <param name="value">the value for the custom attribute</param>
        /// <returns>the same user</returns>
        public static User AndCustomAttribute(this User user, string attribute, List<int> value)
        {
            return user.AddCustom(attribute, new JArray(value.ToArray()));
        }

        /// <summary>
        /// Adds a <c>string</c>-valued custom attribute, and ensures that the attribute will not
        /// be sent back to LaunchDarkly. When set to one of the
        /// <a href="http://docs.launchdarkly.com/docs/targeting-users#targeting-based-on-user-attributes">built-in
        /// user attribute keys</a>, this custom attribute will be ignored.
        /// </summary>
        /// <param name="user">the user</param>
        /// <param name="attribute">the key for the custom attribute</param>
        /// <param name="value">the value for the custom attribute</param>
        /// <returns>the same user</returns>
        public static User AndPrivateCustomAttribute(this User user, string attribute, string value)
        {
            return user.AddCustom(attribute, new JValue(value)).AddPrivate(attribute);
        }

        /// <summary>
        /// Adds a <c>bool</c>-valued custom attribute, and ensures that the attribute will not
        /// be sent back to LaunchDarkly. When set to one of the
        /// <a href="http://docs.launchdarkly.com/docs/targeting-users#targeting-based-on-user-attributes">built-in
        /// user attribute keys</a>, this custom attribute will be ignored.
        /// </summary>
        /// <param name="user">the user</param>
        /// <param name="attribute">the key for the custom attribute</param>
        /// <param name="value">the value for the custom attribute</param>
        /// <returns>the same user</returns>
        public static User AndPrivateCustomAttribute(this User user, string attribute, bool value)
        {
            return user.AddCustom(attribute, new JValue(value)).AddPrivate(attribute);
        }

        /// <summary>
        /// Adds an <c>int</c>-valued custom attribute, and ensures that the attribute will not
        /// be sent back to LaunchDarkly. When set to one of the
        /// <a href="http://docs.launchdarkly.com/docs/targeting-users#targeting-based-on-user-attributes">built-in
        /// user attribute keys</a>, this custom attribute will be ignored.
        /// </summary>
        /// <param name="user">the user</param>
        /// <param name="attribute">the key for the custom attribute</param>
        /// <param name="value">the value for the custom attribute</param>
        /// <returns>the same user</returns>
        public static User AndPrivateCustomAttribute(this User user, string attribute, int value)
        {
            return user.AddCustom(attribute, new JValue(value)).AddPrivate(attribute);
        }

        /// <summary>
        /// Adds a <c>float</c>-valued custom attribute, and ensures that the attribute will not
        /// be sent back to LaunchDarkly. When set to one of the
        /// <a href="http://docs.launchdarkly.com/docs/targeting-users#targeting-based-on-user-attributes">built-in
        /// user attribute keys</a>, this custom attribute will be ignored.
        /// </summary>
        /// <param name="user">the user</param>
        /// <param name="attribute">the key for the custom attribute</param>
        /// <param name="value">the value for the custom attribute</param>
        /// <returns>the same user</returns>
        public static User AndPrivateCustomAttribute(this User user, string attribute, float value)
        {
            return user.AddCustom(attribute, new JValue(value)).AddPrivate(attribute);
        }

<<<<<<< HEAD
        /// <summary>
        /// Adds a custom attribute who value is a list of strings, and ensures that the attribute will not
        /// be sent back to LaunchDarkly. When set to one of the
        /// <a href="http://docs.launchdarkly.com/docs/targeting-users#targeting-based-on-user-attributes">built-in
        /// user attribute keys</a>, this custom attribute will be ignored.
        /// </summary>
        /// <param name="user">the user</param>
        /// <param name="attribute">the key for the custom attribute</param>
        /// <param name="value">the value for the custom attribute</param>
        /// <returns>the same user</returns>
=======
        public static User AndPrivateCustomAttribute(this User user, string attribute, long value)
        {
            return user.AddCustom(attribute, new JValue(value)).AddPrivate(attribute);
        }

>>>>>>> 447831fd
        public static User AndPrivateCustomAttribute(this User user, string attribute, List<string> value)
        {
            return user.AddCustom(attribute, new JArray(value.ToArray())).AddPrivate(attribute);
        }

        /// <summary>
        /// Adds a custom attribute who value is a list of ints, and ensures that the attribute will not
        /// be sent back to LaunchDarkly. When set to one of the
        /// <a href="http://docs.launchdarkly.com/docs/targeting-users#targeting-based-on-user-attributes">built-in
        /// user attribute keys</a>, this custom attribute will be ignored.
        /// </summary>
        /// <param name="user">the user</param>
        /// <param name="attribute">the key for the custom attribute</param>
        /// <param name="value">the value for the custom attribute</param>
        /// <returns>the same user</returns>
        public static User AndPrivateCustomAttribute(this User user, string attribute, List<int> value)
        {
            return user.AddCustom(attribute, new JArray(value.ToArray())).AddPrivate(attribute);
        }
    }
}<|MERGE_RESOLUTION|>--- conflicted
+++ resolved
@@ -435,7 +435,20 @@
             return user.AddCustom(attribute, new JValue(value));
         }
 
-<<<<<<< HEAD
+        /// <summary>
+        /// Adds a <c>long</c>-valued custom attribute. When set to one of the
+        /// <a href="http://docs.launchdarkly.com/docs/targeting-users#targeting-based-on-user-attributes">built-in
+        /// user attribute keys</a>, this custom attribute will be ignored.
+        /// </summary>
+        /// <param name="user">the user</param>
+        /// <param name="attribute">the key for the custom attribute</param>
+        /// <param name="value">the value for the custom attribute</param>
+        /// <returns>the same user</returns>
+        public static User AndCustomAttribute(this User user, string attribute, long value)
+        {
+            return user.AddCustom(attribute, new JValue(value));
+        }
+
         /// <summary>
         /// Adds a custom attribute whose value is a list of strings. When set to one of the
         /// <a href="http://docs.launchdarkly.com/docs/targeting-users#targeting-based-on-user-attributes">built-in
@@ -445,13 +458,6 @@
         /// <param name="attribute">the key for the custom attribute</param>
         /// <param name="value">the value for the custom attribute</param>
         /// <returns>the same user</returns>
-=======
-        public static User AndCustomAttribute(this User user, string attribute, long value)
-        {
-            return user.AddCustom(attribute, new JValue(value));
-        }
-
->>>>>>> 447831fd
         public static User AndCustomAttribute(this User user, string attribute, List<string> value)
         {
             return user.AddCustom(attribute, new JArray(value.ToArray()));
@@ -531,7 +537,21 @@
             return user.AddCustom(attribute, new JValue(value)).AddPrivate(attribute);
         }
 
-<<<<<<< HEAD
+        /// <summary>
+        /// Adds a <c>long</c>-valued custom attribute, and ensures that the attribute will not
+        /// be sent back to LaunchDarkly. When set to one of the
+        /// <a href="http://docs.launchdarkly.com/docs/targeting-users#targeting-based-on-user-attributes">built-in
+        /// user attribute keys</a>, this custom attribute will be ignored.
+        /// </summary>
+        /// <param name="user">the user</param>
+        /// <param name="attribute">the key for the custom attribute</param>
+        /// <param name="value">the value for the custom attribute</param>
+        /// <returns>the same user</returns>
+        public static User AndPrivateCustomAttribute(this User user, string attribute, long value)
+        {
+            return user.AddCustom(attribute, new JValue(value)).AddPrivate(attribute);
+        }
+
         /// <summary>
         /// Adds a custom attribute who value is a list of strings, and ensures that the attribute will not
         /// be sent back to LaunchDarkly. When set to one of the
@@ -542,13 +562,6 @@
         /// <param name="attribute">the key for the custom attribute</param>
         /// <param name="value">the value for the custom attribute</param>
         /// <returns>the same user</returns>
-=======
-        public static User AndPrivateCustomAttribute(this User user, string attribute, long value)
-        {
-            return user.AddCustom(attribute, new JValue(value)).AddPrivate(attribute);
-        }
-
->>>>>>> 447831fd
         public static User AndPrivateCustomAttribute(this User user, string attribute, List<string> value)
         {
             return user.AddCustom(attribute, new JArray(value.ToArray())).AddPrivate(attribute);
