﻿using System;
using System.Collections.Generic;
using Newtonsoft.Json.Linq;

namespace LaunchDarkly.Client
{
    /// <summary>
    /// Interface defining the public methods of <see cref="LdClient"/>.
    /// </summary>
    public interface ILdClient
    {
        /// <summary>
        /// Closes the LaunchDarkly client event processing thread. This should only be called
        /// on application shutdown.
        /// </summary>
        void Dispose();

        /// <summary>
        /// Flushes all pending events.
        /// </summary>
        void Flush();

        /// <summary>
        /// Registers the user.
        /// </summary>
        /// <param name="user">the user to register</param>
        void Identify(User user);

        /// <summary>
        /// Tests whether the client is ready to be used.
        /// </summary>
        /// <returns>true if the client is ready, or false if it is still initializing</returns>
        bool Initialized();

        /// <summary>
        /// Tests whether the client is being used in offline mode.
        /// </summary>
        /// <returns>true if the client is offline</returns>
        bool IsOffline();

        /// <summary>
        /// Calculates the integer value of a feature flag for a given user.
        /// </summary>
        /// <param name="key">the unique feature key for the feature flag</param>
        /// <param name="user">the end user requesting the flag</param>
        /// <param name="defaultValue">the default value of the flag</param>
        /// <returns>the variation for the given user, or <c>defaultValue</c> if the flag is
        /// disabled in the LaunchDarkly control panel</returns>
        int IntVariation(string key, User user, int defaultValue);

        /// <summary>
        /// Calculates the floating point numeric value of a feature flag for a given user.
        /// </summary>
        /// <param name="key">the unique feature key for the feature flag</param>
        /// <param name="user">the end user requesting the flag</param>
        /// <param name="defaultValue">the default value of the flag</param>
        /// <returns>the variation for the given user, or <c>defaultValue</c> if the flag is
        /// disabled in the LaunchDarkly control panel</returns>
        float FloatVariation(string key, User user, float defaultValue);

        /// <summary>
        /// Calculates the <see cref="JToken"/> value of a feature flag for a given user.
        /// </summary>
        /// <param name="key">the unique feature key for the feature flag</param>
        /// <param name="user">the end user requesting the flag</param>
        /// <param name="defaultValue">the default value of the flag</param>
        /// <returns>the variation for the given user, or <c>defaultValue</c> if the flag is
        /// disabled in the LaunchDarkly control panel</returns>
        JToken JsonVariation(string key, User user, JToken defaultValue);

        /// <summary>
        /// Calculates the string value of a feature flag for a given user.
        /// </summary>
        /// <param name="key">the unique feature key for the feature flag</param>
        /// <param name="user">the end user requesting the flag</param>
        /// <param name="defaultValue">the default value of the flag</param>
        /// <returns>the variation for the given user, or <c>defaultValue</c> if the flag is
        /// disabled in the LaunchDarkly control panel</returns>
        string StringVariation(string key, User user, string defaultValue);

        /// <summary>
        /// Calculates the value of a feature flag for a given user.
        /// </summary>
        /// <param name="key">the unique feature key for the feature flag</param>
        /// <param name="user">the end user requesting the flag</param>
        /// <param name="defaultValue">the default value of the flag</param>
        /// <returns>whether or not the flag should be enabled, or <c>defaultValue</c> if the flag is
        /// disabled in the LaunchDarkly control panel</returns>
        bool BoolVariation(string key, User user, bool defaultValue = false);

        /// <summary>
        /// Tracks that a user performed an event.
        /// </summary>
        /// <param name="name">the name of the event</param>
        /// <param name="user">the user that performed the event</param>
        /// <param name="data">a JSON string containing additional data associated with the event</param>
        void Track(string name, User user, string data);

        /// <summary>
        /// Returns a map from feature flag keys to <see cref="JToken"/> feature flag values for a given user.
        /// If the result of a flag's evaluation would have returned the default variation, it will have a
        /// null entry in the map. If the client is offline, has not been initialized, or a null user or user
        /// with null/empty user key a <c>null</c> map will be returned. This method will not send
        /// analytics events back to LaunchDarkly.
        ///
        /// The most common use case for this method is to bootstrap a set of client-side feature flags from
        /// a back-end service.
        /// </summary>
        /// <param name="user">the end user requesting the feature flags</param>
        /// <returns>a map from feature flag keys to {@code JToken} for the specified user</returns>
        IDictionary<string, JToken> AllFlags(User user);

        /// <summary>
<<<<<<< HEAD
        /// For more info: <a href="https://github.com/launchdarkly/js-client#secure-mode">https://github.com/launchdarkly/js-client#secure-mode</a>
        /// </summary>
        /// <param name="user">the user to be hashed along with the SDK key</param>
        /// <returns>the hash, or null if the hash could not be calculated</returns>
        string SecureModeHash(User user);
=======
        /// Returns the current version number of the LaunchDarkly client.
        /// </summary>
        Version Version { get; }

        [Obsolete("Please use BoolVariation instead.")]
        bool Toggle(string key, User user, bool defaultValue = false);
>>>>>>> 447831fd
    }
}<|MERGE_RESOLUTION|>--- conflicted
+++ resolved
@@ -1,129 +1,125 @@
-﻿using System;
-using System.Collections.Generic;
-using Newtonsoft.Json.Linq;
-
-namespace LaunchDarkly.Client
-{
-    /// <summary>
-    /// Interface defining the public methods of <see cref="LdClient"/>.
-    /// </summary>
-    public interface ILdClient
-    {
-        /// <summary>
-        /// Closes the LaunchDarkly client event processing thread. This should only be called
-        /// on application shutdown.
-        /// </summary>
-        void Dispose();
-
-        /// <summary>
-        /// Flushes all pending events.
-        /// </summary>
-        void Flush();
-
-        /// <summary>
-        /// Registers the user.
-        /// </summary>
-        /// <param name="user">the user to register</param>
-        void Identify(User user);
-
-        /// <summary>
-        /// Tests whether the client is ready to be used.
-        /// </summary>
-        /// <returns>true if the client is ready, or false if it is still initializing</returns>
-        bool Initialized();
-
-        /// <summary>
-        /// Tests whether the client is being used in offline mode.
-        /// </summary>
-        /// <returns>true if the client is offline</returns>
-        bool IsOffline();
-
-        /// <summary>
-        /// Calculates the integer value of a feature flag for a given user.
-        /// </summary>
-        /// <param name="key">the unique feature key for the feature flag</param>
-        /// <param name="user">the end user requesting the flag</param>
-        /// <param name="defaultValue">the default value of the flag</param>
-        /// <returns>the variation for the given user, or <c>defaultValue</c> if the flag is
-        /// disabled in the LaunchDarkly control panel</returns>
-        int IntVariation(string key, User user, int defaultValue);
-
-        /// <summary>
-        /// Calculates the floating point numeric value of a feature flag for a given user.
-        /// </summary>
-        /// <param name="key">the unique feature key for the feature flag</param>
-        /// <param name="user">the end user requesting the flag</param>
-        /// <param name="defaultValue">the default value of the flag</param>
-        /// <returns>the variation for the given user, or <c>defaultValue</c> if the flag is
-        /// disabled in the LaunchDarkly control panel</returns>
-        float FloatVariation(string key, User user, float defaultValue);
-
-        /// <summary>
-        /// Calculates the <see cref="JToken"/> value of a feature flag for a given user.
-        /// </summary>
-        /// <param name="key">the unique feature key for the feature flag</param>
-        /// <param name="user">the end user requesting the flag</param>
-        /// <param name="defaultValue">the default value of the flag</param>
-        /// <returns>the variation for the given user, or <c>defaultValue</c> if the flag is
-        /// disabled in the LaunchDarkly control panel</returns>
-        JToken JsonVariation(string key, User user, JToken defaultValue);
-
-        /// <summary>
-        /// Calculates the string value of a feature flag for a given user.
-        /// </summary>
-        /// <param name="key">the unique feature key for the feature flag</param>
-        /// <param name="user">the end user requesting the flag</param>
-        /// <param name="defaultValue">the default value of the flag</param>
-        /// <returns>the variation for the given user, or <c>defaultValue</c> if the flag is
-        /// disabled in the LaunchDarkly control panel</returns>
-        string StringVariation(string key, User user, string defaultValue);
-
-        /// <summary>
-        /// Calculates the value of a feature flag for a given user.
-        /// </summary>
-        /// <param name="key">the unique feature key for the feature flag</param>
-        /// <param name="user">the end user requesting the flag</param>
-        /// <param name="defaultValue">the default value of the flag</param>
-        /// <returns>whether or not the flag should be enabled, or <c>defaultValue</c> if the flag is
-        /// disabled in the LaunchDarkly control panel</returns>
-        bool BoolVariation(string key, User user, bool defaultValue = false);
-
-        /// <summary>
-        /// Tracks that a user performed an event.
-        /// </summary>
-        /// <param name="name">the name of the event</param>
-        /// <param name="user">the user that performed the event</param>
-        /// <param name="data">a JSON string containing additional data associated with the event</param>
-        void Track(string name, User user, string data);
-
-        /// <summary>
-        /// Returns a map from feature flag keys to <see cref="JToken"/> feature flag values for a given user.
-        /// If the result of a flag's evaluation would have returned the default variation, it will have a
-        /// null entry in the map. If the client is offline, has not been initialized, or a null user or user
-        /// with null/empty user key a <c>null</c> map will be returned. This method will not send
-        /// analytics events back to LaunchDarkly.
-        ///
-        /// The most common use case for this method is to bootstrap a set of client-side feature flags from
-        /// a back-end service.
-        /// </summary>
-        /// <param name="user">the end user requesting the feature flags</param>
-        /// <returns>a map from feature flag keys to {@code JToken} for the specified user</returns>
-        IDictionary<string, JToken> AllFlags(User user);
-
-        /// <summary>
-<<<<<<< HEAD
-        /// For more info: <a href="https://github.com/launchdarkly/js-client#secure-mode">https://github.com/launchdarkly/js-client#secure-mode</a>
-        /// </summary>
-        /// <param name="user">the user to be hashed along with the SDK key</param>
-        /// <returns>the hash, or null if the hash could not be calculated</returns>
-        string SecureModeHash(User user);
-=======
-        /// Returns the current version number of the LaunchDarkly client.
-        /// </summary>
-        Version Version { get; }
-
-        [Obsolete("Please use BoolVariation instead.")]
-        bool Toggle(string key, User user, bool defaultValue = false);
->>>>>>> 447831fd
-    }
+﻿using System;
+using System.Collections.Generic;
+using Newtonsoft.Json.Linq;
+
+namespace LaunchDarkly.Client
+{
+    /// <summary>
+    /// Interface defining the public methods of <see cref="LdClient"/>.
+    /// </summary>
+    public interface ILdClient
+    {
+        /// <summary>
+        /// Closes the LaunchDarkly client event processing thread. This should only be called
+        /// on application shutdown.
+        /// </summary>
+        void Dispose();
+
+        /// <summary>
+        /// Flushes all pending events.
+        /// </summary>
+        void Flush();
+
+        /// <summary>
+        /// Registers the user.
+        /// </summary>
+        /// <param name="user">the user to register</param>
+        void Identify(User user);
+
+        /// <summary>
+        /// Tests whether the client is ready to be used.
+        /// </summary>
+        /// <returns>true if the client is ready, or false if it is still initializing</returns>
+        bool Initialized();
+
+        /// <summary>
+        /// Tests whether the client is being used in offline mode.
+        /// </summary>
+        /// <returns>true if the client is offline</returns>
+        bool IsOffline();
+
+        /// <summary>
+        /// Calculates the integer value of a feature flag for a given user.
+        /// </summary>
+        /// <param name="key">the unique feature key for the feature flag</param>
+        /// <param name="user">the end user requesting the flag</param>
+        /// <param name="defaultValue">the default value of the flag</param>
+        /// <returns>the variation for the given user, or <c>defaultValue</c> if the flag is
+        /// disabled in the LaunchDarkly control panel</returns>
+        int IntVariation(string key, User user, int defaultValue);
+
+        /// <summary>
+        /// Calculates the floating point numeric value of a feature flag for a given user.
+        /// </summary>
+        /// <param name="key">the unique feature key for the feature flag</param>
+        /// <param name="user">the end user requesting the flag</param>
+        /// <param name="defaultValue">the default value of the flag</param>
+        /// <returns>the variation for the given user, or <c>defaultValue</c> if the flag is
+        /// disabled in the LaunchDarkly control panel</returns>
+        float FloatVariation(string key, User user, float defaultValue);
+
+        /// <summary>
+        /// Calculates the <see cref="JToken"/> value of a feature flag for a given user.
+        /// </summary>
+        /// <param name="key">the unique feature key for the feature flag</param>
+        /// <param name="user">the end user requesting the flag</param>
+        /// <param name="defaultValue">the default value of the flag</param>
+        /// <returns>the variation for the given user, or <c>defaultValue</c> if the flag is
+        /// disabled in the LaunchDarkly control panel</returns>
+        JToken JsonVariation(string key, User user, JToken defaultValue);
+
+        /// <summary>
+        /// Calculates the string value of a feature flag for a given user.
+        /// </summary>
+        /// <param name="key">the unique feature key for the feature flag</param>
+        /// <param name="user">the end user requesting the flag</param>
+        /// <param name="defaultValue">the default value of the flag</param>
+        /// <returns>the variation for the given user, or <c>defaultValue</c> if the flag is
+        /// disabled in the LaunchDarkly control panel</returns>
+        string StringVariation(string key, User user, string defaultValue);
+
+        /// <summary>
+        /// Calculates the value of a feature flag for a given user.
+        /// </summary>
+        /// <param name="key">the unique feature key for the feature flag</param>
+        /// <param name="user">the end user requesting the flag</param>
+        /// <param name="defaultValue">the default value of the flag</param>
+        /// <returns>whether or not the flag should be enabled, or <c>defaultValue</c> if the flag is
+        /// disabled in the LaunchDarkly control panel</returns>
+        bool BoolVariation(string key, User user, bool defaultValue = false);
+
+        /// <summary>
+        /// Tracks that a user performed an event.
+        /// </summary>
+        /// <param name="name">the name of the event</param>
+        /// <param name="user">the user that performed the event</param>
+        /// <param name="data">a JSON string containing additional data associated with the event</param>
+        void Track(string name, User user, string data);
+
+        /// <summary>
+        /// Returns a map from feature flag keys to <see cref="JToken"/> feature flag values for a given user.
+        /// If the result of a flag's evaluation would have returned the default variation, it will have a
+        /// null entry in the map. If the client is offline, has not been initialized, or a null user or user
+        /// with null/empty user key a <c>null</c> map will be returned. This method will not send
+        /// analytics events back to LaunchDarkly.
+        ///
+        /// The most common use case for this method is to bootstrap a set of client-side feature flags from
+        /// a back-end service.
+        /// </summary>
+        /// <param name="user">the end user requesting the feature flags</param>
+        /// <returns>a map from feature flag keys to {@code JToken} for the specified user</returns>
+        IDictionary<string, JToken> AllFlags(User user);
+
+        /// <summary>
+        /// For more info: <a href="https://github.com/launchdarkly/js-client#secure-mode">https://github.com/launchdarkly/js-client#secure-mode</a>
+        /// </summary>
+        /// <param name="user">the user to be hashed along with the SDK key</param>
+        /// <returns>the hash, or null if the hash could not be calculated</returns>
+        string SecureModeHash(User user);
+
+        /// <summary>
+        /// Returns the current version number of the LaunchDarkly client.
+        /// </summary>
+        Version Version { get; }
+    }
 }