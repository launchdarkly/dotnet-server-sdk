﻿using System;
using System.Collections.Generic;
using LaunchDarkly.Sdk.Server.Interfaces;

namespace LaunchDarkly.Sdk.Server.Files
{
    /// <summary>
    /// A factory for the file data source described in <see cref="FileComponents"/>.
    /// </summary>
    /// <remarks>
    /// To use the file data source, obtain a new instance of this class with
    /// <see cref="FileComponents.FileDataSource"/>, call the builder method
    /// <see cref="WithFilePaths(string[])"/>, then pass the resulting object to
    /// <see cref="ConfigurationBuilder.DataSource(IDataSourceFactory)"/>.
    /// </remarks>
    public class FileDataSourceFactory : IDataSourceFactory
    {
        /// <summary>
        /// The default value for <see cref="WithPollInterval(TimeSpan)"/>.
        /// </summary>
        public static readonly TimeSpan DefaultPollInterval = TimeSpan.FromSeconds(5);

        private readonly List<string> _paths = new List<string>();
        private bool _autoUpdate = false;
        private TimeSpan _pollInterval = DefaultPollInterval;
        private Func<string, object> _parser = null;
        private bool _skipMissingPaths = false;
        private DuplicateKeysHandling _duplicateKeysHandling = DuplicateKeysHandling.Throw;

        /// <summary>
        /// Adds any number of source files for loading flag data, specifying each file path as a string.
        /// </summary>
        /// <remarks>
        /// <para>
        /// The files will not actually be loaded until the LaunchDarkly client starts up.
        /// </para>
        /// <para>
        /// Files are normally expected to contain JSON; see <see cref="WithParser(Func{string, object})"/> for alternatives.
        /// </para>
        /// </remarks>
        /// <param name="paths">path(s) to the source file(s); may be absolute or relative to the current working directory</param>
        /// <returns>the same factory object</returns>
        public FileDataSourceFactory WithFilePaths(params string[] paths)
        {
            _paths.AddRange(paths);
            return this;
        }

        /// <summary>
        /// Specifies an alternate parsing function to use for non-JSON source files.
        /// </summary>
        /// <remarks>
        /// <para>
        /// By default, the file data source attempts to parse files as JSON objects. You may wish to use another format,
        /// such as YAML. To avoid bringing in additional dependencies that might conflict with application dependencies,
        /// the LaunchDarkly SDK does not import a YAML parser, but you can use <c>WithParser</c> to specify a parser of
        /// your choice.
        /// </para>
        /// <para>
        /// The function you provide should take a string and return an <c>object</c> which should contain only the basic
        /// types that can be represented in JSON: so, for instance, string values should be <c>string</c>, arrays should
        /// be <c>List</c>, and objects with key-value pairs should be <c>Dictionary&lt;string, object&gt;</c>. It should
        /// throw an exception if it can't parse the data.
        /// </para>
        /// <para>
        /// The file data source will still try to parse files as JSON if their first non-whitespace character is '{',
        /// but if that fails, it will use the custom parser.
        /// </para>
        /// <para>
        /// Here is an example of how you would do this with the <c>YamlDotNet</c> package:
        /// </para>
        /// <code>
        ///     var yaml = new DeserializerBuilder().Build();
        ///     var source = FileComponents.FileDataSource()
        ///         .WithFilePaths(myYamlFilePath)
        ///         .WithParser(s => yaml.Deserialize&lt;object&gt;(s));
        /// </code>
        /// </remarks>
        /// <param name="parseFn">the parsing function</param>
        /// <returns>the same factory object</returns>
        public FileDataSourceFactory WithParser(Func<string, object> parseFn)
        {
            _parser = parseFn;
            return this;
        }

        /// <summary>
        /// Specifies whether the data source should watch for changes to the source file(s) and reload flags
        /// whenever there is a change.
        /// </summary>
        /// <remarks>
        /// <para>
        /// This option is off by default: unless you set this option to <c>true</c>, files will only be loaded once.
        /// </para>
        /// <para>
        /// In .NET Framework, and .NET Standard 2.0, file changes are detected by <c>System.IO.FileSystemWatcher</c>.
        /// However, in .NET Standard 1.x, this is not available and so file changes are detected by polling the file
        /// modification times (at an interval configurable with <see cref="WithPollInterval(TimeSpan)"/>. Be aware that
        /// the latter mechanism may not detect changes that occur very frequently, since on some operating systems
        /// the file modification time does not have a high precision, so if you are running on .NET Standard 1.x you
        /// should avoid test scenarios where the data files are modified immediately after startup.
        /// </para>
        /// <para>
        /// Whenever possible, you should update a file's entire contents in one atomic operation; in Unix-like OSes,
        /// that can be done by creating a temporary file, writing to it, and then renaming it to replace the original
        /// file. In Windows, that is not always possible, so FileDataSource might detect an update before the file has
        /// been fully written; in that case it will retry until it succeeds.
        /// </para>
        /// <para>
        /// Note that auto-updating may not work if any of the files you specified has an invalid directory path.
        /// </para>
        /// </remarks>
        /// <param name="autoUpdate">true if flags should be reloaded whenever a source file changes</param>
        /// <returns>the same factory object</returns>
        public FileDataSourceFactory WithAutoUpdate(bool autoUpdate)
        {
            _autoUpdate = autoUpdate;
            return this;
        }

        /// <summary>
        /// Specifies how to handle keys that are duplicated across files.
        /// </summary>
        /// <remarks>
        /// <para>
        /// By default, the file data source will throw if keys are duplicated across files.
        /// </para>
        /// </remarks>
        /// <param name="duplicateKeysHandling">how duplicate keys should be handled</param>
        /// <returns>the same factory object</returns>
        public FileDataSourceFactory WithDuplicateKeysHandling(DuplicateKeysHandling duplicateKeysHandling)
        {
            _duplicateKeysHandling = duplicateKeysHandling;
            return this;
        }

        /// <summary>
        /// Specifies how often to poll for file changes if polling is necessary.
        /// </summary>
        /// <remarks>
        /// This setting is only used if <see cref="WithAutoUpdate(bool)"/> is true and if you are using .NET
        /// Standard 1.x; otherwise it is ignored. The default value is <see cref="DefaultPollInterval"/>.
        /// </remarks>
        /// <param name="pollInterval">the interval for file polling</param>
        /// <returns>the same factory object</returns>
        public FileDataSourceFactory WithPollInterval(TimeSpan pollInterval)
        {
            _pollInterval = pollInterval;
            return this;
        }

        /// <summary>
        /// Specifies to ignore missing file paths instead of treating them as an error.
        /// </summary>
        /// <param name="skipMissingPaths">If <c>true</c>, missing file paths will be skipped,
        /// otherwise they will be treated as an error</param>
        /// <returns>the same factory object</returns>
        public FileDataSourceFactory WithSkipMissingPaths(bool skipMissingPaths)
        {
            _skipMissingPaths = skipMissingPaths;
            return this;
        }

        /// <summary>
        /// Used internally by the LaunchDarkly client.
        /// </summary>
        /// <param name="config"></param>
        /// <param name="dataStore"></param>
        /// <returns>the component instance</returns>
        public IDataSource CreateDataSource(Configuration config, IDataStore dataStore)
        {
<<<<<<< HEAD
            return new FileDataSource(dataStore, _paths, _autoUpdate, _pollInterval, _parser, _skipMissingPaths);
=======
            return new FileDataSource(featureStore, _paths, _autoUpdate, _pollInterval, _parser, _skipMissingPaths,
                _duplicateKeysHandling);
>>>>>>> 9c0c8ff8
        }
    }
}
<|MERGE_RESOLUTION|>--- conflicted
+++ resolved
@@ -1,180 +1,176 @@
-﻿using System;
-using System.Collections.Generic;
-using LaunchDarkly.Sdk.Server.Interfaces;
-
-namespace LaunchDarkly.Sdk.Server.Files
-{
-    /// <summary>
-    /// A factory for the file data source described in <see cref="FileComponents"/>.
-    /// </summary>
-    /// <remarks>
-    /// To use the file data source, obtain a new instance of this class with
-    /// <see cref="FileComponents.FileDataSource"/>, call the builder method
-    /// <see cref="WithFilePaths(string[])"/>, then pass the resulting object to
-    /// <see cref="ConfigurationBuilder.DataSource(IDataSourceFactory)"/>.
-    /// </remarks>
-    public class FileDataSourceFactory : IDataSourceFactory
-    {
-        /// <summary>
-        /// The default value for <see cref="WithPollInterval(TimeSpan)"/>.
-        /// </summary>
-        public static readonly TimeSpan DefaultPollInterval = TimeSpan.FromSeconds(5);
-
-        private readonly List<string> _paths = new List<string>();
-        private bool _autoUpdate = false;
-        private TimeSpan _pollInterval = DefaultPollInterval;
-        private Func<string, object> _parser = null;
-        private bool _skipMissingPaths = false;
-        private DuplicateKeysHandling _duplicateKeysHandling = DuplicateKeysHandling.Throw;
-
-        /// <summary>
-        /// Adds any number of source files for loading flag data, specifying each file path as a string.
-        /// </summary>
-        /// <remarks>
-        /// <para>
-        /// The files will not actually be loaded until the LaunchDarkly client starts up.
-        /// </para>
-        /// <para>
-        /// Files are normally expected to contain JSON; see <see cref="WithParser(Func{string, object})"/> for alternatives.
-        /// </para>
-        /// </remarks>
-        /// <param name="paths">path(s) to the source file(s); may be absolute or relative to the current working directory</param>
-        /// <returns>the same factory object</returns>
-        public FileDataSourceFactory WithFilePaths(params string[] paths)
-        {
-            _paths.AddRange(paths);
-            return this;
-        }
-
-        /// <summary>
-        /// Specifies an alternate parsing function to use for non-JSON source files.
-        /// </summary>
-        /// <remarks>
-        /// <para>
-        /// By default, the file data source attempts to parse files as JSON objects. You may wish to use another format,
-        /// such as YAML. To avoid bringing in additional dependencies that might conflict with application dependencies,
-        /// the LaunchDarkly SDK does not import a YAML parser, but you can use <c>WithParser</c> to specify a parser of
-        /// your choice.
-        /// </para>
-        /// <para>
-        /// The function you provide should take a string and return an <c>object</c> which should contain only the basic
-        /// types that can be represented in JSON: so, for instance, string values should be <c>string</c>, arrays should
-        /// be <c>List</c>, and objects with key-value pairs should be <c>Dictionary&lt;string, object&gt;</c>. It should
-        /// throw an exception if it can't parse the data.
-        /// </para>
-        /// <para>
-        /// The file data source will still try to parse files as JSON if their first non-whitespace character is '{',
-        /// but if that fails, it will use the custom parser.
-        /// </para>
-        /// <para>
-        /// Here is an example of how you would do this with the <c>YamlDotNet</c> package:
-        /// </para>
-        /// <code>
-        ///     var yaml = new DeserializerBuilder().Build();
-        ///     var source = FileComponents.FileDataSource()
-        ///         .WithFilePaths(myYamlFilePath)
-        ///         .WithParser(s => yaml.Deserialize&lt;object&gt;(s));
-        /// </code>
-        /// </remarks>
-        /// <param name="parseFn">the parsing function</param>
-        /// <returns>the same factory object</returns>
-        public FileDataSourceFactory WithParser(Func<string, object> parseFn)
-        {
-            _parser = parseFn;
-            return this;
-        }
-
-        /// <summary>
-        /// Specifies whether the data source should watch for changes to the source file(s) and reload flags
-        /// whenever there is a change.
-        /// </summary>
-        /// <remarks>
-        /// <para>
-        /// This option is off by default: unless you set this option to <c>true</c>, files will only be loaded once.
-        /// </para>
-        /// <para>
-        /// In .NET Framework, and .NET Standard 2.0, file changes are detected by <c>System.IO.FileSystemWatcher</c>.
-        /// However, in .NET Standard 1.x, this is not available and so file changes are detected by polling the file
-        /// modification times (at an interval configurable with <see cref="WithPollInterval(TimeSpan)"/>. Be aware that
-        /// the latter mechanism may not detect changes that occur very frequently, since on some operating systems
-        /// the file modification time does not have a high precision, so if you are running on .NET Standard 1.x you
-        /// should avoid test scenarios where the data files are modified immediately after startup.
-        /// </para>
-        /// <para>
-        /// Whenever possible, you should update a file's entire contents in one atomic operation; in Unix-like OSes,
-        /// that can be done by creating a temporary file, writing to it, and then renaming it to replace the original
-        /// file. In Windows, that is not always possible, so FileDataSource might detect an update before the file has
-        /// been fully written; in that case it will retry until it succeeds.
-        /// </para>
-        /// <para>
-        /// Note that auto-updating may not work if any of the files you specified has an invalid directory path.
-        /// </para>
-        /// </remarks>
-        /// <param name="autoUpdate">true if flags should be reloaded whenever a source file changes</param>
-        /// <returns>the same factory object</returns>
-        public FileDataSourceFactory WithAutoUpdate(bool autoUpdate)
-        {
-            _autoUpdate = autoUpdate;
-            return this;
-        }
-
-        /// <summary>
-        /// Specifies how to handle keys that are duplicated across files.
-        /// </summary>
-        /// <remarks>
-        /// <para>
-        /// By default, the file data source will throw if keys are duplicated across files.
-        /// </para>
-        /// </remarks>
-        /// <param name="duplicateKeysHandling">how duplicate keys should be handled</param>
-        /// <returns>the same factory object</returns>
-        public FileDataSourceFactory WithDuplicateKeysHandling(DuplicateKeysHandling duplicateKeysHandling)
-        {
-            _duplicateKeysHandling = duplicateKeysHandling;
-            return this;
-        }
-
-        /// <summary>
-        /// Specifies how often to poll for file changes if polling is necessary.
-        /// </summary>
-        /// <remarks>
-        /// This setting is only used if <see cref="WithAutoUpdate(bool)"/> is true and if you are using .NET
-        /// Standard 1.x; otherwise it is ignored. The default value is <see cref="DefaultPollInterval"/>.
-        /// </remarks>
-        /// <param name="pollInterval">the interval for file polling</param>
-        /// <returns>the same factory object</returns>
-        public FileDataSourceFactory WithPollInterval(TimeSpan pollInterval)
-        {
-            _pollInterval = pollInterval;
-            return this;
-        }
-
-        /// <summary>
-        /// Specifies to ignore missing file paths instead of treating them as an error.
-        /// </summary>
-        /// <param name="skipMissingPaths">If <c>true</c>, missing file paths will be skipped,
-        /// otherwise they will be treated as an error</param>
-        /// <returns>the same factory object</returns>
-        public FileDataSourceFactory WithSkipMissingPaths(bool skipMissingPaths)
-        {
-            _skipMissingPaths = skipMissingPaths;
-            return this;
-        }
-
-        /// <summary>
-        /// Used internally by the LaunchDarkly client.
-        /// </summary>
-        /// <param name="config"></param>
-        /// <param name="dataStore"></param>
-        /// <returns>the component instance</returns>
-        public IDataSource CreateDataSource(Configuration config, IDataStore dataStore)
-        {
-<<<<<<< HEAD
-            return new FileDataSource(dataStore, _paths, _autoUpdate, _pollInterval, _parser, _skipMissingPaths);
-=======
-            return new FileDataSource(featureStore, _paths, _autoUpdate, _pollInterval, _parser, _skipMissingPaths,
-                _duplicateKeysHandling);
->>>>>>> 9c0c8ff8
-        }
-    }
-}
+﻿using System;
+using System.Collections.Generic;
+using LaunchDarkly.Sdk.Server.Interfaces;
+
+namespace LaunchDarkly.Sdk.Server.Files
+{
+    /// <summary>
+    /// A factory for the file data source described in <see cref="FileComponents"/>.
+    /// </summary>
+    /// <remarks>
+    /// To use the file data source, obtain a new instance of this class with
+    /// <see cref="FileComponents.FileDataSource"/>, call the builder method
+    /// <see cref="WithFilePaths(string[])"/>, then pass the resulting object to
+    /// <see cref="ConfigurationBuilder.DataSource(IDataSourceFactory)"/>.
+    /// </remarks>
+    public class FileDataSourceFactory : IDataSourceFactory
+    {
+        /// <summary>
+        /// The default value for <see cref="WithPollInterval(TimeSpan)"/>.
+        /// </summary>
+        public static readonly TimeSpan DefaultPollInterval = TimeSpan.FromSeconds(5);
+
+        private readonly List<string> _paths = new List<string>();
+        private bool _autoUpdate = false;
+        private TimeSpan _pollInterval = DefaultPollInterval;
+        private Func<string, object> _parser = null;
+        private bool _skipMissingPaths = false;
+        private DuplicateKeysHandling _duplicateKeysHandling = DuplicateKeysHandling.Throw;
+
+        /// <summary>
+        /// Adds any number of source files for loading flag data, specifying each file path as a string.
+        /// </summary>
+        /// <remarks>
+        /// <para>
+        /// The files will not actually be loaded until the LaunchDarkly client starts up.
+        /// </para>
+        /// <para>
+        /// Files are normally expected to contain JSON; see <see cref="WithParser(Func{string, object})"/> for alternatives.
+        /// </para>
+        /// </remarks>
+        /// <param name="paths">path(s) to the source file(s); may be absolute or relative to the current working directory</param>
+        /// <returns>the same factory object</returns>
+        public FileDataSourceFactory WithFilePaths(params string[] paths)
+        {
+            _paths.AddRange(paths);
+            return this;
+        }
+
+        /// <summary>
+        /// Specifies an alternate parsing function to use for non-JSON source files.
+        /// </summary>
+        /// <remarks>
+        /// <para>
+        /// By default, the file data source attempts to parse files as JSON objects. You may wish to use another format,
+        /// such as YAML. To avoid bringing in additional dependencies that might conflict with application dependencies,
+        /// the LaunchDarkly SDK does not import a YAML parser, but you can use <c>WithParser</c> to specify a parser of
+        /// your choice.
+        /// </para>
+        /// <para>
+        /// The function you provide should take a string and return an <c>object</c> which should contain only the basic
+        /// types that can be represented in JSON: so, for instance, string values should be <c>string</c>, arrays should
+        /// be <c>List</c>, and objects with key-value pairs should be <c>Dictionary&lt;string, object&gt;</c>. It should
+        /// throw an exception if it can't parse the data.
+        /// </para>
+        /// <para>
+        /// The file data source will still try to parse files as JSON if their first non-whitespace character is '{',
+        /// but if that fails, it will use the custom parser.
+        /// </para>
+        /// <para>
+        /// Here is an example of how you would do this with the <c>YamlDotNet</c> package:
+        /// </para>
+        /// <code>
+        ///     var yaml = new DeserializerBuilder().Build();
+        ///     var source = FileComponents.FileDataSource()
+        ///         .WithFilePaths(myYamlFilePath)
+        ///         .WithParser(s => yaml.Deserialize&lt;object&gt;(s));
+        /// </code>
+        /// </remarks>
+        /// <param name="parseFn">the parsing function</param>
+        /// <returns>the same factory object</returns>
+        public FileDataSourceFactory WithParser(Func<string, object> parseFn)
+        {
+            _parser = parseFn;
+            return this;
+        }
+
+        /// <summary>
+        /// Specifies whether the data source should watch for changes to the source file(s) and reload flags
+        /// whenever there is a change.
+        /// </summary>
+        /// <remarks>
+        /// <para>
+        /// This option is off by default: unless you set this option to <c>true</c>, files will only be loaded once.
+        /// </para>
+        /// <para>
+        /// In .NET Framework, and .NET Standard 2.0, file changes are detected by <c>System.IO.FileSystemWatcher</c>.
+        /// However, in .NET Standard 1.x, this is not available and so file changes are detected by polling the file
+        /// modification times (at an interval configurable with <see cref="WithPollInterval(TimeSpan)"/>. Be aware that
+        /// the latter mechanism may not detect changes that occur very frequently, since on some operating systems
+        /// the file modification time does not have a high precision, so if you are running on .NET Standard 1.x you
+        /// should avoid test scenarios where the data files are modified immediately after startup.
+        /// </para>
+        /// <para>
+        /// Whenever possible, you should update a file's entire contents in one atomic operation; in Unix-like OSes,
+        /// that can be done by creating a temporary file, writing to it, and then renaming it to replace the original
+        /// file. In Windows, that is not always possible, so FileDataSource might detect an update before the file has
+        /// been fully written; in that case it will retry until it succeeds.
+        /// </para>
+        /// <para>
+        /// Note that auto-updating may not work if any of the files you specified has an invalid directory path.
+        /// </para>
+        /// </remarks>
+        /// <param name="autoUpdate">true if flags should be reloaded whenever a source file changes</param>
+        /// <returns>the same factory object</returns>
+        public FileDataSourceFactory WithAutoUpdate(bool autoUpdate)
+        {
+            _autoUpdate = autoUpdate;
+            return this;
+        }
+
+        /// <summary>
+        /// Specifies how to handle keys that are duplicated across files.
+        /// </summary>
+        /// <remarks>
+        /// <para>
+        /// By default, the file data source will throw if keys are duplicated across files.
+        /// </para>
+        /// </remarks>
+        /// <param name="duplicateKeysHandling">how duplicate keys should be handled</param>
+        /// <returns>the same factory object</returns>
+        public FileDataSourceFactory WithDuplicateKeysHandling(DuplicateKeysHandling duplicateKeysHandling)
+        {
+            _duplicateKeysHandling = duplicateKeysHandling;
+            return this;
+        }
+
+        /// <summary>
+        /// Specifies how often to poll for file changes if polling is necessary.
+        /// </summary>
+        /// <remarks>
+        /// This setting is only used if <see cref="WithAutoUpdate(bool)"/> is true and if you are using .NET
+        /// Standard 1.x; otherwise it is ignored. The default value is <see cref="DefaultPollInterval"/>.
+        /// </remarks>
+        /// <param name="pollInterval">the interval for file polling</param>
+        /// <returns>the same factory object</returns>
+        public FileDataSourceFactory WithPollInterval(TimeSpan pollInterval)
+        {
+            _pollInterval = pollInterval;
+            return this;
+        }
+
+        /// <summary>
+        /// Specifies to ignore missing file paths instead of treating them as an error.
+        /// </summary>
+        /// <param name="skipMissingPaths">If <c>true</c>, missing file paths will be skipped,
+        /// otherwise they will be treated as an error</param>
+        /// <returns>the same factory object</returns>
+        public FileDataSourceFactory WithSkipMissingPaths(bool skipMissingPaths)
+        {
+            _skipMissingPaths = skipMissingPaths;
+            return this;
+        }
+
+        /// <summary>
+        /// Used internally by the LaunchDarkly client.
+        /// </summary>
+        /// <param name="config"></param>
+        /// <param name="dataStore"></param>
+        /// <returns>the component instance</returns>
+        public IDataSource CreateDataSource(Configuration config, IDataStore dataStore)
+        {
+            return new FileDataSource(dataStore, _paths, _autoUpdate, _pollInterval, _parser, _skipMissingPaths,
+                _duplicateKeysHandling);
+        }
+    }
+}