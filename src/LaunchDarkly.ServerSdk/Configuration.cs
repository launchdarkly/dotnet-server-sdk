﻿using System;
using System.Collections.Generic;
using System.Net.Http;
using Common.Logging;
using LaunchDarkly.Common;

namespace LaunchDarkly.Client
{
    /// <summary>
    /// Configuration options for <see cref="LdClient"/>. This class should normally be constructed with
    /// <see cref="Configuration.Builder(string)"/>.
    /// </summary>
    /// <remarks>
    /// <para>
    /// Note that the <see cref="Configuration"/> is currently mutable: even though the properties cannot be set
    /// directly, using the <see cref="ConfigurationExtensions"/> methods (such as
    /// <see cref="ConfigurationExtensions.WithStartWaitTime(Configuration, TimeSpan)"/>) modifies the
    /// original object.  In future versions of the SDK, this class will be changed to be immutable. The
    /// preferred method of setting configuration properties is to obtain a builder with
    /// <see cref="Configuration.Builder(string)"/>; the <see cref="ConfigurationExtensions"/>
    /// methods are now deprecated and will be removed once <c>Configuration</c> is immutable.
    /// </para>
    /// <para>
    /// If you modify properties of a <see cref="Configuration"/> after creating an <see cref="LdClient"/> with that
    /// <c>Configuration</c>, the behavior is undefined.
    /// </para>
    /// </remarks>
#pragma warning disable 618
    public class Configuration : IBaseConfiguration
#pragma warning restore 618
    {
        /// <summary>
        /// The base URI of the LaunchDarkly server.
        /// </summary>
        public Uri BaseUri { get; internal set; }
        /// <summary>
        /// The base URL of the LaunchDarkly streaming server.
        /// </summary>
        public Uri StreamUri { get; internal set; }
        /// <summary>
        /// The base URL of the LaunchDarkly analytics event server.
        /// </summary>
        public Uri EventsUri { get; internal set; }
        /// <summary>
        /// The SDK key for your LaunchDarkly environment.
        /// </summary>
        public string SdkKey { get; internal set; }
        /// <summary>
        /// Whether or not the streaming API should be used to receive flag updates.
        /// </summary>
        /// <remarks>
        /// This is true by default. Streaming should only be disabled on the advice of LaunchDarkly support.
        /// </remarks>
        public bool IsStreamingEnabled { get; internal set; }
        /// <summary>
        /// The capacity of the events buffer.
        /// </summary>
        /// <remarks>
        /// The client buffers up to this many events in memory before flushing. If the capacity is exceeded
        /// before the buffer is flushed, events will be discarded. Increasing the capacity means that events
        /// are less likely to be discarded, at the cost of consuming more memory.
        /// </remarks>
        public int EventCapacity { get; internal set; }
        /// <summary>
        /// Deprecated name for <see cref="EventCapacity"/>.
        /// </summary>
        [Obsolete("Use EventCapacity")]
        public int EventQueueCapacity => EventCapacity;
        /// <summary>
        /// The time between flushes of the event buffer.
        /// </summary>
        /// <remarks>
        /// Decreasing the flush interval means that the event buffer is less likely to reach capacity.
        /// The default value is 5 seconds.
        /// </remarks>
        public TimeSpan EventFlushInterval { get; internal set; }
        /// <summary>
        /// Deprecated name for <see cref="EventFlushInterval"/>.
<<<<<<< HEAD
        /// </summary>
        [Obsolete("Use EventFlushInterval")]
        public TimeSpan EventQueueFrequency => EventFlushInterval;
        /// <summary>
        /// Enables event sampling if non-zero.
        /// </summary>
        /// <remarks>
        /// When set to the default of zero, all analytics events are sent back to LaunchDarkly. When greater
        /// than zero, there is a 1 in <c>EventSamplingInterval</c> chance that events will be sent (example:
        /// if the interval is 20, on average 5% of events will be sent).
        /// </remarks>
        [Obsolete("This feature will be removed in a future version.")]
        public int EventSamplingInterval { get; internal set; }
        /// <summary>
        /// Set the polling interval (when streaming is disabled). The default value is 30 seconds.
        /// </summary>
        public TimeSpan PollingInterval { get; internal set; }
        /// <summary>
        /// How long the client constructor will block awaiting a successful connection to
        /// LaunchDarkly.
        /// </summary>
        /// <remarks>
        /// Setting this to 0 will not block and will cause the constructor to return immediately. The
        /// default value is 10 seconds.
        /// </remarks>
        public TimeSpan StartWaitTime { get; internal set; }
        /// <summary>
        /// The timeout when reading data from the EventSource API. The default value is 5 minutes.
        /// </summary>
        public TimeSpan ReadTimeout { get; internal set; }
        /// <summary>
        /// The reconnect base time for the streaming connection.
        /// </summary>
        /// <remarks>
        /// The streaming connection uses an exponential backoff algorithm (with jitter) for reconnects,
        /// but will start the backoff with a value near the value specified here. The default value is 1 second.
        /// </remarks>
        public TimeSpan ReconnectTime { get; internal set; }
        /// <summary>
        /// The connection timeout. The default value is 10 seconds.
        /// </summary>
        public TimeSpan HttpClientTimeout { get; internal set; }
        /// <summary>
        /// The object to be used for sending HTTP requests. This is exposed for testing purposes.
        /// </summary>
        public HttpClientHandler HttpClientHandler { get; internal set; }
        /// <summary>
        /// Whether or not this client is offline. If true, no calls to Launchdarkly will be made.
        /// </summary>
        public bool Offline { get; internal set; }
        /// <summary>
        /// Whether or not user attributes (other than the key) should be private (not sent to
        /// the LaunchDarkly server).
        /// </summary>
        /// <remarks>
        /// If this is true, all of the user attributes will be private, not just attributes that are
        /// marked as private  on the <see cref="User"/> object. By default, this is false.
        /// </remarks>
        public bool AllAttributesPrivate { get; internal set; }
        /// <summary>
        /// Marks a set of attribute names as private.
        /// </summary>
        /// <remarks>
        /// Any users sent to LaunchDarkly with this configuration active will have attributes with these
        /// names removed, even if you did specify them as private on the <see cref="User"/> object.
        /// </remarks>
        public ISet<string> PrivateAttributeNames { get; internal set; }
        /// <summary>
        /// The number of user keys that the event processor can remember at any one time, so that
        /// duplicate user details will not be sent in analytics events.
        /// </summary>
        public int UserKeysCapacity { get; internal set; }
        /// <summary>
        /// The interval at which the event processor will reset its set of known user keys. The
        /// default value is five minutes.
        /// </summary>
        public TimeSpan UserKeysFlushInterval { get; internal set; }
        /// <summary>
        /// True if full user details should be included in every analytics event.
        /// </summary>
        /// <remarks>
        /// The default is false (events will only include the user key, except for one "index" event
        /// that provides the full details for the user).
        /// </remarks>
        public bool InlineUsersInEvents { get; internal set; }
        /// <summary>
        /// True if this client should use the <a href="https://docs.launchdarkly.com/docs/the-relay-proxy">LaunchDarkly
        /// relay</a> in daemon mode, instead of subscribing to the streaming or polling API.
        /// </summary>
        public bool UseLdd { get; internal set; }
        // (Used internally, was never public, will remove when WithFeatureStore is removed)
        internal IFeatureStore FeatureStore { get; set; }
        /// <summary>
        /// A factory object that creates an implementation of <see cref="IFeatureStore"/>, to be used
        /// for holding feature flags and related data received from LaunchDarkly.
        /// </summary>
        /// <remarks>
        /// The default is <see cref="Components.InMemoryFeatureStore"/>, but you may provide a custom
        /// implementation.
        /// </remarks>
        public IFeatureStoreFactory FeatureStoreFactory { get; internal set; }
        /// <summary>
        /// A factory object that creates an implementation of <see cref="IEventProcessor"/>, which will
        /// process all analytics events.
        /// </summary>
        /// <remarks>
        /// The default is <see cref="Components.DefaultEventProcessor"/>, but you may provide a custom
        /// implementation.
        /// </remarks>
        public IEventProcessorFactory EventProcessorFactory { get; internal set; }
        /// <summary>
        /// A factory object that creates an implementation of <see cref="IUpdateProcessor"/>, which will
        /// receive feature flag data.
        /// </summary>
        /// <remarks>
        /// The default is <see cref="Components.DefaultUpdateProcessor"/>, but you may provide a custom
        /// implementation.
        /// </remarks>
        public IUpdateProcessorFactory UpdateProcessorFactory { get; internal set; }
        /// <summary>
        /// The time between sending periodic diagnostic events.
        /// </summary>
        public TimeSpan DiagnosticRecordingInterval { get; internal set; }
        /// <summary>
        /// True if diagnostic events have been disabled
        /// </summary>
        public bool DiagnosticOptOut { get; internal set; }
        /// <summary>
        /// A string that will be sent to LaunchDarkly to identify the SDK type.
        /// </summary>
        public string UserAgentType { get { return "DotNetClient"; } }
        /// <summary>
        /// Name specifying a wrapper library, to be included in request headers.
        /// </summary>
        public string WrapperName { get; internal set; }
        /// <summary>
        /// Version of a wrapper library, to be included in request headers.
        /// </summary>
        public string WrapperVersion { get; internal set; }
        /// <summary>
        /// Default value for <see cref="PollingInterval"/>.
        /// </summary>
        public static TimeSpan DefaultPollingInterval = TimeSpan.FromSeconds(30);
        /// <summary>
        /// Default value for <see cref="BaseUri"/>.
        /// </summary>
        internal static readonly Uri DefaultUri = new Uri("https://app.launchdarkly.com");
        /// <summary>
        /// Default value for <see cref="StreamUri"/>.
        /// </summary>
        internal static readonly Uri DefaultStreamUri = new Uri("https://stream.launchdarkly.com");
        /// <summary>
        /// Default value for <see cref="EventsUri"/>.
        /// </summary>
        internal static readonly Uri DefaultEventsUri = new Uri("https://events.launchdarkly.com");
        /// <summary>
        /// Default value for <see cref="EventQueueCapacity"/>.
        /// </summary>
        internal static readonly int DefaultEventQueueCapacity = 10000;
        /// <summary>
        /// Default value for <see cref="EventQueueFrequency"/>.
        /// </summary>
        internal static readonly TimeSpan DefaultEventQueueFrequency = TimeSpan.FromSeconds(5);
        /// <summary>
        /// Default value for <see cref="StartWaitTime"/>.
        /// </summary>
        internal static readonly TimeSpan DefaultStartWaitTime = TimeSpan.FromSeconds(10);
        /// <summary>
        /// Default value for <see cref="ReadTimeout"/>.
        /// </summary>
        internal static readonly TimeSpan DefaultReadTimeout = TimeSpan.FromMinutes(5);
        /// <summary>
        /// Default value for <see cref="ReconnectTime"/>.
        /// </summary>
        internal static readonly TimeSpan DefaultReconnectTime = TimeSpan.FromSeconds(1);
        /// <summary>
        /// Default value for <see cref="HttpClientTimeout"/>.
        /// </summary>
        internal static readonly TimeSpan DefaultHttpClientTimeout = TimeSpan.FromSeconds(10);
        /// <summary>
        /// Default value for <see cref="UserKeysCapacity"/>.
        /// </summary>
        internal static readonly int DefaultUserKeysCapacity = 1000;
        /// <summary>
        /// Default value for <see cref="UserKeysFlushInterval"/>.
        /// </summary>
        internal static readonly TimeSpan DefaultUserKeysFlushInterval = TimeSpan.FromMinutes(5);
        /// <summary>
        /// Default value for <see cref="DiagnosticRecordingInterval"/>.
        /// </summary>
        internal static readonly TimeSpan DefaultDiagnosticRecordingInterval = TimeSpan.FromMinutes(15);

        /// <summary>
        /// Creates a configuration with all parameters set to the default. Use extension methods
        /// to set additional parameters.
        /// </summary>
        /// <param name="sdkKey">the SDK key for your LaunchDarkly environment</param>
        /// <returns>a <c>Configuration</c> instance</returns>
        public static Configuration Default(string sdkKey)
        {
            return new ConfigurationBuilder(sdkKey).Build();
        }

=======
        /// </summary>
        [Obsolete("Use EventFlushInterval")]
        public TimeSpan EventQueueFrequency => EventFlushInterval;
        /// <summary>
        /// Enables event sampling if non-zero.
        /// </summary>
        /// <remarks>
        /// When set to the default of zero, all analytics events are sent back to LaunchDarkly. When greater
        /// than zero, there is a 1 in <c>EventSamplingInterval</c> chance that events will be sent (example:
        /// if the interval is 20, on average 5% of events will be sent).
        /// </remarks>
        [Obsolete("This feature will be removed in a future version.")]
        public int EventSamplingInterval { get; internal set; }
        /// <summary>
        /// Set the polling interval (when streaming is disabled). The default value is 30 seconds.
        /// </summary>
        public TimeSpan PollingInterval { get; internal set; }
        /// <summary>
        /// How long the client constructor will block awaiting a successful connection to
        /// LaunchDarkly.
        /// </summary>
        /// <remarks>
        /// Setting this to 0 will not block and will cause the constructor to return immediately. The
        /// default value is 10 seconds.
        /// </remarks>
        public TimeSpan StartWaitTime { get; internal set; }
        /// <summary>
        /// The timeout when reading data from the EventSource API. The default value is 5 minutes.
        /// </summary>
        public TimeSpan ReadTimeout { get; internal set; }
        /// <summary>
        /// The reconnect base time for the streaming connection.
        /// </summary>
        /// <remarks>
        /// The streaming connection uses an exponential backoff algorithm (with jitter) for reconnects,
        /// but will start the backoff with a value near the value specified here. The default value is 1 second.
        /// </remarks>
        public TimeSpan ReconnectTime { get; internal set; }
        /// <summary>
        /// The connection timeout. The default value is 10 seconds.
        /// </summary>
        public TimeSpan HttpClientTimeout { get; internal set; }
        /// <summary>
        /// The object to be used for sending HTTP requests. This is exposed for testing purposes.
        /// </summary>
        public HttpClientHandler HttpClientHandler { get; internal set; }
        /// <summary>
        /// Whether or not this client is offline. If true, no calls to Launchdarkly will be made.
        /// </summary>
        public bool Offline { get; internal set; }
        /// <summary>
        /// Whether or not user attributes (other than the key) should be private (not sent to
        /// the LaunchDarkly server).
        /// </summary>
        /// <remarks>
        /// If this is true, all of the user attributes will be private, not just attributes that are
        /// marked as private  on the <see cref="User"/> object. By default, this is false.
        /// </remarks>
        public bool AllAttributesPrivate { get; internal set; }
        /// <summary>
        /// Marks a set of attribute names as private.
        /// </summary>
        /// <remarks>
        /// Any users sent to LaunchDarkly with this configuration active will have attributes with these
        /// names removed, even if you did specify them as private on the <see cref="User"/> object.
        /// </remarks>
        public ISet<string> PrivateAttributeNames { get; internal set; }
        /// <summary>
        /// The number of user keys that the event processor can remember at any one time, so that
        /// duplicate user details will not be sent in analytics events.
        /// </summary>
        public int UserKeysCapacity { get; internal set; }
        /// <summary>
        /// The interval at which the event processor will reset its set of known user keys. The
        /// default value is five minutes.
        /// </summary>
        public TimeSpan UserKeysFlushInterval { get; internal set; }
        /// <summary>
        /// True if full user details should be included in every analytics event.
        /// </summary>
        /// <remarks>
        /// The default is false (events will only include the user key, except for one "index" event
        /// that provides the full details for the user).
        /// </remarks>
        public bool InlineUsersInEvents { get; internal set; }
        /// <summary>
        /// True if this client should use the <a href="https://docs.launchdarkly.com/docs/the-relay-proxy">LaunchDarkly
        /// relay</a> in daemon mode, instead of subscribing to the streaming or polling API.
        /// </summary>
        public bool UseLdd { get; internal set; }
        // (Used internally, was never public, will remove when WithFeatureStore is removed)
        internal IFeatureStore FeatureStore { get; set; }
        /// <summary>
        /// A factory object that creates an implementation of <see cref="IFeatureStore"/>, to be used
        /// for holding feature flags and related data received from LaunchDarkly.
        /// </summary>
        /// <remarks>
        /// The default is <see cref="Components.InMemoryFeatureStore"/>, but you may provide a custom
        /// implementation.
        /// </remarks>
        public IFeatureStoreFactory FeatureStoreFactory { get; internal set; }
        /// <summary>
        /// A factory object that creates an implementation of <see cref="IEventProcessor"/>, which will
        /// process all analytics events.
        /// </summary>
        /// <remarks>
        /// The default is <see cref="Components.DefaultEventProcessor"/>, but you may provide a custom
        /// implementation.
        /// </remarks>
        public IEventProcessorFactory EventProcessorFactory { get; internal set; }
        /// <summary>
        /// A factory object that creates an implementation of <see cref="IUpdateProcessor"/>, which will
        /// receive feature flag data.
        /// </summary>
        /// <remarks>
        /// The default is <see cref="Components.DefaultUpdateProcessor"/>, but you may provide a custom
        /// implementation.
        /// </remarks>
        public IUpdateProcessorFactory UpdateProcessorFactory { get; internal set; }
        /// <summary>
        /// A string that will be sent to LaunchDarkly to identify the SDK type.
        /// </summary>
        public string UserAgentType { get { return "DotNetClient"; } }
        /// <summary>
        /// Default value for <see cref="PollingInterval"/>.
        /// </summary>
        public static TimeSpan DefaultPollingInterval = TimeSpan.FromSeconds(30);
        /// <summary>
        /// Default value for <see cref="BaseUri"/>.
        /// </summary>
        internal static readonly Uri DefaultUri = new Uri("https://app.launchdarkly.com");
        /// <summary>
        /// Default value for <see cref="StreamUri"/>.
        /// </summary>
        internal static readonly Uri DefaultStreamUri = new Uri("https://stream.launchdarkly.com");
        /// <summary>
        /// Default value for <see cref="EventsUri"/>.
        /// </summary>
        internal static readonly Uri DefaultEventsUri = new Uri("https://events.launchdarkly.com");
        /// <summary>
        /// Default value for <see cref="EventQueueCapacity"/>.
        /// </summary>
        internal static readonly int DefaultEventQueueCapacity = 10000;
        /// <summary>
        /// Default value for <see cref="EventQueueFrequency"/>.
        /// </summary>
        internal static readonly TimeSpan DefaultEventQueueFrequency = TimeSpan.FromSeconds(5);
        /// <summary>
        /// Default value for <see cref="StartWaitTime"/>.
        /// </summary>
        internal static readonly TimeSpan DefaultStartWaitTime = TimeSpan.FromSeconds(10);
        /// <summary>
        /// Default value for <see cref="ReadTimeout"/>.
        /// </summary>
        internal static readonly TimeSpan DefaultReadTimeout = TimeSpan.FromMinutes(5);
        /// <summary>
        /// Default value for <see cref="ReconnectTime"/>.
        /// </summary>
        internal static readonly TimeSpan DefaultReconnectTime = TimeSpan.FromSeconds(1);
        /// <summary>
        /// Default value for <see cref="HttpClientTimeout"/>.
        /// </summary>
        internal static readonly TimeSpan DefaultHttpClientTimeout = TimeSpan.FromSeconds(10);
        /// <summary>
        /// Default value for <see cref="UserKeysCapacity"/>.
        /// </summary>
        internal static readonly int DefaultUserKeysCapacity = 1000;
        /// <summary>
        /// Default value for <see cref="UserKeysFlushInterval"/>.
        /// </summary>
        internal static readonly TimeSpan DefaultUserKeysFlushInterval = TimeSpan.FromMinutes(5);
        
        /// <summary>
        /// Creates a configuration with all parameters set to the default. Use extension methods
        /// to set additional parameters.
        /// </summary>
        /// <param name="sdkKey">the SDK key for your LaunchDarkly environment</param>
        /// <returns>a <c>Configuration</c> instance</returns>
        public static Configuration Default(string sdkKey)
        {
            return new ConfigurationBuilder(sdkKey).Build();
        }

>>>>>>> b772ece4
        /// <summary>
        /// Creates an <see cref="IConfigurationBuilder"/> for constructing a configuration object using a fluent syntax.
        /// </summary>
        /// <remarks>
        /// This is the preferred method for building a <c>Configuration</c> if you are setting properties
        /// besides the <c>SdkKey</c>. The <c>ConfigurationBuilder</c> has methods for setting any number of
        /// properties, after which you call <see cref="IConfigurationBuilder.Build"/> to get the resulting
        /// <c>Configuration</c> instance.
        /// 
        /// This is different from using the extension methods such as
        /// <see cref="ConfigurationExtensions.WithStartWaitTime(Configuration, TimeSpan)"/>, which modify the properties
        /// of an existing <c>Configuration</c> instance. Those methods are now deprecated, because in a future
        /// version of the SDK, <c>Configuration</c> will be an immutable object.
        /// </remarks>
        /// <example>
        /// <code>
        ///     var config = Configuration.Builder("my-sdk-key")
        ///         .EventFlushInterval(TimeSpan.FromSeconds(90))
        ///         .StartWaitTime(TimeSpan.FromSeconds(5))
        ///         .Build();
        /// </code>
        /// </example>
        /// <param name="sdkKey">the SDK key for your LaunchDarkly environment</param>
        /// <returns>a builder object</returns>
        public static IConfigurationBuilder Builder(string sdkKey)
        {
            return new ConfigurationBuilder(sdkKey);
        }

        /// <summary>
        /// Creates an <see cref="IConfigurationBuilder"/> based on an existing configuration.
        /// </summary>
        /// <remarks>
        /// Modifying properties of the builder will not affect the original configuration object.
        /// </remarks>
        /// <example>
        /// <code>
        ///     var configWithLargerEventCapacity = Configuration.Builder(originalConfig)
        ///         .EventCapacity(50000)
        ///         .Build();
        /// </code>
        /// </example>
        /// <param name="fromConfiguration">the existing configuration</param>
        /// <returns>a builder object</returns>
        public static IConfigurationBuilder Builder(Configuration fromConfiguration)
        {
            return new ConfigurationBuilder(fromConfiguration);
        }

        internal Configuration(ConfigurationBuilder builder)
        {
            AllAttributesPrivate = builder._allAttributesPrivate;
            BaseUri = builder._baseUri;
            EventCapacity = builder._eventCapacity;
            EventFlushInterval = builder._eventFlushInterval;
            EventProcessorFactory = builder._eventProcessorFactory;
#pragma warning disable 618
            EventSamplingInterval = builder._eventSamplingInterval;
#pragma warning restore 618
            EventsUri = builder._eventsUri;
            FeatureStore = builder._featureStore;
            FeatureStoreFactory = builder._featureStoreFactory;
            HttpClientHandler = builder._httpClientHandler;
            HttpClientTimeout = builder._httpClientTimeout;
            InlineUsersInEvents = builder._inlineUsersInEvents;
            IsStreamingEnabled = builder._isStreamingEnabled;
            Offline = builder._offline;
            PollingInterval = builder._pollingInterval;
            PrivateAttributeNames = builder._privateAttributeNames is null ?
                new HashSet<string>() : new HashSet<string>(builder._privateAttributeNames);
            ReadTimeout = builder._readTimeout;
            ReconnectTime = builder._reconnectTime;
            SdkKey = builder._sdkKey;
            StreamUri = builder._streamUri;
            StartWaitTime = builder._startWaitTime;
            UpdateProcessorFactory = builder._updateProcessorFactory;
            UseLdd = builder._useLdd;
            UserKeysCapacity = builder._userKeysCapacity;
            UserKeysFlushInterval = builder._userKeysFlushInterval;
            DiagnosticRecordingInterval = builder._diagnosticRecordingInterval;
            DiagnosticOptOut = builder._diagnosticOptOut;
            WrapperName = builder._wrapperName;
            WrapperVersion = builder._wrapperVersion;
        }
        
        internal IEventProcessorConfiguration EventProcessorConfiguration => new EventProcessorAdapter { Config = this };
        internal IHttpRequestConfiguration HttpRequestConfiguration => new HttpRequestAdapter { Config = this };
        internal IStreamManagerConfiguration StreamManagerConfiguration => new StreamManagerAdapter { Config = this };

        private struct EventProcessorAdapter : IEventProcessorConfiguration
        {
            internal Configuration Config { get; set; }
            public bool AllAttributesPrivate => Config.AllAttributesPrivate;
            public int EventCapacity => Config.EventCapacity;
            public TimeSpan EventFlushInterval => Config.EventFlushInterval;
#pragma warning disable 618
            public int EventSamplingInterval => Config.EventSamplingInterval;
#pragma warning restore 618
            public Uri EventsUri => Config.EventsUri;
            public TimeSpan HttpClientTimeout => Config.HttpClientTimeout;
            public bool InlineUsersInEvents => Config.InlineUsersInEvents;
            public ISet<string> PrivateAttributeNames => Config.PrivateAttributeNames;
            public TimeSpan ReadTimeout => Config.ReadTimeout;
            public TimeSpan ReconnectTime => Config.ReconnectTime;
            public int UserKeysCapacity => Config.UserKeysCapacity;
            public TimeSpan UserKeysFlushInterval => Config.UserKeysFlushInterval;
        }

        private struct HttpRequestAdapter : IHttpRequestConfiguration
        {
            internal Configuration Config { get; set; }
            public string HttpAuthorizationKey => Config.SdkKey;
            public HttpClientHandler HttpClientHandler => Config.HttpClientHandler;
        }

        private struct StreamManagerAdapter : IStreamManagerConfiguration
        {
            internal Configuration Config { get; set; }
            public string HttpAuthorizationKey => Config.SdkKey;
            public HttpClientHandler HttpClientHandler => Config.HttpClientHandler;
            public TimeSpan HttpClientTimeout => Config.HttpClientTimeout;
            public TimeSpan ReadTimeout => Config.ReadTimeout;
            public TimeSpan ReconnectTime => Config.ReconnectTime;
        }
    }
}
<|MERGE_RESOLUTION|>--- conflicted
+++ resolved
@@ -1,593 +1,408 @@
-﻿using System;
-using System.Collections.Generic;
-using System.Net.Http;
-using Common.Logging;
-using LaunchDarkly.Common;
-
-namespace LaunchDarkly.Client
-{
-    /// <summary>
-    /// Configuration options for <see cref="LdClient"/>. This class should normally be constructed with
-    /// <see cref="Configuration.Builder(string)"/>.
-    /// </summary>
-    /// <remarks>
-    /// <para>
-    /// Note that the <see cref="Configuration"/> is currently mutable: even though the properties cannot be set
-    /// directly, using the <see cref="ConfigurationExtensions"/> methods (such as
-    /// <see cref="ConfigurationExtensions.WithStartWaitTime(Configuration, TimeSpan)"/>) modifies the
-    /// original object.  In future versions of the SDK, this class will be changed to be immutable. The
-    /// preferred method of setting configuration properties is to obtain a builder with
-    /// <see cref="Configuration.Builder(string)"/>; the <see cref="ConfigurationExtensions"/>
-    /// methods are now deprecated and will be removed once <c>Configuration</c> is immutable.
-    /// </para>
-    /// <para>
-    /// If you modify properties of a <see cref="Configuration"/> after creating an <see cref="LdClient"/> with that
-    /// <c>Configuration</c>, the behavior is undefined.
-    /// </para>
-    /// </remarks>
-#pragma warning disable 618
-    public class Configuration : IBaseConfiguration
-#pragma warning restore 618
-    {
-        /// <summary>
-        /// The base URI of the LaunchDarkly server.
-        /// </summary>
-        public Uri BaseUri { get; internal set; }
-        /// <summary>
-        /// The base URL of the LaunchDarkly streaming server.
-        /// </summary>
-        public Uri StreamUri { get; internal set; }
-        /// <summary>
-        /// The base URL of the LaunchDarkly analytics event server.
-        /// </summary>
-        public Uri EventsUri { get; internal set; }
-        /// <summary>
-        /// The SDK key for your LaunchDarkly environment.
-        /// </summary>
-        public string SdkKey { get; internal set; }
-        /// <summary>
-        /// Whether or not the streaming API should be used to receive flag updates.
-        /// </summary>
-        /// <remarks>
-        /// This is true by default. Streaming should only be disabled on the advice of LaunchDarkly support.
-        /// </remarks>
-        public bool IsStreamingEnabled { get; internal set; }
-        /// <summary>
-        /// The capacity of the events buffer.
-        /// </summary>
-        /// <remarks>
-        /// The client buffers up to this many events in memory before flushing. If the capacity is exceeded
-        /// before the buffer is flushed, events will be discarded. Increasing the capacity means that events
-        /// are less likely to be discarded, at the cost of consuming more memory.
-        /// </remarks>
-        public int EventCapacity { get; internal set; }
-        /// <summary>
-        /// Deprecated name for <see cref="EventCapacity"/>.
-        /// </summary>
-        [Obsolete("Use EventCapacity")]
-        public int EventQueueCapacity => EventCapacity;
-        /// <summary>
-        /// The time between flushes of the event buffer.
-        /// </summary>
-        /// <remarks>
-        /// Decreasing the flush interval means that the event buffer is less likely to reach capacity.
-        /// The default value is 5 seconds.
-        /// </remarks>
-        public TimeSpan EventFlushInterval { get; internal set; }
-        /// <summary>
-        /// Deprecated name for <see cref="EventFlushInterval"/>.
-<<<<<<< HEAD
-        /// </summary>
-        [Obsolete("Use EventFlushInterval")]
-        public TimeSpan EventQueueFrequency => EventFlushInterval;
-        /// <summary>
-        /// Enables event sampling if non-zero.
-        /// </summary>
-        /// <remarks>
-        /// When set to the default of zero, all analytics events are sent back to LaunchDarkly. When greater
-        /// than zero, there is a 1 in <c>EventSamplingInterval</c> chance that events will be sent (example:
-        /// if the interval is 20, on average 5% of events will be sent).
-        /// </remarks>
-        [Obsolete("This feature will be removed in a future version.")]
-        public int EventSamplingInterval { get; internal set; }
-        /// <summary>
-        /// Set the polling interval (when streaming is disabled). The default value is 30 seconds.
-        /// </summary>
-        public TimeSpan PollingInterval { get; internal set; }
-        /// <summary>
-        /// How long the client constructor will block awaiting a successful connection to
-        /// LaunchDarkly.
-        /// </summary>
-        /// <remarks>
-        /// Setting this to 0 will not block and will cause the constructor to return immediately. The
-        /// default value is 10 seconds.
-        /// </remarks>
-        public TimeSpan StartWaitTime { get; internal set; }
-        /// <summary>
-        /// The timeout when reading data from the EventSource API. The default value is 5 minutes.
-        /// </summary>
-        public TimeSpan ReadTimeout { get; internal set; }
-        /// <summary>
-        /// The reconnect base time for the streaming connection.
-        /// </summary>
-        /// <remarks>
-        /// The streaming connection uses an exponential backoff algorithm (with jitter) for reconnects,
-        /// but will start the backoff with a value near the value specified here. The default value is 1 second.
-        /// </remarks>
-        public TimeSpan ReconnectTime { get; internal set; }
-        /// <summary>
-        /// The connection timeout. The default value is 10 seconds.
-        /// </summary>
-        public TimeSpan HttpClientTimeout { get; internal set; }
-        /// <summary>
-        /// The object to be used for sending HTTP requests. This is exposed for testing purposes.
-        /// </summary>
-        public HttpClientHandler HttpClientHandler { get; internal set; }
-        /// <summary>
-        /// Whether or not this client is offline. If true, no calls to Launchdarkly will be made.
-        /// </summary>
-        public bool Offline { get; internal set; }
-        /// <summary>
-        /// Whether or not user attributes (other than the key) should be private (not sent to
-        /// the LaunchDarkly server).
-        /// </summary>
-        /// <remarks>
-        /// If this is true, all of the user attributes will be private, not just attributes that are
-        /// marked as private  on the <see cref="User"/> object. By default, this is false.
-        /// </remarks>
-        public bool AllAttributesPrivate { get; internal set; }
-        /// <summary>
-        /// Marks a set of attribute names as private.
-        /// </summary>
-        /// <remarks>
-        /// Any users sent to LaunchDarkly with this configuration active will have attributes with these
-        /// names removed, even if you did specify them as private on the <see cref="User"/> object.
-        /// </remarks>
-        public ISet<string> PrivateAttributeNames { get; internal set; }
-        /// <summary>
-        /// The number of user keys that the event processor can remember at any one time, so that
-        /// duplicate user details will not be sent in analytics events.
-        /// </summary>
-        public int UserKeysCapacity { get; internal set; }
-        /// <summary>
-        /// The interval at which the event processor will reset its set of known user keys. The
-        /// default value is five minutes.
-        /// </summary>
-        public TimeSpan UserKeysFlushInterval { get; internal set; }
-        /// <summary>
-        /// True if full user details should be included in every analytics event.
-        /// </summary>
-        /// <remarks>
-        /// The default is false (events will only include the user key, except for one "index" event
-        /// that provides the full details for the user).
-        /// </remarks>
-        public bool InlineUsersInEvents { get; internal set; }
-        /// <summary>
-        /// True if this client should use the <a href="https://docs.launchdarkly.com/docs/the-relay-proxy">LaunchDarkly
-        /// relay</a> in daemon mode, instead of subscribing to the streaming or polling API.
-        /// </summary>
-        public bool UseLdd { get; internal set; }
-        // (Used internally, was never public, will remove when WithFeatureStore is removed)
-        internal IFeatureStore FeatureStore { get; set; }
-        /// <summary>
-        /// A factory object that creates an implementation of <see cref="IFeatureStore"/>, to be used
-        /// for holding feature flags and related data received from LaunchDarkly.
-        /// </summary>
-        /// <remarks>
-        /// The default is <see cref="Components.InMemoryFeatureStore"/>, but you may provide a custom
-        /// implementation.
-        /// </remarks>
-        public IFeatureStoreFactory FeatureStoreFactory { get; internal set; }
-        /// <summary>
-        /// A factory object that creates an implementation of <see cref="IEventProcessor"/>, which will
-        /// process all analytics events.
-        /// </summary>
-        /// <remarks>
-        /// The default is <see cref="Components.DefaultEventProcessor"/>, but you may provide a custom
-        /// implementation.
-        /// </remarks>
-        public IEventProcessorFactory EventProcessorFactory { get; internal set; }
-        /// <summary>
-        /// A factory object that creates an implementation of <see cref="IUpdateProcessor"/>, which will
-        /// receive feature flag data.
-        /// </summary>
-        /// <remarks>
-        /// The default is <see cref="Components.DefaultUpdateProcessor"/>, but you may provide a custom
-        /// implementation.
-        /// </remarks>
-        public IUpdateProcessorFactory UpdateProcessorFactory { get; internal set; }
-        /// <summary>
-        /// The time between sending periodic diagnostic events.
-        /// </summary>
-        public TimeSpan DiagnosticRecordingInterval { get; internal set; }
-        /// <summary>
-        /// True if diagnostic events have been disabled
-        /// </summary>
-        public bool DiagnosticOptOut { get; internal set; }
-        /// <summary>
-        /// A string that will be sent to LaunchDarkly to identify the SDK type.
-        /// </summary>
-        public string UserAgentType { get { return "DotNetClient"; } }
-        /// <summary>
-        /// Name specifying a wrapper library, to be included in request headers.
-        /// </summary>
-        public string WrapperName { get; internal set; }
-        /// <summary>
-        /// Version of a wrapper library, to be included in request headers.
-        /// </summary>
-        public string WrapperVersion { get; internal set; }
-        /// <summary>
-        /// Default value for <see cref="PollingInterval"/>.
-        /// </summary>
-        public static TimeSpan DefaultPollingInterval = TimeSpan.FromSeconds(30);
-        /// <summary>
-        /// Default value for <see cref="BaseUri"/>.
-        /// </summary>
-        internal static readonly Uri DefaultUri = new Uri("https://app.launchdarkly.com");
-        /// <summary>
-        /// Default value for <see cref="StreamUri"/>.
-        /// </summary>
-        internal static readonly Uri DefaultStreamUri = new Uri("https://stream.launchdarkly.com");
-        /// <summary>
-        /// Default value for <see cref="EventsUri"/>.
-        /// </summary>
-        internal static readonly Uri DefaultEventsUri = new Uri("https://events.launchdarkly.com");
-        /// <summary>
-        /// Default value for <see cref="EventQueueCapacity"/>.
-        /// </summary>
-        internal static readonly int DefaultEventQueueCapacity = 10000;
-        /// <summary>
-        /// Default value for <see cref="EventQueueFrequency"/>.
-        /// </summary>
-        internal static readonly TimeSpan DefaultEventQueueFrequency = TimeSpan.FromSeconds(5);
-        /// <summary>
-        /// Default value for <see cref="StartWaitTime"/>.
-        /// </summary>
-        internal static readonly TimeSpan DefaultStartWaitTime = TimeSpan.FromSeconds(10);
-        /// <summary>
-        /// Default value for <see cref="ReadTimeout"/>.
-        /// </summary>
-        internal static readonly TimeSpan DefaultReadTimeout = TimeSpan.FromMinutes(5);
-        /// <summary>
-        /// Default value for <see cref="ReconnectTime"/>.
-        /// </summary>
-        internal static readonly TimeSpan DefaultReconnectTime = TimeSpan.FromSeconds(1);
-        /// <summary>
-        /// Default value for <see cref="HttpClientTimeout"/>.
-        /// </summary>
-        internal static readonly TimeSpan DefaultHttpClientTimeout = TimeSpan.FromSeconds(10);
-        /// <summary>
-        /// Default value for <see cref="UserKeysCapacity"/>.
-        /// </summary>
-        internal static readonly int DefaultUserKeysCapacity = 1000;
-        /// <summary>
-        /// Default value for <see cref="UserKeysFlushInterval"/>.
-        /// </summary>
-        internal static readonly TimeSpan DefaultUserKeysFlushInterval = TimeSpan.FromMinutes(5);
-        /// <summary>
-        /// Default value for <see cref="DiagnosticRecordingInterval"/>.
-        /// </summary>
-        internal static readonly TimeSpan DefaultDiagnosticRecordingInterval = TimeSpan.FromMinutes(15);
-
-        /// <summary>
-        /// Creates a configuration with all parameters set to the default. Use extension methods
-        /// to set additional parameters.
-        /// </summary>
-        /// <param name="sdkKey">the SDK key for your LaunchDarkly environment</param>
-        /// <returns>a <c>Configuration</c> instance</returns>
-        public static Configuration Default(string sdkKey)
-        {
-            return new ConfigurationBuilder(sdkKey).Build();
-        }
-
-=======
-        /// </summary>
-        [Obsolete("Use EventFlushInterval")]
-        public TimeSpan EventQueueFrequency => EventFlushInterval;
-        /// <summary>
-        /// Enables event sampling if non-zero.
-        /// </summary>
-        /// <remarks>
-        /// When set to the default of zero, all analytics events are sent back to LaunchDarkly. When greater
-        /// than zero, there is a 1 in <c>EventSamplingInterval</c> chance that events will be sent (example:
-        /// if the interval is 20, on average 5% of events will be sent).
-        /// </remarks>
-        [Obsolete("This feature will be removed in a future version.")]
-        public int EventSamplingInterval { get; internal set; }
-        /// <summary>
-        /// Set the polling interval (when streaming is disabled). The default value is 30 seconds.
-        /// </summary>
-        public TimeSpan PollingInterval { get; internal set; }
-        /// <summary>
-        /// How long the client constructor will block awaiting a successful connection to
-        /// LaunchDarkly.
-        /// </summary>
-        /// <remarks>
-        /// Setting this to 0 will not block and will cause the constructor to return immediately. The
-        /// default value is 10 seconds.
-        /// </remarks>
-        public TimeSpan StartWaitTime { get; internal set; }
-        /// <summary>
-        /// The timeout when reading data from the EventSource API. The default value is 5 minutes.
-        /// </summary>
-        public TimeSpan ReadTimeout { get; internal set; }
-        /// <summary>
-        /// The reconnect base time for the streaming connection.
-        /// </summary>
-        /// <remarks>
-        /// The streaming connection uses an exponential backoff algorithm (with jitter) for reconnects,
-        /// but will start the backoff with a value near the value specified here. The default value is 1 second.
-        /// </remarks>
-        public TimeSpan ReconnectTime { get; internal set; }
-        /// <summary>
-        /// The connection timeout. The default value is 10 seconds.
-        /// </summary>
-        public TimeSpan HttpClientTimeout { get; internal set; }
-        /// <summary>
-        /// The object to be used for sending HTTP requests. This is exposed for testing purposes.
-        /// </summary>
-        public HttpClientHandler HttpClientHandler { get; internal set; }
-        /// <summary>
-        /// Whether or not this client is offline. If true, no calls to Launchdarkly will be made.
-        /// </summary>
-        public bool Offline { get; internal set; }
-        /// <summary>
-        /// Whether or not user attributes (other than the key) should be private (not sent to
-        /// the LaunchDarkly server).
-        /// </summary>
-        /// <remarks>
-        /// If this is true, all of the user attributes will be private, not just attributes that are
-        /// marked as private  on the <see cref="User"/> object. By default, this is false.
-        /// </remarks>
-        public bool AllAttributesPrivate { get; internal set; }
-        /// <summary>
-        /// Marks a set of attribute names as private.
-        /// </summary>
-        /// <remarks>
-        /// Any users sent to LaunchDarkly with this configuration active will have attributes with these
-        /// names removed, even if you did specify them as private on the <see cref="User"/> object.
-        /// </remarks>
-        public ISet<string> PrivateAttributeNames { get; internal set; }
-        /// <summary>
-        /// The number of user keys that the event processor can remember at any one time, so that
-        /// duplicate user details will not be sent in analytics events.
-        /// </summary>
-        public int UserKeysCapacity { get; internal set; }
-        /// <summary>
-        /// The interval at which the event processor will reset its set of known user keys. The
-        /// default value is five minutes.
-        /// </summary>
-        public TimeSpan UserKeysFlushInterval { get; internal set; }
-        /// <summary>
-        /// True if full user details should be included in every analytics event.
-        /// </summary>
-        /// <remarks>
-        /// The default is false (events will only include the user key, except for one "index" event
-        /// that provides the full details for the user).
-        /// </remarks>
-        public bool InlineUsersInEvents { get; internal set; }
-        /// <summary>
-        /// True if this client should use the <a href="https://docs.launchdarkly.com/docs/the-relay-proxy">LaunchDarkly
-        /// relay</a> in daemon mode, instead of subscribing to the streaming or polling API.
-        /// </summary>
-        public bool UseLdd { get; internal set; }
-        // (Used internally, was never public, will remove when WithFeatureStore is removed)
-        internal IFeatureStore FeatureStore { get; set; }
-        /// <summary>
-        /// A factory object that creates an implementation of <see cref="IFeatureStore"/>, to be used
-        /// for holding feature flags and related data received from LaunchDarkly.
-        /// </summary>
-        /// <remarks>
-        /// The default is <see cref="Components.InMemoryFeatureStore"/>, but you may provide a custom
-        /// implementation.
-        /// </remarks>
-        public IFeatureStoreFactory FeatureStoreFactory { get; internal set; }
-        /// <summary>
-        /// A factory object that creates an implementation of <see cref="IEventProcessor"/>, which will
-        /// process all analytics events.
-        /// </summary>
-        /// <remarks>
-        /// The default is <see cref="Components.DefaultEventProcessor"/>, but you may provide a custom
-        /// implementation.
-        /// </remarks>
-        public IEventProcessorFactory EventProcessorFactory { get; internal set; }
-        /// <summary>
-        /// A factory object that creates an implementation of <see cref="IUpdateProcessor"/>, which will
-        /// receive feature flag data.
-        /// </summary>
-        /// <remarks>
-        /// The default is <see cref="Components.DefaultUpdateProcessor"/>, but you may provide a custom
-        /// implementation.
-        /// </remarks>
-        public IUpdateProcessorFactory UpdateProcessorFactory { get; internal set; }
-        /// <summary>
-        /// A string that will be sent to LaunchDarkly to identify the SDK type.
-        /// </summary>
-        public string UserAgentType { get { return "DotNetClient"; } }
-        /// <summary>
-        /// Default value for <see cref="PollingInterval"/>.
-        /// </summary>
-        public static TimeSpan DefaultPollingInterval = TimeSpan.FromSeconds(30);
-        /// <summary>
-        /// Default value for <see cref="BaseUri"/>.
-        /// </summary>
-        internal static readonly Uri DefaultUri = new Uri("https://app.launchdarkly.com");
-        /// <summary>
-        /// Default value for <see cref="StreamUri"/>.
-        /// </summary>
-        internal static readonly Uri DefaultStreamUri = new Uri("https://stream.launchdarkly.com");
-        /// <summary>
-        /// Default value for <see cref="EventsUri"/>.
-        /// </summary>
-        internal static readonly Uri DefaultEventsUri = new Uri("https://events.launchdarkly.com");
-        /// <summary>
-        /// Default value for <see cref="EventQueueCapacity"/>.
-        /// </summary>
-        internal static readonly int DefaultEventQueueCapacity = 10000;
-        /// <summary>
-        /// Default value for <see cref="EventQueueFrequency"/>.
-        /// </summary>
-        internal static readonly TimeSpan DefaultEventQueueFrequency = TimeSpan.FromSeconds(5);
-        /// <summary>
-        /// Default value for <see cref="StartWaitTime"/>.
-        /// </summary>
-        internal static readonly TimeSpan DefaultStartWaitTime = TimeSpan.FromSeconds(10);
-        /// <summary>
-        /// Default value for <see cref="ReadTimeout"/>.
-        /// </summary>
-        internal static readonly TimeSpan DefaultReadTimeout = TimeSpan.FromMinutes(5);
-        /// <summary>
-        /// Default value for <see cref="ReconnectTime"/>.
-        /// </summary>
-        internal static readonly TimeSpan DefaultReconnectTime = TimeSpan.FromSeconds(1);
-        /// <summary>
-        /// Default value for <see cref="HttpClientTimeout"/>.
-        /// </summary>
-        internal static readonly TimeSpan DefaultHttpClientTimeout = TimeSpan.FromSeconds(10);
-        /// <summary>
-        /// Default value for <see cref="UserKeysCapacity"/>.
-        /// </summary>
-        internal static readonly int DefaultUserKeysCapacity = 1000;
-        /// <summary>
-        /// Default value for <see cref="UserKeysFlushInterval"/>.
-        /// </summary>
-        internal static readonly TimeSpan DefaultUserKeysFlushInterval = TimeSpan.FromMinutes(5);
-        
-        /// <summary>
-        /// Creates a configuration with all parameters set to the default. Use extension methods
-        /// to set additional parameters.
-        /// </summary>
-        /// <param name="sdkKey">the SDK key for your LaunchDarkly environment</param>
-        /// <returns>a <c>Configuration</c> instance</returns>
-        public static Configuration Default(string sdkKey)
-        {
-            return new ConfigurationBuilder(sdkKey).Build();
-        }
-
->>>>>>> b772ece4
-        /// <summary>
-        /// Creates an <see cref="IConfigurationBuilder"/> for constructing a configuration object using a fluent syntax.
-        /// </summary>
-        /// <remarks>
-        /// This is the preferred method for building a <c>Configuration</c> if you are setting properties
-        /// besides the <c>SdkKey</c>. The <c>ConfigurationBuilder</c> has methods for setting any number of
-        /// properties, after which you call <see cref="IConfigurationBuilder.Build"/> to get the resulting
-        /// <c>Configuration</c> instance.
-        /// 
-        /// This is different from using the extension methods such as
-        /// <see cref="ConfigurationExtensions.WithStartWaitTime(Configuration, TimeSpan)"/>, which modify the properties
-        /// of an existing <c>Configuration</c> instance. Those methods are now deprecated, because in a future
-        /// version of the SDK, <c>Configuration</c> will be an immutable object.
-        /// </remarks>
-        /// <example>
-        /// <code>
-        ///     var config = Configuration.Builder("my-sdk-key")
-        ///         .EventFlushInterval(TimeSpan.FromSeconds(90))
-        ///         .StartWaitTime(TimeSpan.FromSeconds(5))
-        ///         .Build();
-        /// </code>
-        /// </example>
-        /// <param name="sdkKey">the SDK key for your LaunchDarkly environment</param>
-        /// <returns>a builder object</returns>
-        public static IConfigurationBuilder Builder(string sdkKey)
-        {
-            return new ConfigurationBuilder(sdkKey);
-        }
-
-        /// <summary>
-        /// Creates an <see cref="IConfigurationBuilder"/> based on an existing configuration.
-        /// </summary>
-        /// <remarks>
-        /// Modifying properties of the builder will not affect the original configuration object.
-        /// </remarks>
-        /// <example>
-        /// <code>
-        ///     var configWithLargerEventCapacity = Configuration.Builder(originalConfig)
-        ///         .EventCapacity(50000)
-        ///         .Build();
-        /// </code>
-        /// </example>
-        /// <param name="fromConfiguration">the existing configuration</param>
-        /// <returns>a builder object</returns>
-        public static IConfigurationBuilder Builder(Configuration fromConfiguration)
-        {
-            return new ConfigurationBuilder(fromConfiguration);
-        }
-
-        internal Configuration(ConfigurationBuilder builder)
-        {
-            AllAttributesPrivate = builder._allAttributesPrivate;
-            BaseUri = builder._baseUri;
-            EventCapacity = builder._eventCapacity;
-            EventFlushInterval = builder._eventFlushInterval;
-            EventProcessorFactory = builder._eventProcessorFactory;
-#pragma warning disable 618
-            EventSamplingInterval = builder._eventSamplingInterval;
-#pragma warning restore 618
-            EventsUri = builder._eventsUri;
-            FeatureStore = builder._featureStore;
-            FeatureStoreFactory = builder._featureStoreFactory;
-            HttpClientHandler = builder._httpClientHandler;
-            HttpClientTimeout = builder._httpClientTimeout;
-            InlineUsersInEvents = builder._inlineUsersInEvents;
-            IsStreamingEnabled = builder._isStreamingEnabled;
-            Offline = builder._offline;
-            PollingInterval = builder._pollingInterval;
-            PrivateAttributeNames = builder._privateAttributeNames is null ?
-                new HashSet<string>() : new HashSet<string>(builder._privateAttributeNames);
-            ReadTimeout = builder._readTimeout;
-            ReconnectTime = builder._reconnectTime;
-            SdkKey = builder._sdkKey;
-            StreamUri = builder._streamUri;
-            StartWaitTime = builder._startWaitTime;
-            UpdateProcessorFactory = builder._updateProcessorFactory;
-            UseLdd = builder._useLdd;
-            UserKeysCapacity = builder._userKeysCapacity;
-            UserKeysFlushInterval = builder._userKeysFlushInterval;
-            DiagnosticRecordingInterval = builder._diagnosticRecordingInterval;
-            DiagnosticOptOut = builder._diagnosticOptOut;
-            WrapperName = builder._wrapperName;
-            WrapperVersion = builder._wrapperVersion;
-        }
-        
-        internal IEventProcessorConfiguration EventProcessorConfiguration => new EventProcessorAdapter { Config = this };
-        internal IHttpRequestConfiguration HttpRequestConfiguration => new HttpRequestAdapter { Config = this };
-        internal IStreamManagerConfiguration StreamManagerConfiguration => new StreamManagerAdapter { Config = this };
-
-        private struct EventProcessorAdapter : IEventProcessorConfiguration
-        {
-            internal Configuration Config { get; set; }
-            public bool AllAttributesPrivate => Config.AllAttributesPrivate;
-            public int EventCapacity => Config.EventCapacity;
-            public TimeSpan EventFlushInterval => Config.EventFlushInterval;
-#pragma warning disable 618
-            public int EventSamplingInterval => Config.EventSamplingInterval;
-#pragma warning restore 618
-            public Uri EventsUri => Config.EventsUri;
-            public TimeSpan HttpClientTimeout => Config.HttpClientTimeout;
-            public bool InlineUsersInEvents => Config.InlineUsersInEvents;
-            public ISet<string> PrivateAttributeNames => Config.PrivateAttributeNames;
-            public TimeSpan ReadTimeout => Config.ReadTimeout;
-            public TimeSpan ReconnectTime => Config.ReconnectTime;
-            public int UserKeysCapacity => Config.UserKeysCapacity;
-            public TimeSpan UserKeysFlushInterval => Config.UserKeysFlushInterval;
-        }
-
-        private struct HttpRequestAdapter : IHttpRequestConfiguration
-        {
-            internal Configuration Config { get; set; }
-            public string HttpAuthorizationKey => Config.SdkKey;
-            public HttpClientHandler HttpClientHandler => Config.HttpClientHandler;
-        }
-
-        private struct StreamManagerAdapter : IStreamManagerConfiguration
-        {
-            internal Configuration Config { get; set; }
-            public string HttpAuthorizationKey => Config.SdkKey;
-            public HttpClientHandler HttpClientHandler => Config.HttpClientHandler;
-            public TimeSpan HttpClientTimeout => Config.HttpClientTimeout;
-            public TimeSpan ReadTimeout => Config.ReadTimeout;
-            public TimeSpan ReconnectTime => Config.ReconnectTime;
-        }
-    }
-}
+﻿using System;
+using System.Collections.Generic;
+using System.Net.Http;
+using Common.Logging;
+using LaunchDarkly.Common;
+
+namespace LaunchDarkly.Client
+{
+    /// <summary>
+    /// Configuration options for <see cref="LdClient"/>. This class should normally be constructed with
+    /// <see cref="Configuration.Builder(string)"/>.
+    /// </summary>
+    /// <remarks>
+    /// <para>
+    /// Note that the <see cref="Configuration"/> is currently mutable: even though the properties cannot be set
+    /// directly, using the <see cref="ConfigurationExtensions"/> methods (such as
+    /// <see cref="ConfigurationExtensions.WithStartWaitTime(Configuration, TimeSpan)"/>) modifies the
+    /// original object.  In future versions of the SDK, this class will be changed to be immutable. The
+    /// preferred method of setting configuration properties is to obtain a builder with
+    /// <see cref="Configuration.Builder(string)"/>; the <see cref="ConfigurationExtensions"/>
+    /// methods are now deprecated and will be removed once <c>Configuration</c> is immutable.
+    /// </para>
+    /// <para>
+    /// If you modify properties of a <see cref="Configuration"/> after creating an <see cref="LdClient"/> with that
+    /// <c>Configuration</c>, the behavior is undefined.
+    /// </para>
+    /// </remarks>
+#pragma warning disable 618
+    public class Configuration : IBaseConfiguration
+#pragma warning restore 618
+    {
+        /// <summary>
+        /// The base URI of the LaunchDarkly server.
+        /// </summary>
+        public Uri BaseUri { get; internal set; }
+        /// <summary>
+        /// The base URL of the LaunchDarkly streaming server.
+        /// </summary>
+        public Uri StreamUri { get; internal set; }
+        /// <summary>
+        /// The base URL of the LaunchDarkly analytics event server.
+        /// </summary>
+        public Uri EventsUri { get; internal set; }
+        /// <summary>
+        /// The SDK key for your LaunchDarkly environment.
+        /// </summary>
+        public string SdkKey { get; internal set; }
+        /// <summary>
+        /// Whether or not the streaming API should be used to receive flag updates.
+        /// </summary>
+        /// <remarks>
+        /// This is true by default. Streaming should only be disabled on the advice of LaunchDarkly support.
+        /// </remarks>
+        public bool IsStreamingEnabled { get; internal set; }
+        /// <summary>
+        /// The capacity of the events buffer.
+        /// </summary>
+        /// <remarks>
+        /// The client buffers up to this many events in memory before flushing. If the capacity is exceeded
+        /// before the buffer is flushed, events will be discarded. Increasing the capacity means that events
+        /// are less likely to be discarded, at the cost of consuming more memory.
+        /// </remarks>
+        public int EventCapacity { get; internal set; }
+        /// <summary>
+        /// Deprecated name for <see cref="EventCapacity"/>.
+        /// </summary>
+        [Obsolete("Use EventCapacity")]
+        public int EventQueueCapacity => EventCapacity;
+        /// <summary>
+        /// The time between flushes of the event buffer.
+        /// </summary>
+        /// <remarks>
+        /// Decreasing the flush interval means that the event buffer is less likely to reach capacity.
+        /// The default value is 5 seconds.
+        /// </remarks>
+        public TimeSpan EventFlushInterval { get; internal set; }
+        /// <summary>
+        /// Deprecated name for <see cref="EventFlushInterval"/>.
+        /// </summary>
+        [Obsolete("Use EventFlushInterval")]
+        public TimeSpan EventQueueFrequency => EventFlushInterval;
+        /// <summary>
+        /// Enables event sampling if non-zero.
+        /// </summary>
+        /// <remarks>
+        /// When set to the default of zero, all analytics events are sent back to LaunchDarkly. When greater
+        /// than zero, there is a 1 in <c>EventSamplingInterval</c> chance that events will be sent (example:
+        /// if the interval is 20, on average 5% of events will be sent).
+        /// </remarks>
+        [Obsolete("This feature will be removed in a future version.")]
+        public int EventSamplingInterval { get; internal set; }
+        /// <summary>
+        /// Set the polling interval (when streaming is disabled). The default value is 30 seconds.
+        /// </summary>
+        public TimeSpan PollingInterval { get; internal set; }
+        /// <summary>
+        /// How long the client constructor will block awaiting a successful connection to
+        /// LaunchDarkly.
+        /// </summary>
+        /// <remarks>
+        /// Setting this to 0 will not block and will cause the constructor to return immediately. The
+        /// default value is 10 seconds.
+        /// </remarks>
+        public TimeSpan StartWaitTime { get; internal set; }
+        /// <summary>
+        /// The timeout when reading data from the EventSource API. The default value is 5 minutes.
+        /// </summary>
+        public TimeSpan ReadTimeout { get; internal set; }
+        /// <summary>
+        /// The reconnect base time for the streaming connection.
+        /// </summary>
+        /// <remarks>
+        /// The streaming connection uses an exponential backoff algorithm (with jitter) for reconnects,
+        /// but will start the backoff with a value near the value specified here. The default value is 1 second.
+        /// </remarks>
+        public TimeSpan ReconnectTime { get; internal set; }
+        /// <summary>
+        /// The connection timeout. The default value is 10 seconds.
+        /// </summary>
+        public TimeSpan HttpClientTimeout { get; internal set; }
+        /// <summary>
+        /// The object to be used for sending HTTP requests. This is exposed for testing purposes.
+        /// </summary>
+        public HttpClientHandler HttpClientHandler { get; internal set; }
+        /// <summary>
+        /// Whether or not this client is offline. If true, no calls to Launchdarkly will be made.
+        /// </summary>
+        public bool Offline { get; internal set; }
+        /// <summary>
+        /// Whether or not user attributes (other than the key) should be private (not sent to
+        /// the LaunchDarkly server).
+        /// </summary>
+        /// <remarks>
+        /// If this is true, all of the user attributes will be private, not just attributes that are
+        /// marked as private  on the <see cref="User"/> object. By default, this is false.
+        /// </remarks>
+        public bool AllAttributesPrivate { get; internal set; }
+        /// <summary>
+        /// Marks a set of attribute names as private.
+        /// </summary>
+        /// <remarks>
+        /// Any users sent to LaunchDarkly with this configuration active will have attributes with these
+        /// names removed, even if you did specify them as private on the <see cref="User"/> object.
+        /// </remarks>
+        public ISet<string> PrivateAttributeNames { get; internal set; }
+        /// <summary>
+        /// The number of user keys that the event processor can remember at any one time, so that
+        /// duplicate user details will not be sent in analytics events.
+        /// </summary>
+        public int UserKeysCapacity { get; internal set; }
+        /// <summary>
+        /// The interval at which the event processor will reset its set of known user keys. The
+        /// default value is five minutes.
+        /// </summary>
+        public TimeSpan UserKeysFlushInterval { get; internal set; }
+        /// <summary>
+        /// True if full user details should be included in every analytics event.
+        /// </summary>
+        /// <remarks>
+        /// The default is false (events will only include the user key, except for one "index" event
+        /// that provides the full details for the user).
+        /// </remarks>
+        public bool InlineUsersInEvents { get; internal set; }
+        /// <summary>
+        /// True if this client should use the <a href="https://docs.launchdarkly.com/docs/the-relay-proxy">LaunchDarkly
+        /// relay</a> in daemon mode, instead of subscribing to the streaming or polling API.
+        /// </summary>
+        public bool UseLdd { get; internal set; }
+        // (Used internally, was never public, will remove when WithFeatureStore is removed)
+        internal IFeatureStore FeatureStore { get; set; }
+        /// <summary>
+        /// A factory object that creates an implementation of <see cref="IFeatureStore"/>, to be used
+        /// for holding feature flags and related data received from LaunchDarkly.
+        /// </summary>
+        /// <remarks>
+        /// The default is <see cref="Components.InMemoryFeatureStore"/>, but you may provide a custom
+        /// implementation.
+        /// </remarks>
+        public IFeatureStoreFactory FeatureStoreFactory { get; internal set; }
+        /// <summary>
+        /// A factory object that creates an implementation of <see cref="IEventProcessor"/>, which will
+        /// process all analytics events.
+        /// </summary>
+        /// <remarks>
+        /// The default is <see cref="Components.DefaultEventProcessor"/>, but you may provide a custom
+        /// implementation.
+        /// </remarks>
+        public IEventProcessorFactory EventProcessorFactory { get; internal set; }
+        /// <summary>
+        /// A factory object that creates an implementation of <see cref="IUpdateProcessor"/>, which will
+        /// receive feature flag data.
+        /// </summary>
+        /// <remarks>
+        /// The default is <see cref="Components.DefaultUpdateProcessor"/>, but you may provide a custom
+        /// implementation.
+        /// </remarks>
+        public IUpdateProcessorFactory UpdateProcessorFactory { get; internal set; }
+        /// <summary>
+        /// A string that will be sent to LaunchDarkly to identify the SDK type.
+        /// </summary>
+        public string UserAgentType { get { return "DotNetClient"; } }
+        /// The time between sending periodic diagnostic events.
+        /// </summary>
+        public TimeSpan DiagnosticRecordingInterval { get; internal set; }
+        /// <summary>
+        /// True if diagnostic events have been disabled.
+        /// </summary>
+        public bool DiagnosticOptOut { get; internal set; }
+        /// <summary>
+        /// Name specifying a wrapper library, to be included in request headers.
+        /// </summary>
+        public string WrapperName { get; internal set; }
+        /// <summary>
+        /// Version of a wrapper library, to be included in request headers.
+        /// </summary>
+        public string WrapperVersion { get; internal set; }
+
+        /// <summary>
+        /// Default value for <see cref="PollingInterval"/>.
+        /// </summary>
+        public static TimeSpan DefaultPollingInterval = TimeSpan.FromSeconds(30);
+        /// <summary>
+        /// Default value for <see cref="BaseUri"/>.
+        /// </summary>
+        internal static readonly Uri DefaultUri = new Uri("https://app.launchdarkly.com");
+        /// <summary>
+        /// Default value for <see cref="StreamUri"/>.
+        /// </summary>
+        internal static readonly Uri DefaultStreamUri = new Uri("https://stream.launchdarkly.com");
+        /// <summary>
+        /// Default value for <see cref="EventsUri"/>.
+        /// </summary>
+        internal static readonly Uri DefaultEventsUri = new Uri("https://events.launchdarkly.com");
+        /// <summary>
+        /// Default value for <see cref="EventQueueCapacity"/>.
+        /// </summary>
+        internal static readonly int DefaultEventQueueCapacity = 10000;
+        /// <summary>
+        /// Default value for <see cref="EventQueueFrequency"/>.
+        /// </summary>
+        internal static readonly TimeSpan DefaultEventQueueFrequency = TimeSpan.FromSeconds(5);
+        /// <summary>
+        /// Default value for <see cref="StartWaitTime"/>.
+        /// </summary>
+        internal static readonly TimeSpan DefaultStartWaitTime = TimeSpan.FromSeconds(10);
+        /// <summary>
+        /// Default value for <see cref="ReadTimeout"/>.
+        /// </summary>
+        internal static readonly TimeSpan DefaultReadTimeout = TimeSpan.FromMinutes(5);
+        /// <summary>
+        /// Default value for <see cref="ReconnectTime"/>.
+        /// </summary>
+        internal static readonly TimeSpan DefaultReconnectTime = TimeSpan.FromSeconds(1);
+        /// <summary>
+        /// Default value for <see cref="HttpClientTimeout"/>.
+        /// </summary>
+        internal static readonly TimeSpan DefaultHttpClientTimeout = TimeSpan.FromSeconds(10);
+        /// <summary>
+        /// Default value for <see cref="UserKeysCapacity"/>.
+        /// </summary>
+        internal static readonly int DefaultUserKeysCapacity = 1000;
+        /// <summary>
+        /// Default value for <see cref="UserKeysFlushInterval"/>.
+        /// </summary>
+        internal static readonly TimeSpan DefaultUserKeysFlushInterval = TimeSpan.FromMinutes(5);
+        /// <summary>
+        /// Default value for <see cref="DiagnosticRecordingInterval"/>.
+        /// </summary>
+        internal static readonly TimeSpan DefaultDiagnosticRecordingInterval = TimeSpan.FromMinutes(15);
+
+        /// <summary>
+        /// Creates a configuration with all parameters set to the default. Use extension methods
+        /// to set additional parameters.
+        /// </summary>
+        /// <param name="sdkKey">the SDK key for your LaunchDarkly environment</param>
+        /// <returns>a <c>Configuration</c> instance</returns>
+        public static Configuration Default(string sdkKey)
+        {
+            return new ConfigurationBuilder(sdkKey).Build();
+        }
+
+        /// <summary>
+        /// Creates an <see cref="IConfigurationBuilder"/> for constructing a configuration object using a fluent syntax.
+        /// </summary>
+        /// <remarks>
+        /// This is the preferred method for building a <c>Configuration</c> if you are setting properties
+        /// besides the <c>SdkKey</c>. The <c>ConfigurationBuilder</c> has methods for setting any number of
+        /// properties, after which you call <see cref="IConfigurationBuilder.Build"/> to get the resulting
+        /// <c>Configuration</c> instance.
+        /// 
+        /// This is different from using the extension methods such as
+        /// <see cref="ConfigurationExtensions.WithStartWaitTime(Configuration, TimeSpan)"/>, which modify the properties
+        /// of an existing <c>Configuration</c> instance. Those methods are now deprecated, because in a future
+        /// version of the SDK, <c>Configuration</c> will be an immutable object.
+        /// </remarks>
+        /// <example>
+        /// <code>
+        ///     var config = Configuration.Builder("my-sdk-key")
+        ///         .EventFlushInterval(TimeSpan.FromSeconds(90))
+        ///         .StartWaitTime(TimeSpan.FromSeconds(5))
+        ///         .Build();
+        /// </code>
+        /// </example>
+        /// <param name="sdkKey">the SDK key for your LaunchDarkly environment</param>
+        /// <returns>a builder object</returns>
+        public static IConfigurationBuilder Builder(string sdkKey)
+        {
+            return new ConfigurationBuilder(sdkKey);
+        }
+
+        /// <summary>
+        /// Creates an <see cref="IConfigurationBuilder"/> based on an existing configuration.
+        /// </summary>
+        /// <remarks>
+        /// Modifying properties of the builder will not affect the original configuration object.
+        /// </remarks>
+        /// <example>
+        /// <code>
+        ///     var configWithLargerEventCapacity = Configuration.Builder(originalConfig)
+        ///         .EventCapacity(50000)
+        ///         .Build();
+        /// </code>
+        /// </example>
+        /// <param name="fromConfiguration">the existing configuration</param>
+        /// <returns>a builder object</returns>
+        public static IConfigurationBuilder Builder(Configuration fromConfiguration)
+        {
+            return new ConfigurationBuilder(fromConfiguration);
+        }
+
+        internal Configuration(ConfigurationBuilder builder)
+        {
+            // Let's try to keep these alphabetical so it's easy to see if everything is here
+            AllAttributesPrivate = builder._allAttributesPrivate;
+            BaseUri = builder._baseUri;
+            DiagnosticRecordingInterval = builder._diagnosticRecordingInterval;
+            DiagnosticOptOut = builder._diagnosticOptOut;
+            EventCapacity = builder._eventCapacity;
+            EventFlushInterval = builder._eventFlushInterval;
+            EventProcessorFactory = builder._eventProcessorFactory;
+#pragma warning disable 618
+            EventSamplingInterval = builder._eventSamplingInterval;
+#pragma warning restore 618
+            EventsUri = builder._eventsUri;
+            FeatureStore = builder._featureStore;
+            FeatureStoreFactory = builder._featureStoreFactory;
+            HttpClientHandler = builder._httpClientHandler;
+            HttpClientTimeout = builder._httpClientTimeout;
+            InlineUsersInEvents = builder._inlineUsersInEvents;
+            IsStreamingEnabled = builder._isStreamingEnabled;
+            Offline = builder._offline;
+            PollingInterval = builder._pollingInterval;
+            PrivateAttributeNames = builder._privateAttributeNames is null ?
+                new HashSet<string>() : new HashSet<string>(builder._privateAttributeNames);
+            ReadTimeout = builder._readTimeout;
+            ReconnectTime = builder._reconnectTime;
+            SdkKey = builder._sdkKey;
+            StreamUri = builder._streamUri;
+            StartWaitTime = builder._startWaitTime;
+            UpdateProcessorFactory = builder._updateProcessorFactory;
+            UseLdd = builder._useLdd;
+            UserKeysCapacity = builder._userKeysCapacity;
+            UserKeysFlushInterval = builder._userKeysFlushInterval;
+            WrapperName = builder._wrapperName;
+            WrapperVersion = builder._wrapperVersion;
+        }
+        
+        internal IEventProcessorConfiguration EventProcessorConfiguration => new EventProcessorAdapter { Config = this };
+        internal IHttpRequestConfiguration HttpRequestConfiguration => new HttpRequestAdapter { Config = this };
+        internal IStreamManagerConfiguration StreamManagerConfiguration => new StreamManagerAdapter { Config = this };
+
+        private struct EventProcessorAdapter : IEventProcessorConfiguration
+        {
+            internal Configuration Config { get; set; }
+            public bool AllAttributesPrivate => Config.AllAttributesPrivate;
+            public int EventCapacity => Config.EventCapacity;
+            public TimeSpan EventFlushInterval => Config.EventFlushInterval;
+#pragma warning disable 618
+            public int EventSamplingInterval => Config.EventSamplingInterval;
+#pragma warning restore 618
+            public Uri EventsUri => Config.EventsUri;
+            public TimeSpan HttpClientTimeout => Config.HttpClientTimeout;
+            public bool InlineUsersInEvents => Config.InlineUsersInEvents;
+            public ISet<string> PrivateAttributeNames => Config.PrivateAttributeNames;
+            public TimeSpan ReadTimeout => Config.ReadTimeout;
+            public TimeSpan ReconnectTime => Config.ReconnectTime;
+            public int UserKeysCapacity => Config.UserKeysCapacity;
+            public TimeSpan UserKeysFlushInterval => Config.UserKeysFlushInterval;
+        }
+
+        private struct HttpRequestAdapter : IHttpRequestConfiguration
+        {
+            internal Configuration Config { get; set; }
+            public string HttpAuthorizationKey => Config.SdkKey;
+            public HttpClientHandler HttpClientHandler => Config.HttpClientHandler;
+        }
+
+        private struct StreamManagerAdapter : IStreamManagerConfiguration
+        {
+            internal Configuration Config { get; set; }
+            public string HttpAuthorizationKey => Config.SdkKey;
+            public HttpClientHandler HttpClientHandler => Config.HttpClientHandler;
+            public TimeSpan HttpClientTimeout => Config.HttpClientTimeout;
+            public TimeSpan ReadTimeout => Config.ReadTimeout;
+            public TimeSpan ReconnectTime => Config.ReconnectTime;
+        }
+    }
+}