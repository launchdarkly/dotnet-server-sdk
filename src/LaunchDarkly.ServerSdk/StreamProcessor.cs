--- conflicted
+++ resolved
@@ -1,232 +1,229 @@
-using System;
-using System.Net.Http;
-using System.Threading.Tasks;
-using Common.Logging;
-using Newtonsoft.Json;
-using Newtonsoft.Json.Linq;
-using LaunchDarkly.Sdk.Internal;
-using LaunchDarkly.Sdk.Internal.Helpers;
-using LaunchDarkly.Sdk.Internal.Stream;
-using LaunchDarkly.Sdk.Server.Interfaces;
-using LaunchDarkly.Sdk.Server.Model;
-
-namespace LaunchDarkly.Sdk.Server
-{
-    internal class StreamProcessor : IDataSource, IStreamProcessor
-    {
-        private const String PUT = "put";
-        private const String PATCH = "patch";
-        private const String DELETE = "delete";
-        private const String INDIRECT_PATCH = "indirect/patch";
-
-        private static readonly ILog Log = LogManager.GetLogger(typeof(StreamProcessor));
-
-        private readonly Configuration _config;
-        private readonly StreamManager _streamManager;
-        private readonly IFeatureRequestor _featureRequestor;
-        private readonly IDataStore _dataStore;
-
-        internal StreamProcessor(Configuration config, IFeatureRequestor featureRequestor,
-<<<<<<< HEAD
-            IDataStore dataStore, StreamManager.EventSourceCreator eventSourceCreator)
-=======
-            IFeatureStore featureStore, StreamManager.EventSourceCreator eventSourceCreator, IDiagnosticStore diagnosticStore)
->>>>>>> 66ac13a9
-        {
-            _streamManager = new StreamManager(this,
-                MakeStreamProperties(config),
-                config.StreamManagerConfiguration,
-                ServerSideClientEnvironment.Instance,
-                eventSourceCreator, diagnosticStore);
-            _config = config;
-            _featureRequestor = featureRequestor;
-            _dataStore = dataStore;
-        }
-
-        private StreamProperties MakeStreamProperties(Configuration config)
-        {
-            return new StreamProperties(new Uri(config.StreamUri, "/all"),
-                HttpMethod.Get, null);
-        }
-
-        #region IDataSource
-
-        bool IDataSource.Initialized()
-        {
-            return _streamManager.Initialized;
-        }
-
-        Task<bool> IDataSource.Start()
-        {
-            return _streamManager.Start();
-        }
-
-        #endregion
-
-        #region IStreamProcessor
-        
-        public async Task HandleMessage(StreamManager streamManager, string messageType, string messageData)
-        {
-            switch (messageType)
-            {
-                case PUT:
-                    _dataStore.Init(JsonUtil.DecodeJson<PutData>(messageData).Data.ToGenericDictionary());
-                    streamManager.Initialized = true;
-                    break;
-                case PATCH:
-                    PatchData patchData = JsonUtil.DecodeJson<PatchData>(messageData);
-                    string patchKey;
-                    if (GetKeyFromPath(patchData.Path, VersionedDataKind.Features, out patchKey))
-                    {
-                        FeatureFlag flag = patchData.Data.ToObject<FeatureFlag>();
-                        _dataStore.Upsert(VersionedDataKind.Features, flag);
-                    }
-                    else if (GetKeyFromPath(patchData.Path, VersionedDataKind.Segments, out patchKey))
-                    {
-                        Segment segment = patchData.Data.ToObject<Segment>();
-                        _dataStore.Upsert(VersionedDataKind.Segments, segment);
-                    }
-                    else
-                    {
-                        Log.WarnFormat("Received patch event with unknown path: {0}", patchData.Path);
-                    }
-                    break;
-                case DELETE:
-                    DeleteData deleteData = JsonUtil.DecodeJson<DeleteData>(messageData);
-                    string deleteKey;
-                    if (GetKeyFromPath(deleteData.Path, VersionedDataKind.Features, out deleteKey))
-                    {
-                        _dataStore.Delete(VersionedDataKind.Features, deleteKey, deleteData.Version);
-                    }
-                    else if (GetKeyFromPath(deleteData.Path, VersionedDataKind.Segments, out deleteKey))
-                    {
-                        _dataStore.Delete(VersionedDataKind.Segments, deleteKey, deleteData.Version);
-                    }
-                    else
-                    {
-                        Log.WarnFormat("Received delete event with unknown path: {0}", deleteData.Path);
-                    }
-                    break;
-                case INDIRECT_PATCH:
-                    await UpdateTaskAsync(messageData);
-                    break;
-            }
-        }
-
-        #endregion
-
-        void IDisposable.Dispose()
-        {
-            Dispose(true);
-            GC.SuppressFinalize(this);
-        }
-
-        private void Dispose(bool disposing)
-        {
-            if (disposing)
-            {
-                ((IDisposable)_streamManager).Dispose();
-                _featureRequestor.Dispose();
-            }
-        }
-
-        private async Task UpdateTaskAsync(string objectPath)
-        {
-            try
-            {
-                if (GetKeyFromPath(objectPath, VersionedDataKind.Features, out var key))
-                {
-                    var feature = await _featureRequestor.GetFlagAsync(key);
-                    if (feature != null)
-                    {
-                        _dataStore.Upsert(VersionedDataKind.Features, feature);
-                    }
-                }
-                else if (GetKeyFromPath(objectPath, VersionedDataKind.Segments, out key))
-                {
-                    var segment = await _featureRequestor.GetSegmentAsync(key);
-                    if (segment != null)
-                    {
-                        _dataStore.Upsert(VersionedDataKind.Segments, segment);
-                    }
-                }
-                else
-                {
-                    Log.WarnFormat("Received indirect patch event with unknown path: {0}", objectPath);
-                }
-            }
-            catch (AggregateException ex)
-            {
-                Log.ErrorFormat("Error Updating {0}: '{1}'",
-                    ex, objectPath, Util.ExceptionMessage(ex.Flatten()));
-            }
-            catch (UnsuccessfulResponseException ex) when (ex.StatusCode == 401)
-            {
-                Log.ErrorFormat("Error Updating {0}: '{1}'", objectPath, Util.ExceptionMessage(ex));
-                if (ex.StatusCode == 401)
-                {
-                    Log.Error("Received 401 error, no further streaming connection will be made since SDK key is invalid");
-                    ((IDisposable)this).Dispose();
-                }
-            }
-            catch (TimeoutException ex) {
-                Log.ErrorFormat("Error Updating {0}: '{1}'",
-                    ex, objectPath, Util.ExceptionMessage(ex));
-                _streamManager.Restart();
-            }
-            catch (Exception ex)
-            {
-                Log.ErrorFormat("Error Updating feature: '{0}'",
-                    ex, Util.ExceptionMessage(ex));
-            }
-        }
-
-        private bool GetKeyFromPath(string path, IVersionedDataKind kind, out string key)
-        {
-            if (path.StartsWith(kind.GetStreamApiPath()))
-            {
-                key = path.Substring(kind.GetStreamApiPath().Length);
-                return true;
-            }
-            key = null;
-            return false;
-        }
-
-        internal class PutData
-        {
-            internal AllData Data { get; private set; }
-
-            [JsonConstructor]
-            internal PutData(AllData data)
-            {
-                Data = data;
-            }
-        }
-
-        internal class PatchData
-        {
-            internal string Path { get; private set; }
-            internal JToken Data { get; private set; }
-
-            [JsonConstructor]
-            internal PatchData(string path, JToken data)
-            {
-                Path = path;
-                Data = data;
-            }
-        }
-
-        internal class DeleteData
-        {
-            internal string Path { get; private set; }
-            internal int Version { get; private set; }
-
-            [JsonConstructor]
-            internal DeleteData(string path, int version)
-            {
-                Path = path;
-                Version = version;
-            }
-        }
-    }
-}
+using System;
+using System.Net.Http;
+using System.Threading.Tasks;
+using Common.Logging;
+using Newtonsoft.Json;
+using Newtonsoft.Json.Linq;
+using LaunchDarkly.Sdk.Internal;
+using LaunchDarkly.Sdk.Internal.Events;
+using LaunchDarkly.Sdk.Internal.Helpers;
+using LaunchDarkly.Sdk.Internal.Stream;
+using LaunchDarkly.Sdk.Server.Interfaces;
+using LaunchDarkly.Sdk.Server.Model;
+
+namespace LaunchDarkly.Sdk.Server
+{
+    internal class StreamProcessor : IDataSource, IStreamProcessor
+    {
+        private const String PUT = "put";
+        private const String PATCH = "patch";
+        private const String DELETE = "delete";
+        private const String INDIRECT_PATCH = "indirect/patch";
+
+        private static readonly ILog Log = LogManager.GetLogger(typeof(StreamProcessor));
+
+        private readonly Configuration _config;
+        private readonly StreamManager _streamManager;
+        private readonly IFeatureRequestor _featureRequestor;
+        private readonly IDataStore _dataStore;
+
+        internal StreamProcessor(Configuration config, IFeatureRequestor featureRequestor,
+            IDataStore dataStore, StreamManager.EventSourceCreator eventSourceCreator, IDiagnosticStore diagnosticStore)
+        {
+            _streamManager = new StreamManager(this,
+                MakeStreamProperties(config),
+                config.StreamManagerConfiguration,
+                ServerSideClientEnvironment.Instance,
+                eventSourceCreator, diagnosticStore);
+            _config = config;
+            _featureRequestor = featureRequestor;
+            _dataStore = dataStore;
+        }
+
+        private StreamProperties MakeStreamProperties(Configuration config)
+        {
+            return new StreamProperties(new Uri(config.StreamUri, "/all"),
+                HttpMethod.Get, null);
+        }
+
+        #region IDataSource
+
+        bool IDataSource.Initialized()
+        {
+            return _streamManager.Initialized;
+        }
+
+        Task<bool> IDataSource.Start()
+        {
+            return _streamManager.Start();
+        }
+
+        #endregion
+
+        #region IStreamProcessor
+        
+        public async Task HandleMessage(StreamManager streamManager, string messageType, string messageData)
+        {
+            switch (messageType)
+            {
+                case PUT:
+                    _dataStore.Init(JsonUtil.DecodeJson<PutData>(messageData).Data.ToGenericDictionary());
+                    streamManager.Initialized = true;
+                    break;
+                case PATCH:
+                    PatchData patchData = JsonUtil.DecodeJson<PatchData>(messageData);
+                    string patchKey;
+                    if (GetKeyFromPath(patchData.Path, VersionedDataKind.Features, out patchKey))
+                    {
+                        FeatureFlag flag = patchData.Data.ToObject<FeatureFlag>();
+                        _dataStore.Upsert(VersionedDataKind.Features, flag);
+                    }
+                    else if (GetKeyFromPath(patchData.Path, VersionedDataKind.Segments, out patchKey))
+                    {
+                        Segment segment = patchData.Data.ToObject<Segment>();
+                        _dataStore.Upsert(VersionedDataKind.Segments, segment);
+                    }
+                    else
+                    {
+                        Log.WarnFormat("Received patch event with unknown path: {0}", patchData.Path);
+                    }
+                    break;
+                case DELETE:
+                    DeleteData deleteData = JsonUtil.DecodeJson<DeleteData>(messageData);
+                    string deleteKey;
+                    if (GetKeyFromPath(deleteData.Path, VersionedDataKind.Features, out deleteKey))
+                    {
+                        _dataStore.Delete(VersionedDataKind.Features, deleteKey, deleteData.Version);
+                    }
+                    else if (GetKeyFromPath(deleteData.Path, VersionedDataKind.Segments, out deleteKey))
+                    {
+                        _dataStore.Delete(VersionedDataKind.Segments, deleteKey, deleteData.Version);
+                    }
+                    else
+                    {
+                        Log.WarnFormat("Received delete event with unknown path: {0}", deleteData.Path);
+                    }
+                    break;
+                case INDIRECT_PATCH:
+                    await UpdateTaskAsync(messageData);
+                    break;
+            }
+        }
+
+        #endregion
+
+        void IDisposable.Dispose()
+        {
+            Dispose(true);
+            GC.SuppressFinalize(this);
+        }
+
+        private void Dispose(bool disposing)
+        {
+            if (disposing)
+            {
+                ((IDisposable)_streamManager).Dispose();
+                _featureRequestor.Dispose();
+            }
+        }
+
+        private async Task UpdateTaskAsync(string objectPath)
+        {
+            try
+            {
+                if (GetKeyFromPath(objectPath, VersionedDataKind.Features, out var key))
+                {
+                    var feature = await _featureRequestor.GetFlagAsync(key);
+                    if (feature != null)
+                    {
+                        _dataStore.Upsert(VersionedDataKind.Features, feature);
+                    }
+                }
+                else if (GetKeyFromPath(objectPath, VersionedDataKind.Segments, out key))
+                {
+                    var segment = await _featureRequestor.GetSegmentAsync(key);
+                    if (segment != null)
+                    {
+                        _dataStore.Upsert(VersionedDataKind.Segments, segment);
+                    }
+                }
+                else
+                {
+                    Log.WarnFormat("Received indirect patch event with unknown path: {0}", objectPath);
+                }
+            }
+            catch (AggregateException ex)
+            {
+                Log.ErrorFormat("Error Updating {0}: '{1}'",
+                    ex, objectPath, Util.ExceptionMessage(ex.Flatten()));
+            }
+            catch (UnsuccessfulResponseException ex) when (ex.StatusCode == 401)
+            {
+                Log.ErrorFormat("Error Updating {0}: '{1}'", objectPath, Util.ExceptionMessage(ex));
+                if (ex.StatusCode == 401)
+                {
+                    Log.Error("Received 401 error, no further streaming connection will be made since SDK key is invalid");
+                    ((IDisposable)this).Dispose();
+                }
+            }
+            catch (TimeoutException ex) {
+                Log.ErrorFormat("Error Updating {0}: '{1}'",
+                    ex, objectPath, Util.ExceptionMessage(ex));
+                _streamManager.Restart();
+            }
+            catch (Exception ex)
+            {
+                Log.ErrorFormat("Error Updating feature: '{0}'",
+                    ex, Util.ExceptionMessage(ex));
+            }
+        }
+
+        private bool GetKeyFromPath(string path, IVersionedDataKind kind, out string key)
+        {
+            if (path.StartsWith(kind.GetStreamApiPath()))
+            {
+                key = path.Substring(kind.GetStreamApiPath().Length);
+                return true;
+            }
+            key = null;
+            return false;
+        }
+
+        internal class PutData
+        {
+            internal AllData Data { get; private set; }
+
+            [JsonConstructor]
+            internal PutData(AllData data)
+            {
+                Data = data;
+            }
+        }
+
+        internal class PatchData
+        {
+            internal string Path { get; private set; }
+            internal JToken Data { get; private set; }
+
+            [JsonConstructor]
+            internal PatchData(string path, JToken data)
+            {
+                Path = path;
+                Data = data;
+            }
+        }
+
+        internal class DeleteData
+        {
+            internal string Path { get; private set; }
+            internal int Version { get; private set; }
+
+            [JsonConstructor]
+            internal DeleteData(string path, int version)
+            {
+                Path = path;
+                Version = version;
+            }
+        }
+    }
+}