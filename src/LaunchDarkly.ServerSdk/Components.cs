--- conflicted
+++ resolved
@@ -1,16 +1,16 @@
-﻿using System;
-using System.Linq;
-using Common.Logging;
-using LaunchDarkly.Common;
-using LaunchDarkly.Client.Integrations;
-using LaunchDarkly.Client.Interfaces;
-
-namespace LaunchDarkly.Client
-{
-    /// <summary>
-    /// Provides factories for the standard implementations of LaunchDarkly component interfaces.
-    /// </summary>
-    /// <remarks>
+﻿using System;
+using System.Linq;
+using Common.Logging;
+using LaunchDarkly.Common;
+using LaunchDarkly.Client.Integrations;
+using LaunchDarkly.Client.Interfaces;
+
+namespace LaunchDarkly.Client
+{
+    /// <summary>
+    /// Provides factories for the standard implementations of LaunchDarkly component interfaces.
+    /// </summary>
+    /// <remarks>
     /// Some of the configuration options in <see cref="IConfigurationBuilder"/> affect the entire SDK, but others are
     /// specific to one area of functionality, such as how the SDK receives feature flag updates or processes
     /// analytics events. For the latter, the standard way to specify a configuration is to call one of the
@@ -19,14 +19,14 @@
     /// <see cref="StreamingDataSourceBuilder.InitialReconnectDelay(TimeSpan)"/>), and then use the
     /// corresponding method in <see cref="IConfigurationBuilder"/> (such as
     /// <see cref="IConfigurationBuilder.DataSource(IUpdateProcessorFactory)"/>) to use that
-    /// configured component in the SDK.
-    /// </remarks>
-    public static class Components
-    {
-        private static IFeatureStoreFactory _inMemoryFeatureStoreFactory = new InMemoryFeatureStoreFactory();
-        private static IEventProcessorFactory _eventProcessorFactory = new DefaultEventProcessorFactory();
-        private static IEventProcessorFactory _nullEventProcessorFactory = new NullEventProcessorFactory();
-        private static IUpdateProcessorFactory _defaultUpdateProcessorFactory = new DefaultUpdateProcessorFactory();
+    /// configured component in the SDK.
+    /// </remarks>
+    public static class Components
+    {
+        private static IFeatureStoreFactory _inMemoryFeatureStoreFactory = new InMemoryFeatureStoreFactory();
+        private static IEventProcessorFactory _eventProcessorFactory = new DefaultEventProcessorFactory();
+        private static IEventProcessorFactory _nullEventProcessorFactory = new NullEventProcessorFactory();
+        private static IUpdateProcessorFactory _defaultUpdateProcessorFactory = new DefaultUpdateProcessorFactory();
         private static IUpdateProcessorFactory _nullUpdateProcessorFactory = new NullUpdateProcessorFactory();
 
         /// <summary>
@@ -65,26 +65,6 @@
         public static IUpdateProcessorFactory ExternalUpdatesOnly => _nullUpdateProcessorFactory;
 
         /// <summary>
-        /// Returns a configuration builder for the SDK's networking configuration.
-        /// </summary>
-        /// <remarks>
-        /// Passing this to <see cref="ConfigurationBuilder.Http(IHttpConfigurationFactory)"/> applies this
-        /// configuration to all HTTP/HTTPS requests made by the SDK.
-        /// </remarks>
-        /// <example>
-        /// <code>
-        ///     var config = Configuration.Builder(sdkKey)
-        ///         .Http(
-        ///             Components.HttpConfiguration()
-        ///                 .ConnectTimeout(TimeSpan.FromMilliseconds(3000))
-        ///         )
-        ///         .Build();
-        /// </code>
-        /// </example>
-        /// <returns>a configurable factory object</returns>
-        public static HttpConfigurationBuilder HttpConfiguration() => new HttpConfigurationBuilder();
-
-        /// <summary>
         /// Returns a configuration object that disables analytics events.
         /// </summary>
         /// <remarks>
@@ -191,167 +171,160 @@
         public static StreamingDataSourceBuilder StreamingDataSource() =>
             new StreamingDataSourceBuilder();
 
-        /// <summary>
-        /// Obsolete property for using the default analytics events implementation.
-        /// </summary>
-        /// <remarks>
-        /// <para>
-        /// If you pass the value to <see cref="IConfigurationBuilder.Events(IEventProcessorFactory)"/>,
-        /// or you do not call <see cref="IConfigurationBuilder.Events(IEventProcessorFactory)"/> at all,
-        /// the behavior is as follows:
-        /// </para>
-        /// <list type="bullet">
-        /// <item> If you have set <see cref="IConfigurationBuilder.Offline(bool)"/> to true, the SDK
-        /// will not send events to LaunchDarkly. </item>
-        /// <item> Otherwise, it will send events, using the properties set by the deprecated events
-<<<<<<< HEAD
-        /// configuration methods such as <see cref="IConfigurationBuilder.EventCapacity(int)"/>. </item>
-=======
-        /// configuration methods such as <see cref="IConfigurationBuilder.EventCapacity(int)"/>.</item>
->>>>>>> 805ec865
-        /// </list>
-        /// </remarks>
-        [Obsolete("Use SendEvents")]
-        public static IEventProcessorFactory DefaultEventProcessor => _eventProcessorFactory;
-
-        /// <summary>
-        /// Obsolete property for using the default data source implementation based on deprecated
-        /// configuration properties.
-        /// </summary>
-        /// <remarks>
-        /// <para>
-        /// If you pass the value to <see cref="IConfigurationBuilder.DataSource(IUpdateProcessorFactory)"/>,
-        /// or you do not call <see cref="IConfigurationBuilder.DataSource(IUpdateProcessorFactory)"/> at all,
-        /// the behavior is as follows:
-        /// </para>
-        /// <list type="bullet">
-        /// <item> If you have set <see cref="IConfigurationBuilder.Offline(bool)"/> or
-        /// <see cref="IConfigurationBuilder.UseLdd(bool)"/> to true, the SDK will not connect
-        /// to LaunchDarkly for feature flag data. </item>
-        /// <item> If you have set <see cref="IConfigurationBuilder.IsStreamingEnabled(bool)"/> to false,
-        /// it will use polling mode-- equivalent to using <see cref="Components.PollingDataSource"/>
-        /// with the options set by <see cref="IConfigurationBuilder.BaseUri(Uri)"/> and
-        /// <see cref="IConfigurationBuilder.PollingInterval(TimeSpan)"/>. </item>
-        /// <item> Otherwise, it will use streaming mode-- equivalent to using <see cref="Components.StreamingDataSource"/>
-        /// with the options set by <see cref="IConfigurationBuilder.StreamUri(Uri)"/> and
-<<<<<<< HEAD
-        /// <see cref="IConfigurationBuilder.ReconnectTime(TimeSpan)"/>. </item>
-=======
-        /// <see cref="IConfigurationBuilder.ReconnectTime(TimeSpan)"/>.</item>
->>>>>>> 805ec865
-        /// </list>
-        /// </remarks>
-        [Obsolete("Use StreamingDataSource, PollingDataSource, or ExternalUpdatesOnly")]
+        /// <summary>
+        /// Obsolete property for using the default analytics events implementation.
+        /// </summary>
+        /// <remarks>
+        /// <para>
+        /// If you pass the value to <see cref="IConfigurationBuilder.Events(IEventProcessorFactory)"/>,
+        /// or you do not call <see cref="IConfigurationBuilder.Events(IEventProcessorFactory)"/> at all,
+        /// the behavior is as follows:
+        /// </para>
+        /// <list type="bullet">
+        /// <item> If you have set <see cref="IConfigurationBuilder.Offline(bool)"/> to true, the SDK
+        /// will not send events to LaunchDarkly.</item>
+        /// <item> Otherwise, it will send events, using the properties set by the deprecated events
+        /// configuration methods such as <see cref="IConfigurationBuilder.EventCapacity(int)"/>.</item>
+        /// </list>
+        /// </remarks>
+        [Obsolete("Use SendEvents")]
+        public static IEventProcessorFactory DefaultEventProcessor => _eventProcessorFactory;
+
+        /// <summary>
+        /// Obsolete property for using the default data source implementation based on deprecated
+        /// configuration properties.
+        /// </summary>
+        /// <remarks>
+        /// <para>
+        /// If you pass the value to <see cref="IConfigurationBuilder.DataSource(IUpdateProcessorFactory)"/>,
+        /// or you do not call <see cref="IConfigurationBuilder.DataSource(IUpdateProcessorFactory)"/> at all,
+        /// the behavior is as follows:
+        /// </para>
+        /// <list type="bullet">
+        /// <item> If you have set <see cref="IConfigurationBuilder.Offline(bool)"/> or
+        /// <see cref="IConfigurationBuilder.UseLdd(bool)"/> to true, the SDK will not connect
+        /// to LaunchDarkly for feature flag data.</item>
+        /// <item> If you have set <see cref="IConfigurationBuilder.IsStreamingEnabled(bool)"/> to false,
+        /// it will use polling mode-- equivalent to using <see cref="Components.PollingDataSource"/>
+        /// with the options set by <see cref="IConfigurationBuilder.BaseUri(Uri)"/> and
+        /// <see cref="IConfigurationBuilder.PollingInterval(TimeSpan)"/>.</item>
+        /// <item> Otherwise, it will use streaming mode-- equivalent to using <see cref="Components.StreamingDataSource"/>
+        /// with the options set by <see cref="IConfigurationBuilder.StreamUri(Uri)"/> and
+        /// <see cref="IConfigurationBuilder.ReconnectTime(TimeSpan)"/>.</item>
+        /// </list>
+        /// </remarks>
+        [Obsolete("Use StreamingDataSource, PollingDataSource, or ExternalUpdatesOnly")]
         public static IUpdateProcessorFactory DefaultUpdateProcessor => _defaultUpdateProcessorFactory;
 
-        /// <summary>
-        /// Obsolete name for <see cref="InMemoryDataStore"/>.
-        /// </summary>
-        [Obsolete("Use InMemoryDataStore")]
-        public static IFeatureStoreFactory InMemoryFeatureStore => _inMemoryFeatureStoreFactory;
-
-        /// <summary>
-        /// Obsolete name for <see cref="NoEvents"/>.
-        /// </summary>
-        [Obsolete("Use NoEvents")]
+        /// <summary>
+        /// Obsolete name for <see cref="InMemoryDataStore"/>.
+        /// </summary>
+        [Obsolete("Use InMemoryDataStore")]
+        public static IFeatureStoreFactory InMemoryFeatureStore => _inMemoryFeatureStoreFactory;
+
+        /// <summary>
+        /// Obsolete name for <see cref="NoEvents"/>.
+        /// </summary>
+        [Obsolete("Use NoEvents")]
         public static IEventProcessorFactory NullEventProcessor => NoEvents;
-
-        /// <summary>
-        /// Obsolete name for <see cref="ExternalUpdatesOnly"/>.
-        /// </summary>
-        [Obsolete("Use ExternalUpdatesOnly")]
-        public static IUpdateProcessorFactory NullUpdateProcessor => _nullUpdateProcessorFactory;
-    }
-
-    internal class DefaultEventProcessorFactory : IEventProcessorFactoryWithDiagnostics, IDiagnosticDescription
-    {
-#pragma warning disable CS0612 // using obsolete APIs
-#pragma warning disable CS0618 // using obsolete APIs
-        IEventProcessor IEventProcessorFactory.CreateEventProcessor(Configuration config) =>
-            CreateEventProcessor(config, null);
-
-        public IEventProcessor CreateEventProcessor(Configuration config, IDiagnosticStore diagnosticStore) {
-            if (config.Offline)
-            {
-                return new NullEventProcessor();
-            }
-            var factory = GetConfiguredFactory(config);
-            return ((IEventProcessorFactoryWithDiagnostics)factory).CreateEventProcessor(config, diagnosticStore);
-        }
-
-        private static EventProcessorBuilder GetConfiguredFactory(Configuration config) =>
-            Components.SendEvents()
-                .AllAttributesPrivate(config.AllAttributesPrivate)
+
+        /// <summary>
+        /// Obsolete name for <see cref="ExternalUpdatesOnly"/>.
+        /// </summary>
+        [Obsolete("Use ExternalUpdatesOnly")]
+        public static IUpdateProcessorFactory NullUpdateProcessor => _nullUpdateProcessorFactory;
+    }
+
+    internal class DefaultEventProcessorFactory : IEventProcessorFactoryWithDiagnostics, IDiagnosticDescription
+    {
+        IEventProcessor IEventProcessorFactory.CreateEventProcessor(Configuration config) =>
+            CreateEventProcessor(config, null);
+
+        public IEventProcessor CreateEventProcessor(Configuration config, IDiagnosticStore diagnosticStore) {
+            if (config.Offline)
+            {
+                return new NullEventProcessor();
+            }
+            var factory = GetConfiguredFactory(config);
+            return ((IEventProcessorFactoryWithDiagnostics)factory).CreateEventProcessor(config, diagnosticStore);
+        }
+
+        private static EventProcessorBuilder GetConfiguredFactory(Configuration config) =>
+            Components.SendEvents()
+                .AllAttributesPrivate(config.AllAttributesPrivate)
 #pragma warning disable CS0612 // using obsolete property
-                .BaseUri(config.EventsUri)
+                .BaseUri(config.EventsUri)
 #pragma warning restore CS0612
-                .Capacity(config.EventCapacity)
-                .DiagnosticRecordingInterval(config.DiagnosticRecordingInterval)
-                .FlushInterval(config.EventFlushInterval)
-                .InlineUsersInEvents(config.InlineUsersInEvents)
+                .Capacity(config.EventCapacity)
+                .DiagnosticRecordingInterval(config.DiagnosticRecordingInterval)
+                .FlushInterval(config.EventFlushInterval)
+                .InlineUsersInEvents(config.InlineUsersInEvents)
                 .PrivateAttributeNames(config.PrivateAttributeNames.ToArray())
+#pragma warning disable CS0618 // using obsolete property
                 .SamplingInterval(config.EventSamplingInterval)
-                .UserKeysCapacity(config.UserKeysCapacity)
-                .UserKeysFlushInterval(config.UserKeysFlushInterval);
-
-        public LdValue DescribeConfiguration(Configuration config) =>
-            GetConfiguredFactory(config).DescribeConfiguration(config);
 #pragma warning restore CS0618
-#pragma warning restore CS0612
-    }
-
-    internal class NullEventProcessorFactory : IEventProcessorFactory
-    {
-        internal static NullEventProcessorFactory Instance = new NullEventProcessorFactory();
-
-        IEventProcessor IEventProcessorFactory.CreateEventProcessor(Configuration config) =>
-            new NullEventProcessor();
-    }
-
-    internal class InMemoryFeatureStoreFactory : IFeatureStoreFactory
-    {
-        IFeatureStore IFeatureStoreFactory.CreateFeatureStore()
-        {
-#pragma warning disable 0618 // deprecated constructor
-            return new InMemoryFeatureStore();
-#pragma warning restore 0618
-        }
-    }
-
-    internal class DefaultUpdateProcessorFactory : IUpdateProcessorFactoryWithDiagnostics, IDiagnosticDescription
-    {
-#pragma warning disable CS0612 // deprecated API
-        IUpdateProcessor IUpdateProcessorFactory.CreateUpdateProcessor(Configuration config, IFeatureStore featureStore)
-        {
-            return CreateUpdateProcessor(config, featureStore, null);
-        }
-
-        public IUpdateProcessor CreateUpdateProcessor(Configuration config, IFeatureStore featureStore, IDiagnosticStore diagnosticStore)
-        {
-            if (config.Offline)
-            {
-                LdClient.Log.Info("Starting Launchdarkly client in offline mode.");
-                return new NullUpdateProcessor();
-            }
-            if (config.UseLdd)
-            {
-                LdClient.Log.Info("Starting LaunchDarkly in LDD mode. Skipping direct feature retrieval.");
-                return new NullUpdateProcessor();
-            }
+                .UserKeysCapacity(config.UserKeysCapacity)
+                .UserKeysFlushInterval(config.UserKeysFlushInterval);
+
+        public LdValue DescribeConfiguration(Configuration config) =>
+            GetConfiguredFactory(config).DescribeConfiguration(config);
+    }
+
+    internal class NullEventProcessorFactory : IEventProcessorFactory
+    {
+        internal static NullEventProcessorFactory Instance = new NullEventProcessorFactory();
+
+        IEventProcessor IEventProcessorFactory.CreateEventProcessor(Configuration config) =>
+            new NullEventProcessor();
+    }
+
+    internal class InMemoryFeatureStoreFactory : IFeatureStoreFactory
+    {
+        IFeatureStore IFeatureStoreFactory.CreateFeatureStore()
+        {
+#pragma warning disable 0618 // deprecated constructor
+            return new InMemoryFeatureStore();
+#pragma warning restore 0618
+        }
+    }
+
+    internal class DefaultUpdateProcessorFactory : IUpdateProcessorFactoryWithDiagnostics, IDiagnosticDescription
+    {
+        // Note, logger uses LDClient class name for backward compatibility
+        private static readonly ILog Log = LogManager.GetLogger(typeof(LdClient));
+
+        IUpdateProcessor IUpdateProcessorFactory.CreateUpdateProcessor(Configuration config, IFeatureStore featureStore)
+        {
+            return CreateUpdateProcessor(config, featureStore, null);
+        }
+
+        public IUpdateProcessor CreateUpdateProcessor(Configuration config, IFeatureStore featureStore, IDiagnosticStore diagnosticStore)
+        {
+            if (config.Offline)
+            {
+                Log.Info("Starting Launchdarkly client in offline mode.");
+                return new NullUpdateProcessor();
+            }
+            if (config.UseLdd)
+            {
+                Log.Info("Starting LaunchDarkly in LDD mode. Skipping direct feature retrieval.");
+                return new NullUpdateProcessor();
+            }
             var factory = GetConfiguredFactory(config);
             if (factory is IUpdateProcessorFactoryWithDiagnostics upfwd)
             {
                 return upfwd.CreateUpdateProcessor(config, featureStore, diagnosticStore);
             }
             return factory.CreateUpdateProcessor(config, featureStore);
-        }
-
+        }
+
         private IUpdateProcessorFactory GetConfiguredFactory(Configuration config)
         {
             if (config.UseLdd)
             {
                 return Components.ExternalUpdatesOnly;
             }
+#pragma warning disable CS0612 // deprecated API
             if (config.IsStreamingEnabled)
             {
                 return Components.StreamingDataSource()
@@ -361,28 +334,28 @@
             return Components.PollingDataSource()
                 .BaseUri(config.BaseUri)
                 .PollInterval(config.PollingInterval);
+#pragma warning restore CS0612
         }
 
         public LdValue DescribeConfiguration(Configuration config) =>
             (GetConfiguredFactory(config) as IDiagnosticDescription).DescribeConfiguration(config);
-#pragma warning restore CS0612
-    }
-
-    internal class NullUpdateProcessorFactory : IUpdateProcessorFactory, IDiagnosticDescription
-    {
-        internal static readonly NullUpdateProcessorFactory Instance = new NullUpdateProcessorFactory();
-
-        IUpdateProcessor IUpdateProcessorFactory.CreateUpdateProcessor(Configuration config, IFeatureStore featureStore)
-        {
+    }
+
+    internal class NullUpdateProcessorFactory : IUpdateProcessorFactory, IDiagnosticDescription
+    {
+        internal static readonly NullUpdateProcessorFactory Instance = new NullUpdateProcessorFactory();
+
+        IUpdateProcessor IUpdateProcessorFactory.CreateUpdateProcessor(Configuration config, IFeatureStore featureStore)
+        {
             if (config.Offline)
             {
                 LdClient.Log.Info("Starting Launchdarkly client in offline mode.");
-            }
+            }
             else
             {
                 LdClient.Log.Info("LaunchDarkly client will not connect to LaunchDarkly for feature flag data");
-            }
-            return new NullUpdateProcessor();
+            }
+            return new NullUpdateProcessor();
         }
 
         public LdValue DescribeConfiguration(Configuration config)
@@ -398,24 +371,6 @@
                 .Add("streamingDisabled", false)
                 .Add("usingRelayDaemon", true)
                 .Build();
-        }
-    }
-
-    internal sealed class DefaultHttpConfigurationFactory : IHttpConfigurationFactory, IDiagnosticDescription
-    {
-        public IHttpConfiguration CreateHttpConfiguration(Configuration config) =>
-            GetConfiguredFactory(config).CreateHttpConfiguration(config);
-
-        public LdValue DescribeConfiguration(Configuration config) =>
-            GetConfiguredFactory(config).DescribeConfiguration(config);
-
-        private static HttpConfigurationBuilder GetConfiguredFactory(Configuration config) =>
-            Components.HttpConfiguration()
-#pragma warning disable CS0612 // obsolete API
-                .ConnectTimeout(config.HttpClientTimeout)
-                .MessageHandler(config.HttpClientHandler)
-                .ReadTimeout(config.ReadTimeout)
-                .Wrapper(config.WrapperName, config.WrapperVersion);
-#pragma warning restore CS0612
-    }
-}
+        }
+    }
+}