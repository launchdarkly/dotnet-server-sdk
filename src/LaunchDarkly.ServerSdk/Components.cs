--- conflicted
+++ resolved
@@ -1,173 +1,165 @@
-﻿using Common.Logging;
-using LaunchDarkly.Sdk.Interfaces;
-using LaunchDarkly.Sdk.Internal.Events;
-using LaunchDarkly.Sdk.Internal.Helpers;
-using LaunchDarkly.Sdk.Server.Interfaces;
-
-namespace LaunchDarkly.Sdk.Server
-{
-    /// <summary>
-    /// Provides factories for the standard implementations of LaunchDarkly component interfaces.
-    /// </summary>
-    public static class Components
-    {
-        private static readonly IDataStoreFactory _inMemoryDataStoreFactory = new InMemoryDataStoreFactory();
-        private static readonly IEventProcessorFactory _eventProcessorFactory = new DefaultEventProcessorFactory();
-        private static readonly IEventProcessorFactory _nullEventProcessorFactory = new NullEventProcessorFactory();
-        private static readonly IDataSourceFactory _dataSourceFactory = new DefaultDataSourceFactory();
-        private static readonly IDataSourceFactory _nullDataSourceFactory = new NullDataSourceFactory();
-        
-        /// <summary>
-        /// Returns a factory for the default in-memory implementation of <see cref="IDataStore"/>.
-        /// </summary>
-        public static IDataStoreFactory InMemoryDataStore
-        {
-            get
-            {
-                return _inMemoryDataStoreFactory;
-            }
-        }
-
-        /// <summary>
-        /// Returns a factory for the default implementation of <see cref="IEventProcessor"/>, which
-        /// forwards all analytics events to LaunchDarkly (unless the client is offline).
-        /// </summary>
-        public static IEventProcessorFactory DefaultEventProcessor
-        {
-            get
-            {
-                return _eventProcessorFactory;
-            }
-        }
-
-        /// <summary>
-        /// Returns a factory for a null implementation of <see cref="IEventProcessor"/>, which will
-        /// discard all analytics events and not send them to LaunchDarkly, regardless of any
-        /// other configuration.
-        /// </summary>
-        public static IEventProcessorFactory NullEventProcessor
-        {
-            get
-            {
-                return _nullEventProcessorFactory;
-            }
-        }
-
-        /// <summary>
-        /// Returns a factory for the default implementation of <see cref="IDataSource"/>, which
-        /// receives feature flag data from LaunchDarkly using either streaming or polling as configured
-        /// (or does nothing if the client is offline, or in LDD mode).
-        /// </summary>
-        public static IDataSourceFactory DefaultDataSource
-        {
-            get
-            {
-                return _dataSourceFactory;
-            }
-        }
-
-        /// <summary>
-        /// Returns a factory for a null implementation of <see cref="IDataSource"/>, which
-        /// does not connect to LaunchDarkly, regardless of any other configuration.
-        /// </summary>
-        public static IDataSourceFactory NullDataSource
-        {
-            get
-            {
-                return _nullDataSourceFactory;
-            }
-        }
-    }
-
-    internal class DefaultEventProcessorFactory : IEventProcessorFactoryWithDiagnostics
-    {
-        IEventProcessor IEventProcessorFactory.CreateEventProcessor(Configuration config)
-        {
-            return CreateEventProcessor(config, null);
-        }
-
-        public IEventProcessor CreateEventProcessor(Configuration config, IDiagnosticStore diagnosticStore) {
-            if (config.Offline)
-            {
-                return new NullEventProcessor();
-            }
-            else
-            {
-                return new DefaultEventProcessor(config.EventProcessorConfiguration,
-                    new DefaultUserDeduplicator(config),
-                    Util.MakeHttpClient(config.HttpRequestConfiguration, ServerSideClientEnvironment.Instance),
-                    diagnosticStore, null, null);
-            }
-        }
-    }
-
-    internal class NullEventProcessorFactory : IEventProcessorFactory
-    {
-        IEventProcessor IEventProcessorFactory.CreateEventProcessor(Configuration config)
-        {
-            return new NullEventProcessor();
-        }
-    }
-
-    internal class InMemoryDataStoreFactory : IDataStoreFactory
-    {
-        IDataStore IDataStoreFactory.CreateDataStore()
-        {
-            return new InMemoryDataStore();
-        }
-    }
-
-<<<<<<< HEAD
-    internal class DefaultDataSourceFactory : IDataSourceFactory
-=======
-    internal class DefaultUpdateProcessorFactory : IUpdateProcessorFactoryWithDiagnostics
->>>>>>> 66ac13a9
-    {
-        // Note, logger uses LDClient class name for backward compatibility
-        private static readonly ILog Log = LogManager.GetLogger(typeof(LdClient));
-
-        IDataSource IDataSourceFactory.CreateDataSource(Configuration config, IDataStore dataStore)
-        {
-            return CreateUpdateProcessor(config, featureStore, null);
-        }
-
-        public IUpdateProcessor CreateUpdateProcessor(Configuration config, IFeatureStore featureStore, IDiagnosticStore diagnosticStore)
-        {
-            if (config.Offline)
-            {
-                Log.Info("Starting Launchdarkly client in offline mode.");
-                return new NullDataSource();
-            }
-            else if (config.UseLdd)
-            {
-                Log.Info("Starting LaunchDarkly in LDD mode. Skipping direct feature retrieval.");
-                return new NullDataSource();
-            }
-            else
-            {
-                FeatureRequestor requestor = new FeatureRequestor(config);
-                if (config.IsStreamingEnabled)
-                {
-<<<<<<< HEAD
-                    return new StreamProcessor(config, requestor, dataStore, null);
-=======
-                    return new StreamProcessor(config, requestor, featureStore, null, diagnosticStore);
->>>>>>> 66ac13a9
-                }
-                else
-                {
-                    Log.Warn("You should only disable the streaming API if instructed to do so by LaunchDarkly support");
-                    return new PollingProcessor(config, requestor, dataStore);
-                }
-            }
-        }
-    }
-
-    internal class NullDataSourceFactory : IDataSourceFactory
-    {
-        IDataSource IDataSourceFactory.CreateDataSource(Configuration config, IDataStore dataStore)
-        {
-            return new NullDataSource();
-        }
-    }
-}
+﻿using Common.Logging;
+using LaunchDarkly.Sdk.Interfaces;
+using LaunchDarkly.Sdk.Internal.Events;
+using LaunchDarkly.Sdk.Internal.Helpers;
+using LaunchDarkly.Sdk.Server.Interfaces;
+
+namespace LaunchDarkly.Sdk.Server
+{
+    /// <summary>
+    /// Provides factories for the standard implementations of LaunchDarkly component interfaces.
+    /// </summary>
+    public static class Components
+    {
+        private static readonly IDataStoreFactory _inMemoryDataStoreFactory = new InMemoryDataStoreFactory();
+        private static readonly IEventProcessorFactory _eventProcessorFactory = new DefaultEventProcessorFactory();
+        private static readonly IEventProcessorFactory _nullEventProcessorFactory = new NullEventProcessorFactory();
+        private static readonly IDataSourceFactory _dataSourceFactory = new DefaultDataSourceFactory();
+        private static readonly IDataSourceFactory _nullDataSourceFactory = new NullDataSourceFactory();
+        
+        /// <summary>
+        /// Returns a factory for the default in-memory implementation of <see cref="IDataStore"/>.
+        /// </summary>
+        public static IDataStoreFactory InMemoryDataStore
+        {
+            get
+            {
+                return _inMemoryDataStoreFactory;
+            }
+        }
+
+        /// <summary>
+        /// Returns a factory for the default implementation of <see cref="IEventProcessor"/>, which
+        /// forwards all analytics events to LaunchDarkly (unless the client is offline).
+        /// </summary>
+        public static IEventProcessorFactory DefaultEventProcessor
+        {
+            get
+            {
+                return _eventProcessorFactory;
+            }
+        }
+
+        /// <summary>
+        /// Returns a factory for a null implementation of <see cref="IEventProcessor"/>, which will
+        /// discard all analytics events and not send them to LaunchDarkly, regardless of any
+        /// other configuration.
+        /// </summary>
+        public static IEventProcessorFactory NullEventProcessor
+        {
+            get
+            {
+                return _nullEventProcessorFactory;
+            }
+        }
+
+        /// <summary>
+        /// Returns a factory for the default implementation of <see cref="IDataSource"/>, which
+        /// receives feature flag data from LaunchDarkly using either streaming or polling as configured
+        /// (or does nothing if the client is offline, or in LDD mode).
+        /// </summary>
+        public static IDataSourceFactory DefaultDataSource
+        {
+            get
+            {
+                return _dataSourceFactory;
+            }
+        }
+
+        /// <summary>
+        /// Returns a factory for a null implementation of <see cref="IDataSource"/>, which
+        /// does not connect to LaunchDarkly, regardless of any other configuration.
+        /// </summary>
+        public static IDataSourceFactory NullDataSource
+        {
+            get
+            {
+                return _nullDataSourceFactory;
+            }
+        }
+    }
+
+    internal class DefaultEventProcessorFactory : IEventProcessorFactoryWithDiagnostics
+    {
+        IEventProcessor IEventProcessorFactory.CreateEventProcessor(Configuration config)
+        {
+            return CreateEventProcessor(config, null);
+        }
+
+        public IEventProcessor CreateEventProcessor(Configuration config, IDiagnosticStore diagnosticStore) {
+            if (config.Offline)
+            {
+                return new NullEventProcessor();
+            }
+            else
+            {
+                return new DefaultEventProcessor(config.EventProcessorConfiguration,
+                    new DefaultUserDeduplicator(config),
+                    Util.MakeHttpClient(config.HttpRequestConfiguration, ServerSideClientEnvironment.Instance),
+                    diagnosticStore, null, null);
+            }
+        }
+    }
+
+    internal class NullEventProcessorFactory : IEventProcessorFactory
+    {
+        IEventProcessor IEventProcessorFactory.CreateEventProcessor(Configuration config)
+        {
+            return new NullEventProcessor();
+        }
+    }
+
+    internal class InMemoryDataStoreFactory : IDataStoreFactory
+    {
+        IDataStore IDataStoreFactory.CreateDataStore()
+        {
+            return new InMemoryDataStore();
+        }
+    }
+
+    internal class DefaultDataSourceFactory : IDataSourceFactoryWithDiagnostics
+    {
+        // Note, logger uses LDClient class name for backward compatibility
+        private static readonly ILog Log = LogManager.GetLogger(typeof(LdClient));
+
+        public IDataSource CreateDataSource(Configuration config, IDataStore dataStore)
+        {
+            return CreateDataSource(config, dataStore, null);
+        }
+
+        public IDataSource CreateDataSource(Configuration config, IDataStore dataStore, IDiagnosticStore diagnosticStore)
+        {
+            if (config.Offline)
+            {
+                Log.Info("Starting Launchdarkly client in offline mode.");
+                return new NullDataSource();
+            }
+            else if (config.UseLdd)
+            {
+                Log.Info("Starting LaunchDarkly in LDD mode. Skipping direct feature retrieval.");
+                return new NullDataSource();
+            }
+            else
+            {
+                FeatureRequestor requestor = new FeatureRequestor(config);
+                if (config.IsStreamingEnabled)
+                {
+                    return new StreamProcessor(config, requestor, dataStore, null, diagnosticStore);
+                }
+                else
+                {
+                    Log.Warn("You should only disable the streaming API if instructed to do so by LaunchDarkly support");
+                    return new PollingProcessor(config, requestor, dataStore);
+                }
+            }
+        }
+    }
+
+    internal class NullDataSourceFactory : IDataSourceFactory
+    {
+        IDataSource IDataSourceFactory.CreateDataSource(Configuration config, IDataStore dataStore)
+        {
+            return new NullDataSource();
+        }
+    }
+}