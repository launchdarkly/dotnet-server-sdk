--- conflicted
+++ resolved
@@ -1,59 +1,51 @@
-﻿using System;
-<<<<<<< HEAD
-using LaunchDarkly.Logging;
-using LaunchDarkly.Sdk.Server.Integrations;
-using LaunchDarkly.Sdk.Server.Interfaces;
-using LaunchDarkly.Sdk.Server.Internal;
-=======
-using System.Linq;
-using LaunchDarkly.Common;
-using LaunchDarkly.Client.Integrations;
-using LaunchDarkly.Client.Interfaces;
->>>>>>> 88234917
-
-namespace LaunchDarkly.Sdk.Server
-{
-    /// <summary>
-    /// Provides factories for the standard implementations of LaunchDarkly component interfaces.
-    /// </summary>
-    /// <remarks>
-    /// Some of the configuration options in <see cref="IConfigurationBuilder"/> affect the entire SDK, but others are
+﻿using System;
+using LaunchDarkly.Logging;
+using LaunchDarkly.Sdk.Server.Integrations;
+using LaunchDarkly.Sdk.Server.Interfaces;
+using LaunchDarkly.Sdk.Server.Internal;
+
+namespace LaunchDarkly.Sdk.Server
+{
+    /// <summary>
+    /// Provides factories for the standard implementations of LaunchDarkly component interfaces.
+    /// </summary>
+    /// <remarks>
+    /// Some of the configuration options in <see cref="ConfigurationBuilder"/> affect the entire SDK, but others are
     /// specific to one area of functionality, such as how the SDK receives feature flag updates or processes
     /// analytics events. For the latter, the standard way to specify a configuration is to call one of the
     /// static methods in <see cref="Components"/> (such as <see cref="Components.StreamingDataSource"/>),
     /// apply any desired configuration change to the object that that method returns (such as
     /// <see cref="StreamingDataSourceBuilder.InitialReconnectDelay(TimeSpan)"/>), and then use the
-    /// corresponding method in <see cref="IConfigurationBuilder"/> (such as
-    /// <see cref="IConfigurationBuilder.DataSource(IUpdateProcessorFactory)"/>) to use that
-    /// configured component in the SDK.
-    /// </remarks>
-    public static class Components
-    {
-<<<<<<< HEAD
-        /// <summary>
-        /// Returns a configuration object that disables direct connection with LaunchDarkly for feature
-        /// flag updates.
-        /// </summary>
-        /// <remarks>
-        /// Passing this to <see cref="ConfigurationBuilder.DataSource(IDataSourceFactory)"/> causes the SDK
-        /// not to retrieve feature flag data from LaunchDarkly, regardless of any other configuration. This is
-        /// normally done if you are using the <a href="https://docs.launchdarkly.com/home/advanced/relay-proxy">Relay Proxy</a>
-        /// in "daemon mode", where an external process-- the Relay Proxy-- connects to LaunchDarkly and populates
-        /// a persistent data store with the feature flag data. The data store could also be populated by
-        /// another process that is running the LaunchDarkly SDK. If there is no external process updating
-        /// the data store, then the SDK will not have any feature flag data and will return application
-        /// default values only.
-        /// </remarks>
-        /// <example>
-        /// <code>
-        ///     var config = Configuration.Builder(sdkKey)
-        ///         .DataSource(Components.ExternalUpdatesOnly)
-        ///         .DataStore(Components.PersistentDataStore(Redis.DataStore())) // assuming the Relay Proxy is using Redis
-        ///         .Build();
-        /// </code>
-        /// </example>
-        public static IDataSourceFactory ExternalUpdatesOnly => ComponentsImpl.NullDataSourceFactory.Instance;
-
+    /// corresponding method in <see cref="ConfigurationBuilder"/> (such as
+    /// <see cref="ConfigurationBuilder.DataSource(IDataSourceFactory)"/>) to use that
+    /// configured component in the SDK.
+    /// </remarks>
+    public static class Components
+    {
+        /// <summary>
+        /// Returns a configuration object that disables direct connection with LaunchDarkly for feature
+        /// flag updates.
+        /// </summary>
+        /// <remarks>
+        /// Passing this to <see cref="ConfigurationBuilder.DataSource(IDataSourceFactory)"/> causes the SDK
+        /// not to retrieve feature flag data from LaunchDarkly, regardless of any other configuration. This is
+        /// normally done if you are using the <a href="https://docs.launchdarkly.com/home/advanced/relay-proxy">Relay Proxy</a>
+        /// in "daemon mode", where an external process-- the Relay Proxy-- connects to LaunchDarkly and populates
+        /// a persistent data store with the feature flag data. The data store could also be populated by
+        /// another process that is running the LaunchDarkly SDK. If there is no external process updating
+        /// the data store, then the SDK will not have any feature flag data and will return application
+        /// default values only.
+        /// </remarks>
+        /// <example>
+        /// <code>
+        ///     var config = Configuration.Builder(sdkKey)
+        ///         .DataSource(Components.ExternalUpdatesOnly)
+        ///         .DataStore(Components.PersistentDataStore(Redis.DataStore())) // assuming the Relay Proxy is using Redis
+        ///         .Build();
+        /// </code>
+        /// </example>
+        public static IDataSourceFactory ExternalUpdatesOnly => ComponentsImpl.NullDataSourceFactory.Instance;
+
         /// <summary>
         /// Returns a configuration builder for the SDK's networking configuration.
         /// </summary>
@@ -71,715 +63,271 @@
         ///         .Build();
         /// </code>
         /// </example>
-        /// <returns>a configurable factory object</returns>
-        public static HttpConfigurationBuilder HttpConfiguration() => new HttpConfigurationBuilder();
-
-        /// <summary>
-        /// Returns a factory for the default in-memory implementation of <see cref="IDataStore"/>.
-        /// </summary>
-        /// <remarks>
-        /// Since it is the default, you do not normally need to call this method, unless you need to create
-        /// a data store instance for testing purposes.
-        /// </remarks>
-        public static IDataStoreFactory InMemoryDataStore => ComponentsImpl.InMemoryDataStoreFactory.Instance;
-
-        /// <summary>
-        /// Returns a configuration builder for the SDK's logging configuration.
-        /// </summary>
-        /// <remarks>
-        /// <para>
-        /// Passing this to <see cref="ConfigurationBuilder.Logging(ILoggingConfigurationFactory)" />,
-        /// after setting any desired properties on the builder, applies this configuration to the SDK.
-        /// </para>
-        /// <para>
-        /// The default behavior, if you do not change any properties, is to send log output to
-        /// <see cref="Console.Error"/>, with a minimum level of <c>Info</c> (that is, <c>Debug</c> logging
-        /// is disabled).
-        /// </para>
-        /// <para>
-        /// For more about how logging works in the SDK, see the <a href="https://docs.launchdarkly.com/sdk/server-side/dotnet#logging">SDK
-        /// SDK reference guide</a>.
-        /// </para>
-        /// </remarks>
-        /// <example>
-        /// <code>
-        ///     var config = Configuration.Builder("my-sdk-key")
-        ///         .Logging(Components.Logging().Level(LogLevel.Warn)))
-        ///         .Build();
-        /// </code>
-        /// </example>
-        /// <returns>a configurable factory object</returns>
-        /// <seealso cref="ConfigurationBuilder.Logging(ILoggingConfigurationFactory)" />
-        /// <seealso cref="Components.Logging(ILogAdapter) "/>
-        /// <seealso cref="Components.NoLogging" />
-        public static LoggingConfigurationBuilder Logging() =>
-            new LoggingConfigurationBuilder();
-
-        /// <summary>
-        /// Returns a configuration builder for the SDK's logging configuration, specifying the logging implementation.
-        /// </summary>
-        /// <remarks>
-        /// <para>
-        /// This is a shortcut for calling <see cref="Logging()"/> and then
-        /// <see cref="LoggingConfigurationBuilder.Adapter(ILogAdapter)"/>, to specify a logging implementation
-        /// other than the default one. For instance, in a .NET Core application you can use
-        /// <c>LaunchDarkly.Logging.Logs.CoreLogging</c> to use the standard .NET Core logging framework.
-        /// </para>
-        /// <para>
-        /// If you do not also specify a minimum logging level with <see cref="LoggingConfigurationBuilder.Level(LaunchDarkly.Logging.LogLevel)"/>,
-        /// or with some other filtering mechanism that is defined by an external logging framework, then the
-        /// log output will show all logging levels including <c>Debug</c>.
-        /// </para>
-        /// <para>
-        /// For more about how logging works in the SDK, see the <a href="https://docs.launchdarkly.com/sdk/server-side/dotnet#logging">SDK
-        /// SDK reference guide</a>.
-        /// </para>
-        /// </remarks>
-        /// <example>
-        /// <code>
-        ///     var config = Configuration.Builder(sdkKey)
-        ///         .Logging(Components.Logging(Logs.CoreLogging(coreLoggingFactory)))
-        ///         .Build();
-        /// </code>
-        /// </example>
-        /// <param name="adapter">an <c>ILogAdapter</c> for the desired logging implementation</param>
-        /// <returns>a configurable factory object</returns>
-        /// <seealso cref="ConfigurationBuilder.Logging(ILoggingConfigurationFactory)" />
-        /// <seealso cref="Components.Logging() "/>
-        /// <seealso cref="Components.NoLogging" />
-        public static LoggingConfigurationBuilder Logging(ILogAdapter adapter) =>
-            new LoggingConfigurationBuilder().Adapter(adapter);
-
-        /// <summary>
-        /// Returns a configuration object that disables analytics events.
-        /// </summary>
-        /// <remarks>
-        /// Passing this to <see cref="ConfigurationBuilder.Events(IEventProcessorFactory)"/> causes
-        /// the SDK to discard all analytics events and not send them to LaunchDarkly, regardless of
-        /// any other configuration.
-        /// </remarks>
-        /// <example>
-        /// <code>
-        ///     var config = Configuration.Builder(sdkKey)
-        ///         .Events(Components.NoEvents)
-        ///         .Build();
-        /// </code>
-        /// </example>
-        public static IEventProcessorFactory NoEvents =>
-            ComponentsImpl.NullEventProcessorFactory.Instance;
-
-        /// <summary>
-        /// A configuration object that disables logging.
-        /// </summary>
-        /// <remarks>
-        /// This is the same as <c>Logging(LaunchDarkly.Logging.Logs.None)</c>.
-        /// </remarks>
-        /// <example>
-        /// <code>
-        ///     var config = Configuration.Builder(sdkKey)
-        ///         .Logging(Components.NoLogging)
-        ///         .Build();
-        /// </code>
-        /// </example>
-        public static LoggingConfigurationBuilder NoLogging =>
-            new LoggingConfigurationBuilder().Adapter(Logs.None);
-
-        /// <summary>
-        /// Returns a configurable factory for a persistent data store.
-        /// </summary>
-        /// <remarks>
-        /// <para>
-        /// This method takes an <see cref="IPersistentDataStoreFactory"/> that is provided by
-        /// some persistent data store implementation (i.e. a database integration), and converts
-        /// it to a <see cref="PersistentDataStoreBuilder"/> which can be used to add
-        /// caching behavior. You can then pass the <see cref="PersistentDataStoreBuilder"/>
-        /// object to <see cref="ConfigurationBuilder.DataStore(IDataStoreFactory)"/> to use this
-        /// configuration in the SDK. Example usage:
-        /// </para>
-        /// <code>
-        ///     var myStore = Components.PersistentDataStore(Redis.FeatureStore())
-        ///         .CacheTtl(TimeSpan.FromSeconds(45));
-        ///     var config = Configuration.Builder(sdkKey)
-        ///         .DataStore(myStore)
-        ///         .Build();
-        /// </code>
-        /// <para>
-        /// The method is overloaded because some persistent data store implementations
-        /// use <see cref="IPersistentDataStoreFactory"/> while others use
-        /// <see cref="IPersistentDataStoreAsyncFactory"/>.
-        /// </para>
-        /// </remarks>
-        /// <param name="storeFactory">the factory for the underlying data store</param>
-        /// <returns>a <see cref="PersistentDataStoreBuilder"/></returns>
-        public static PersistentDataStoreBuilder PersistentDataStore(IPersistentDataStoreFactory storeFactory)
-        {
-            return new PersistentDataStoreBuilder(storeFactory);
-        }
-=======
-        private static IFeatureStoreFactory _inMemoryFeatureStoreFactory = new InMemoryFeatureStoreFactory();
-        private static IEventProcessorFactory _eventProcessorFactory = new DefaultEventProcessorFactory();
-        private static IEventProcessorFactory _nullEventProcessorFactory = new NullEventProcessorFactory();
-        private static IUpdateProcessorFactory _defaultUpdateProcessorFactory = new DefaultUpdateProcessorFactory();
-        private static IUpdateProcessorFactory _nullUpdateProcessorFactory = new NullUpdateProcessorFactory();
-
-        /// <summary>
-        /// Returns a factory for the default in-memory implementation of <see cref="IFeatureStore"/>.
-        /// </summary>
-        /// <remarks>
-        /// <para>
-        /// Since it is the default, you do not normally need to call this method, unless you need to create
-        /// a data store instance for testing purposes.
-        /// </para>
-        /// </remarks>
-        public static IFeatureStoreFactory InMemoryDataStore => _inMemoryFeatureStoreFactory;
-
-        /// <summary>
-        /// Returns a configuration object that disables direct connection with LaunchDarkly for feature
-        /// flag updates.
-        /// </summary>
-        /// <remarks>
-        /// Passing this to <see cref="ConfigurationBuilder.DataSource(IUpdateProcessorFactory)"/> causes the SDK
-        /// not to retrieve feature flag data from LaunchDarkly, regardless of any other configuration. This is
-        /// normally done if you are using the <a href="https://docs.launchdarkly.com/home/advanced/relay-proxy">Relay Proxy</a>
-        /// in "daemon mode", where an external process-- the Relay Proxy-- connects to LaunchDarkly and populates
-        /// a persistent data store with the feature flag data. The data store could also be populated by
-        /// another process that is running the LaunchDarkly SDK. If there is no external process updating
-        /// the data store, then the SDK will not have any feature flag data and will return application
-        /// default values only.
-        /// </remarks>
-        /// <example>
-        /// <code>
-        ///     var config = Configuration.Builder(sdkKey)
-        ///         .DataSource(Components.ExternalUpdatesOnly)
-        ///         .DataStore(Components.PersistentDataStore(Redis.DataStore())) // assuming the Relay Proxy is using Redis
-        ///         .Build();
-        /// </code>
-        /// </example>
-        public static IUpdateProcessorFactory ExternalUpdatesOnly => _nullUpdateProcessorFactory;
-
-        /// <summary>
-        /// Returns a configuration builder for the SDK's networking configuration.
-        /// </summary>
-        /// <remarks>
-        /// Passing this to <see cref="ConfigurationBuilder.Http(IHttpConfigurationFactory)"/> applies this
-        /// configuration to all HTTP/HTTPS requests made by the SDK.
-        /// </remarks>
-        /// <example>
-        /// <code>
-        ///     var config = Configuration.Builder(sdkKey)
-        ///         .Http(
-        ///             Components.HttpConfiguration()
-        ///                 .ConnectTimeout(TimeSpan.FromMilliseconds(3000))
-        ///         )
-        ///         .Build();
-        /// </code>
-        /// </example>
-        /// <returns>a configurable factory object</returns>
-        public static HttpConfigurationBuilder HttpConfiguration() => new HttpConfigurationBuilder();
-
-        /// <summary>
-        /// Returns a configuration object that disables analytics events.
-        /// </summary>
-        /// <remarks>
-        /// Passing this to <see cref="ConfigurationBuilder.Events(IEventProcessorFactory)"/> causes
-        /// the SDK to discard all analytics events and not send them to LaunchDarkly, regardless of
-        /// any other configuration.
-        /// </remarks>
-        /// <example>
-        /// <code>
-        ///     var config = Configuration.Builder(sdkKey)
-        ///         .Events(Components.NoEvents)
-        ///         .Build();
-        /// </code>
-        /// </example>
-        public static IEventProcessorFactory NoEvents => _nullEventProcessorFactory;
-
-        /// <summary>
-        /// Returns a configurable factory for a persistent data store.
-        /// </summary>
-        /// <remarks>
-        /// <para>
-        /// This method takes an <see cref="IPersistentDataStoreFactory"/> that is provided by
-        /// some persistent data store implementation (i.e. a database integration), and converts
-        /// it to a <see cref="PersistentDataStoreBuilder"/> which can be used to add
-        /// caching behavior. You can then pass the <see cref="PersistentDataStoreBuilder"/>
-        /// object to <see cref="ConfigurationBuilder.DataStore(IFeatureStoreFactory)"/> to use this
-        /// configuration in the SDK. Example usage:
-        /// </para>
-        /// <code>
-        ///     var myStore = Components.PersistentDataStore(Redis.DataStore())
-        ///         .CacheTtl(TimeSpan.FromSeconds(45));
-        ///     var config = Configuration.Builder(sdkKey)
-        ///         .DataStore(myStore)
-        ///         .Build();
-        /// </code>
-        /// <para>
-        /// The method is overloaded because some persistent data store implementations
-        /// use <see cref="IPersistentDataStoreFactory"/> while others use
-        /// <see cref="IPersistentDataStoreAsyncFactory"/>.
-        /// </para>
-        /// </remarks>
-        /// <param name="storeFactory">the factory for the underlying data store</param>
-        /// <returns>a <see cref="PersistentDataStoreBuilder"/></returns>
-        public static PersistentDataStoreBuilder PersistentDataStore(IPersistentDataStoreFactory storeFactory)
-        {
-            return new PersistentDataStoreBuilder(storeFactory);
-        }
-
-        /// <summary>
-        /// Returns a configurable factory for a persistent data store.
-        /// </summary>
-        /// <remarks>
-        /// <para>
-        /// This method takes an <see cref="IPersistentDataStoreFactory"/> that is provided by
-        /// some persistent data store implementation (i.e. a database integration), and converts
-        /// it to a <see cref="PersistentDataStoreBuilder"/> which can be used to add
-        /// caching behavior. You can then pass the <see cref="PersistentDataStoreBuilder"/>
-        /// object to <see cref="ConfigurationBuilder.DataStore(IFeatureStoreFactory)"/> to use this
-        /// configuration in the SDK. Example usage:
-        /// </para>
-        /// <code>
-        ///     var myStore = Components.PersistentDataStore(Redis.DataStore())
-        ///         .CacheTtl(TimeSpan.FromSeconds(45));
-        ///     var config = Configuration.Builder(sdkKey)
-        ///         .DataStore(myStore)
-        ///         .Build();
-        /// </code>
-        /// <para>
-        /// The method is overloaded because some persistent data store implementations
-        /// use <see cref="IPersistentDataStoreFactory"/> while others use
-        /// <see cref="IPersistentDataStoreAsyncFactory"/>.
-        /// </para>
-        /// </remarks>
-        /// <param name="storeFactory">the factory for the underlying data store</param>
-        /// <returns>a <see cref="PersistentDataStoreBuilder"/></returns>
-        public static PersistentDataStoreBuilder PersistentDataStore(IPersistentDataStoreAsyncFactory storeFactory)
-        {
-            return new PersistentDataStoreBuilder(storeFactory);
-        }
-
-        /// <summary>
-        /// Returns a configurable factory for using polling mode to get feature flag data.
-        /// </summary>
-        /// <remarks>
-        /// <para>
-        /// This is not the default behavior; by default, the SDK uses a streaming connection to receive feature flag
-        /// data from LaunchDarkly. In polling mode, the SDK instead makes a new HTTP request to LaunchDarkly at regular
-        /// intervals. HTTP caching allows it to avoid redundantly downloading data if there have been no changes, but
-        /// polling is still less efficient than streaming and should only be used on the advice of LaunchDarkly support.
-        /// </para>
-        /// <para>
-        /// To use polling mode, call this method to obtain a builder, change its properties with the
-        /// <see cref="PollingDataSourceBuilder"/> methods, and pass it to
-        /// <see cref="ConfigurationBuilder.DataSource(IUpdateProcessorFactory)"/>.
-        /// </para>
-        /// <para>
-        /// Setting <see cref="ConfigurationBuilder.Offline(bool)"/> to <see langword="true"/> will superseded this
-        /// setting and completely disable network requests.
-        /// </para>
-        /// </remarks>
-        /// <example>
-        /// <code>
-        ///     var config = Configuration.Builder(sdkKey)
-        ///         .DataSource(Components.PollingDataSource()
-        ///             .PollInterval(TimeSpan.FromSeconds(45)))
-        ///         .Build();
-        /// </code>
-        /// </example>
-        /// <returns>a builder for setting polling connection properties</returns>
-        /// <see cref="StreamingDataSource"/>
-        /// <see cref="ConfigurationBuilder.DataSource(IUpdateProcessorFactory)"/>
-        public static PollingDataSourceBuilder PollingDataSource() =>
-            new PollingDataSourceBuilder();
-
-        /// <summary>
-        /// Returns a configuration builder for analytics event delivery.
-        /// </summary>
-        /// <remarks>
-        /// <para>
-        /// The default configuration has events enabled with default settings. If you want to
-        /// customize this behavior, call this method to obtain a builder, change its properties
-        /// with the <see cref="EventProcessorBuilder"/> methods, and pass it to
-        /// <see cref="ConfigurationBuilder.Events(IEventProcessorFactory)"/>.
-        /// </para>
-        /// <para>
-        /// To completely disable sending analytics events, use <see cref="NoEvents"/> instead.
-        /// </para>
-        /// </remarks>
-        /// <example>
-        /// <code>
-        ///     var config = Configuration.Builder(sdkKey)
-        ///         .Events(Components.SendEvents()
-        ///             .Capacity(5000)
-        ///             .FlushInterval(TimeSpan.FromSeconds(2)))
-        ///         .Build();
-        /// </code>
-        /// </example>
-        /// <returns>a builder for setting event properties</returns>
-        public static EventProcessorBuilder SendEvents() => new EventProcessorBuilder();
-
-        /// <summary>
-        /// Returns a configurable factory for using streaming mode to get feature flag data.
-        /// </summary>
-        /// <remarks>
-        /// <para>
-        /// By default, the SDK uses a streaming connection to receive feature flag data from LaunchDarkly. To use
-        /// the default behavior, you do not need to call this method. However, if you want to customize the behavior
-        /// of the connection, call this method to obtain a builder, change its properties with the
-        /// <see cref="StreamingDataSourceBuilder"/> methods, and pass it to
-        /// <see cref="ConfigurationBuilder.DataSource(IUpdateProcessorFactory)"/>.
-        /// </para>
-        /// <para>
-        /// Setting <see cref="ConfigurationBuilder.Offline(bool)"/> to <see langword="true"/> will superseded this
-        /// setting and completely disable network requests.
-        /// </para>
-        /// </remarks>
-        /// <example>
-        /// <code>
-        ///     var config = Configuration.Builder(sdkKey)
-        ///         .DataSource(Components.StreamingDataSource()
-        ///             .InitialReconnectDelay(TimeSpan.FromMilliseconds(500)))
-        ///         .Build();
-        /// </code>
-        /// </example>
-        /// <returns>a builder for setting streaming connection properties</returns>
-        /// <see cref="PollingDataSource"/>
-        /// <see cref="ConfigurationBuilder.DataSource(IUpdateProcessorFactory)"/>
-        public static StreamingDataSourceBuilder StreamingDataSource() =>
-            new StreamingDataSourceBuilder();
-
-        /// <summary>
-        /// Obsolete property for using the default analytics events implementation.
-        /// </summary>
-        /// <remarks>
-        /// <para>
-        /// If you pass the value to <see cref="IConfigurationBuilder.Events(IEventProcessorFactory)"/>,
-        /// or you do not call <see cref="IConfigurationBuilder.Events(IEventProcessorFactory)"/> at all,
-        /// the behavior is as follows:
-        /// </para>
-        /// <list type="bullet">
-        /// <item> If you have set <see cref="IConfigurationBuilder.Offline(bool)"/> to true, the SDK
-        /// will not send events to LaunchDarkly.</item>
-        /// <item> Otherwise, it will send events, using the properties set by the deprecated events
-        /// configuration methods such as <see cref="IConfigurationBuilder.EventCapacity(int)"/>.</item>
-        /// </list>
-        /// </remarks>
-        [Obsolete("Use SendEvents")]
-        public static IEventProcessorFactory DefaultEventProcessor => _eventProcessorFactory;
-
-        /// <summary>
-        /// Obsolete property for using the default data source implementation based on deprecated
-        /// configuration properties.
-        /// </summary>
-        /// <remarks>
-        /// <para>
-        /// If you pass the value to <see cref="IConfigurationBuilder.DataSource(IUpdateProcessorFactory)"/>,
-        /// or you do not call <see cref="IConfigurationBuilder.DataSource(IUpdateProcessorFactory)"/> at all,
-        /// the behavior is as follows:
-        /// </para>
-        /// <list type="bullet">
-        /// <item> If you have set <see cref="IConfigurationBuilder.Offline(bool)"/> or
-        /// <see cref="IConfigurationBuilder.UseLdd(bool)"/> to true, the SDK will not connect
-        /// to LaunchDarkly for feature flag data.</item>
-        /// <item> If you have set <see cref="IConfigurationBuilder.IsStreamingEnabled(bool)"/> to false,
-        /// it will use polling mode-- equivalent to using <see cref="Components.PollingDataSource"/>
-        /// with the options set by <see cref="IConfigurationBuilder.BaseUri(Uri)"/> and
-        /// <see cref="IConfigurationBuilder.PollingInterval(TimeSpan)"/>.</item>
-        /// <item> Otherwise, it will use streaming mode-- equivalent to using <see cref="Components.StreamingDataSource"/>
-        /// with the options set by <see cref="IConfigurationBuilder.StreamUri(Uri)"/> and
-        /// <see cref="IConfigurationBuilder.ReconnectTime(TimeSpan)"/>.</item>
-        /// </list>
-        /// </remarks>
-        [Obsolete("Use StreamingDataSource, PollingDataSource, or ExternalUpdatesOnly")]
-        public static IUpdateProcessorFactory DefaultUpdateProcessor => _defaultUpdateProcessorFactory;
-
-        /// <summary>
-        /// Obsolete name for <see cref="InMemoryDataStore"/>.
-        /// </summary>
-        [Obsolete("Use InMemoryDataStore")]
-        public static IFeatureStoreFactory InMemoryFeatureStore => _inMemoryFeatureStoreFactory;
-
-        /// <summary>
-        /// Obsolete name for <see cref="NoEvents"/>.
-        /// </summary>
-        [Obsolete("Use NoEvents")]
-        public static IEventProcessorFactory NullEventProcessor => NoEvents;
-
-        /// <summary>
-        /// Obsolete name for <see cref="ExternalUpdatesOnly"/>.
-        /// </summary>
-        [Obsolete("Use ExternalUpdatesOnly")]
-        public static IUpdateProcessorFactory NullUpdateProcessor => _nullUpdateProcessorFactory;
-    }
-
-    internal class DefaultEventProcessorFactory : IEventProcessorFactoryWithDiagnostics, IDiagnosticDescription
-    {
-        IEventProcessor IEventProcessorFactory.CreateEventProcessor(Configuration config) =>
-            CreateEventProcessor(config, null);
-
-        public IEventProcessor CreateEventProcessor(Configuration config, IDiagnosticStore diagnosticStore) {
-            if (config.Offline)
-            {
-                return new NullEventProcessor();
-            }
-            var factory = GetConfiguredFactory(config);
-            return ((IEventProcessorFactoryWithDiagnostics)factory).CreateEventProcessor(config, diagnosticStore);
-        }
-
-        private static EventProcessorBuilder GetConfiguredFactory(Configuration config) =>
-            Components.SendEvents()
-#pragma warning disable CS0612 // using obsolete property
-#pragma warning disable CS0618 // using obsolete property
-                .AllAttributesPrivate(config.AllAttributesPrivate)
-                .BaseUri(config.EventsUri)
-                .Capacity(config.EventCapacity)
-                .DiagnosticRecordingInterval(config.DiagnosticRecordingInterval)
-                .FlushInterval(config.EventFlushInterval)
-                .InlineUsersInEvents(config.InlineUsersInEvents)
-                .PrivateAttributeNames(config.PrivateAttributeNames.ToArray())
-                .SamplingInterval(config.EventSamplingInterval)
-                .UserKeysCapacity(config.UserKeysCapacity)
-                .UserKeysFlushInterval(config.UserKeysFlushInterval);
-#pragma warning restore CS0618
-#pragma warning restore CS0612
-
-        public LdValue DescribeConfiguration(Configuration config) =>
-            GetConfiguredFactory(config).DescribeConfiguration(config);
-    }
-
-    internal class NullEventProcessorFactory : IEventProcessorFactory
-    {
-        internal static NullEventProcessorFactory Instance = new NullEventProcessorFactory();
-
-        IEventProcessor IEventProcessorFactory.CreateEventProcessor(Configuration config) =>
-            new NullEventProcessor();
-    }
->>>>>>> 88234917
-
-        /// <summary>
-        /// Returns a configurable factory for a persistent data store.
-        /// </summary>
-        /// <remarks>
-        /// <para>
-        /// This method takes an <see cref="IPersistentDataStoreFactory"/> that is provided by
-        /// some persistent data store implementation (i.e. a database integration), and converts
-        /// it to a <see cref="PersistentDataStoreBuilder"/> which can be used to add
-        /// caching behavior. You can then pass the <see cref="PersistentDataStoreBuilder"/>
-        /// object to <see cref="ConfigurationBuilder.DataStore(IDataStoreFactory)"/> to use this
-        /// configuration in the SDK. Example usage:
-        /// </para>
-        /// <code>
-        ///     var myStore = Components.PersistentDataStore(Redis.FeatureStore())
-        ///         .CacheTtl(TimeSpan.FromSeconds(45));
-        ///     var config = Configuration.Builder(sdkKey)
-        ///         .DataStore(myStore)
-        ///         .Build();
-        /// </code>
-        /// <para>
-        /// The method is overloaded because some persistent data store implementations
-        /// use <see cref="IPersistentDataStoreFactory"/> while others use
-        /// <see cref="IPersistentDataStoreAsyncFactory"/>.
-        /// </para>
-        /// </remarks>
-        /// <param name="storeFactory">the factory for the underlying data store</param>
-        /// <returns>a <see cref="PersistentDataStoreBuilder"/></returns>
-        public static PersistentDataStoreBuilder PersistentDataStore(IPersistentDataStoreAsyncFactory storeFactory)
-        {
-            return new PersistentDataStoreBuilder(storeFactory);
-        }
-
-<<<<<<< HEAD
-        /// <summary>
-        /// Returns a configurable factory for using polling mode to get feature flag data.
-        /// </summary>
-        /// <remarks>
-        /// <para>
-        /// This is not the default behavior; by default, the SDK uses a streaming connection to receive feature flag
-        /// data from LaunchDarkly. In polling mode, the SDK instead makes a new HTTP request to LaunchDarkly at regular
-        /// intervals. HTTP caching allows it to avoid redundantly downloading data if there have been no changes, but
-        /// polling is still less efficient than streaming and should only be used on the advice of LaunchDarkly support.
-        /// </para>
-        /// <para>
-        /// To use polling mode, call this method to obtain a builder, change its properties with the
-        /// <see cref="PollingDataSourceBuilder"/> methods, and pass it to
-        /// <see cref="ConfigurationBuilder.DataSource(IDataSourceFactory)"/>.
-        /// </para>
-        /// <para>
-        /// Setting <see cref="ConfigurationBuilder.Offline(bool)"/> to <see langword="true"/> will superseded this
-        /// setting and completely disable network requests.
-        /// </para>
-        /// </remarks>
-        /// <example>
-        /// <code>
-        ///     var config = Configuration.Builder(sdkKey)
-        ///         .DataSource(Components.PollingDataSource()
-        ///             .PollInterval(TimeSpan.FromSeconds(45)))
-        ///         .Build();
-        /// </code>
-        /// </example>
-        /// <returns>a builder for setting polling connection properties</returns>
-        /// <see cref="StreamingDataSource"/>
-        /// <see cref="ConfigurationBuilder.DataSource(IDataSourceFactory)"/>
-        public static PollingDataSourceBuilder PollingDataSource() =>
-            new PollingDataSourceBuilder();
-
-        /// <summary>
-        /// Returns a configurable factory for using streaming mode to get feature flag data.
-        /// </summary>
-        /// <remarks>
-        /// <para>
-        /// By default, the SDK uses a streaming connection to receive feature flag data from LaunchDarkly. To use
-        /// the default behavior, you do not need to call this method. However, if you want to customize the behavior
-        /// of the connection, call this method to obtain a builder, change its properties with the
-        /// <see cref="StreamingDataSourceBuilder"/> methods, and pass it to
-        /// <see cref="ConfigurationBuilder.DataSource(IDataSourceFactory)"/>.
-        /// </para>
-        /// <para>
-        /// Setting <see cref="ConfigurationBuilder.Offline(bool)"/> to <see langword="true"/> will superseded this
-        /// setting and completely disable network requests.
-        /// </para>
-        /// </remarks>
-        /// <example>
-        /// <code>
-        ///     var config = Configuration.Builder(sdkKey)
-        ///         .DataSource(Components.StreamingDataSource()
-        ///             .InitialReconnectDelay(TimeSpan.FromMilliseconds(500)))
-        ///         .Build();
-        /// </code>
-        /// </example>
-        /// <returns>a builder for setting streaming connection properties</returns>
-        /// <see cref="PollingDataSource"/>
-        /// <see cref="ConfigurationBuilder.DataSource(IDataSourceFactory)"/>
-        public static StreamingDataSourceBuilder StreamingDataSource() =>
-            new StreamingDataSourceBuilder();
-
-        /// <summary>
-        /// Returns a configuration builder for analytics event delivery.
-        /// </summary>
-        /// <remarks>
-        /// <para>
-        /// The default configuration has events enabled with default settings. If you want to
-        /// customize this behavior, call this method to obtain a builder, change its properties
-        /// with the <see cref="EventProcessorBuilder"/> methods, and pass it to
-        /// <see cref="ConfigurationBuilder.Events(IEventProcessorFactory)"/>.
-        /// </para>
-        /// <para>
-        /// To completely disable sending analytics events, use <see cref="NoEvents"/> instead.
-        /// </para>
-        /// </remarks>
-        /// <example>
-        /// <code>
-        ///     var config = Configuration.Builder(sdkKey)
-        ///         .Events(Components.SendEvents()
-        ///             .Capacity(5000)
-        ///             .FlushInterval(TimeSpan.FromSeconds(2)))
-        ///         .Build();
-        /// </code>
-        /// </example>
-        /// <returns>a builder for setting event properties</returns>
-        public static EventProcessorBuilder SendEvents() => new EventProcessorBuilder();
-=======
-    internal class DefaultUpdateProcessorFactory : IUpdateProcessorFactoryWithDiagnostics, IDiagnosticDescription
-    {
-        IUpdateProcessor IUpdateProcessorFactory.CreateUpdateProcessor(Configuration config, IFeatureStore featureStore)
-        {
-            return CreateUpdateProcessor(config, featureStore, null);
-        }
-
-        public IUpdateProcessor CreateUpdateProcessor(Configuration config, IFeatureStore featureStore, IDiagnosticStore diagnosticStore)
-        {
-            if (config.Offline)
-            {
-                LdClient.Log.Info("Starting Launchdarkly client in offline mode.");
-                return new NullUpdateProcessor();
-            }
-#pragma warning disable CS0612 // deprecated API
-            if (config.UseLdd)
-#pragma warning restore CS0612
-            {
-                LdClient.Log.Info("Starting LaunchDarkly in LDD mode. Skipping direct feature retrieval.");
-                return new NullUpdateProcessor();
-            }
-            var factory = GetConfiguredFactory(config);
-            if (factory is IUpdateProcessorFactoryWithDiagnostics upfwd)
-            {
-                return upfwd.CreateUpdateProcessor(config, featureStore, diagnosticStore);
-            }
-            return factory.CreateUpdateProcessor(config, featureStore);
-        }
-
-        private IUpdateProcessorFactory GetConfiguredFactory(Configuration config)
-        {
-#pragma warning disable CS0612 // deprecated API
-            if (config.UseLdd)
-            {
-                return Components.ExternalUpdatesOnly;
-            }
-            if (config.IsStreamingEnabled)
-            {
-                return Components.StreamingDataSource()
-                    .BaseUri(config.StreamUri)
-                    .InitialReconnectDelay(config.ReconnectTime);
-            }
-            return Components.PollingDataSource()
-                .BaseUri(config.BaseUri)
-                .PollInterval(config.PollingInterval);
-#pragma warning restore CS0612
-        }
-
-        public LdValue DescribeConfiguration(Configuration config) =>
-            (GetConfiguredFactory(config) as IDiagnosticDescription).DescribeConfiguration(config);
-    }
-
-    internal class NullUpdateProcessorFactory : IUpdateProcessorFactory, IDiagnosticDescription
-    {
-        internal static readonly NullUpdateProcessorFactory Instance = new NullUpdateProcessorFactory();
-
-        IUpdateProcessor IUpdateProcessorFactory.CreateUpdateProcessor(Configuration config, IFeatureStore featureStore)
-        {
-            if (config.Offline)
-            {
-                LdClient.Log.Info("Starting Launchdarkly client in offline mode.");
-            }
-            else
-            {
-                LdClient.Log.Info("LaunchDarkly client will not connect to LaunchDarkly for feature flag data");
-            }
-            return new NullUpdateProcessor();
-        }
-
-        public LdValue DescribeConfiguration(Configuration config)
-        {
-            // The difference between "offline" and "using the Relay daemon" is irrelevant from the data source's
-            // point of view, but we describe them differently in diagnostic events. This is easy because if we were
-            // configured to be completely offline... we wouldn't be sending any diagnostic events. Therefore, if
-            // Components.ExternalUpdatesOnly was specified as the data source and we are sending a diagnostic
-            // event, we can assume usingRelayDaemon should be true.
-            return LdValue.BuildObject()
-                .Add("customBaseURI", false)
-                .Add("customStreamURI", false)
-                .Add("streamingDisabled", false)
-                .Add("usingRelayDaemon", true)
-                .Build();
-        }
-    }
-
-    internal sealed class DefaultHttpConfigurationFactory : IHttpConfigurationFactory, IDiagnosticDescription
-    {
-        public IHttpConfiguration CreateHttpConfiguration(Configuration config) =>
-            GetConfiguredFactory(config).CreateHttpConfiguration(config);
-
-        public LdValue DescribeConfiguration(Configuration config) =>
-            GetConfiguredFactory(config).DescribeConfiguration(config);
-
-        private static HttpConfigurationBuilder GetConfiguredFactory(Configuration config) =>
-            Components.HttpConfiguration()
-#pragma warning disable CS0612 // obsolete API
-                .ConnectTimeout(config.HttpClientTimeout)
-                .MessageHandler(config.HttpClientHandler)
-                .ReadTimeout(config.ReadTimeout)
-                .Wrapper(config.WrapperName, config.WrapperVersion);
-#pragma warning restore CS0612
->>>>>>> 88234917
-    }
-}
+        /// <returns>a configurable factory object</returns>
+        public static HttpConfigurationBuilder HttpConfiguration() => new HttpConfigurationBuilder();
+
+        /// <summary>
+        /// Returns a factory for the default in-memory implementation of <see cref="IDataStore"/>.
+        /// </summary>
+        /// <remarks>
+        /// Since it is the default, you do not normally need to call this method, unless you need to create
+        /// a data store instance for testing purposes.
+        /// </remarks>
+        public static IDataStoreFactory InMemoryDataStore => ComponentsImpl.InMemoryDataStoreFactory.Instance;
+
+        /// <summary>
+        /// Returns a configuration builder for the SDK's logging configuration.
+        /// </summary>
+        /// <remarks>
+        /// <para>
+        /// Passing this to <see cref="ConfigurationBuilder.Logging(ILoggingConfigurationFactory)" />,
+        /// after setting any desired properties on the builder, applies this configuration to the SDK.
+        /// </para>
+        /// <para>
+        /// The default behavior, if you do not change any properties, is to send log output to
+        /// <see cref="Console.Error"/>, with a minimum level of <c>Info</c> (that is, <c>Debug</c> logging
+        /// is disabled).
+        /// </para>
+        /// <para>
+        /// For more about how logging works in the SDK, see the <a href="https://docs.launchdarkly.com/sdk/server-side/dotnet#logging">SDK
+        /// SDK reference guide</a>.
+        /// </para>
+        /// </remarks>
+        /// <example>
+        /// <code>
+        ///     var config = Configuration.Builder("my-sdk-key")
+        ///         .Logging(Components.Logging().Level(LogLevel.Warn)))
+        ///         .Build();
+        /// </code>
+        /// </example>
+        /// <returns>a configurable factory object</returns>
+        /// <seealso cref="ConfigurationBuilder.Logging(ILoggingConfigurationFactory)" />
+        /// <seealso cref="Components.Logging(ILogAdapter) "/>
+        /// <seealso cref="Components.NoLogging" />
+        public static LoggingConfigurationBuilder Logging() =>
+            new LoggingConfigurationBuilder();
+
+        /// <summary>
+        /// Returns a configuration builder for the SDK's logging configuration, specifying the logging implementation.
+        /// </summary>
+        /// <remarks>
+        /// <para>
+        /// This is a shortcut for calling <see cref="Logging()"/> and then
+        /// <see cref="LoggingConfigurationBuilder.Adapter(ILogAdapter)"/>, to specify a logging implementation
+        /// other than the default one. For instance, in a .NET Core application you can use
+        /// <c>LaunchDarkly.Logging.Logs.CoreLogging</c> to use the standard .NET Core logging framework.
+        /// </para>
+        /// <para>
+        /// If you do not also specify a minimum logging level with <see cref="LoggingConfigurationBuilder.Level(LaunchDarkly.Logging.LogLevel)"/>,
+        /// or with some other filtering mechanism that is defined by an external logging framework, then the
+        /// log output will show all logging levels including <c>Debug</c>.
+        /// </para>
+        /// <para>
+        /// For more about how logging works in the SDK, see the <a href="https://docs.launchdarkly.com/sdk/server-side/dotnet#logging">SDK
+        /// SDK reference guide</a>.
+        /// </para>
+        /// </remarks>
+        /// <example>
+        /// <code>
+        ///     var config = Configuration.Builder(sdkKey)
+        ///         .Logging(Components.Logging(Logs.CoreLogging(coreLoggingFactory)))
+        ///         .Build();
+        /// </code>
+        /// </example>
+        /// <param name="adapter">an <c>ILogAdapter</c> for the desired logging implementation</param>
+        /// <returns>a configurable factory object</returns>
+        /// <seealso cref="ConfigurationBuilder.Logging(ILoggingConfigurationFactory)" />
+        /// <seealso cref="Components.Logging() "/>
+        /// <seealso cref="Components.NoLogging" />
+        public static LoggingConfigurationBuilder Logging(ILogAdapter adapter) =>
+            new LoggingConfigurationBuilder().Adapter(adapter);
+
+        /// <summary>
+        /// Returns a configuration object that disables analytics events.
+        /// </summary>
+        /// <remarks>
+        /// Passing this to <see cref="ConfigurationBuilder.Events(IEventProcessorFactory)"/> causes
+        /// the SDK to discard all analytics events and not send them to LaunchDarkly, regardless of
+        /// any other configuration.
+        /// </remarks>
+        /// <example>
+        /// <code>
+        ///     var config = Configuration.Builder(sdkKey)
+        ///         .Events(Components.NoEvents)
+        ///         .Build();
+        /// </code>
+        /// </example>
+        public static IEventProcessorFactory NoEvents =>
+            ComponentsImpl.NullEventProcessorFactory.Instance;
+
+        /// <summary>
+        /// A configuration object that disables logging.
+        /// </summary>
+        /// <remarks>
+        /// This is the same as <c>Logging(LaunchDarkly.Logging.Logs.None)</c>.
+        /// </remarks>
+        /// <example>
+        /// <code>
+        ///     var config = Configuration.Builder(sdkKey)
+        ///         .Logging(Components.NoLogging)
+        ///         .Build();
+        /// </code>
+        /// </example>
+        public static LoggingConfigurationBuilder NoLogging =>
+            new LoggingConfigurationBuilder().Adapter(Logs.None);
+
+        /// <summary>
+        /// Returns a configurable factory for a persistent data store.
+        /// </summary>
+        /// <remarks>
+        /// <para>
+        /// This method takes an <see cref="IPersistentDataStoreFactory"/> that is provided by
+        /// some persistent data store implementation (i.e. a database integration), and converts
+        /// it to a <see cref="PersistentDataStoreBuilder"/> which can be used to add
+        /// caching behavior. You can then pass the <see cref="PersistentDataStoreBuilder"/>
+        /// object to <see cref="ConfigurationBuilder.DataStore(IDataStoreFactory)"/> to use this
+        /// configuration in the SDK. Example usage:
+        /// </para>
+        /// <code>
+        ///     var myStore = Components.PersistentDataStore(Redis.FeatureStore())
+        ///         .CacheTtl(TimeSpan.FromSeconds(45));
+        ///     var config = Configuration.Builder(sdkKey)
+        ///         .DataStore(myStore)
+        ///         .Build();
+        /// </code>
+        /// <para>
+        /// The method is overloaded because some persistent data store implementations
+        /// use <see cref="IPersistentDataStoreFactory"/> while others use
+        /// <see cref="IPersistentDataStoreAsyncFactory"/>.
+        /// </para>
+        /// </remarks>
+        /// <param name="storeFactory">the factory for the underlying data store</param>
+        /// <returns>a <see cref="PersistentDataStoreBuilder"/></returns>
+        public static PersistentDataStoreBuilder PersistentDataStore(IPersistentDataStoreFactory storeFactory)
+        {
+            return new PersistentDataStoreBuilder(storeFactory);
+        }
+
+        /// <summary>
+        /// Returns a configurable factory for a persistent data store.
+        /// </summary>
+        /// <remarks>
+        /// <para>
+        /// This method takes an <see cref="IPersistentDataStoreFactory"/> that is provided by
+        /// some persistent data store implementation (i.e. a database integration), and converts
+        /// it to a <see cref="PersistentDataStoreBuilder"/> which can be used to add
+        /// caching behavior. You can then pass the <see cref="PersistentDataStoreBuilder"/>
+        /// object to <see cref="ConfigurationBuilder.DataStore(IDataStoreFactory)"/> to use this
+        /// configuration in the SDK. Example usage:
+        /// </para>
+        /// <code>
+        ///     var myStore = Components.PersistentDataStore(Redis.FeatureStore())
+        ///         .CacheTtl(TimeSpan.FromSeconds(45));
+        ///     var config = Configuration.Builder(sdkKey)
+        ///         .DataStore(myStore)
+        ///         .Build();
+        /// </code>
+        /// <para>
+        /// The method is overloaded because some persistent data store implementations
+        /// use <see cref="IPersistentDataStoreFactory"/> while others use
+        /// <see cref="IPersistentDataStoreAsyncFactory"/>.
+        /// </para>
+        /// </remarks>
+        /// <param name="storeFactory">the factory for the underlying data store</param>
+        /// <returns>a <see cref="PersistentDataStoreBuilder"/></returns>
+        public static PersistentDataStoreBuilder PersistentDataStore(IPersistentDataStoreAsyncFactory storeFactory)
+        {
+            return new PersistentDataStoreBuilder(storeFactory);
+        }
+
+        /// <summary>
+        /// Returns a configurable factory for using polling mode to get feature flag data.
+        /// </summary>
+        /// <remarks>
+        /// <para>
+        /// This is not the default behavior; by default, the SDK uses a streaming connection to receive feature flag
+        /// data from LaunchDarkly. In polling mode, the SDK instead makes a new HTTP request to LaunchDarkly at regular
+        /// intervals. HTTP caching allows it to avoid redundantly downloading data if there have been no changes, but
+        /// polling is still less efficient than streaming and should only be used on the advice of LaunchDarkly support.
+        /// </para>
+        /// <para>
+        /// To use polling mode, call this method to obtain a builder, change its properties with the
+        /// <see cref="PollingDataSourceBuilder"/> methods, and pass it to
+        /// <see cref="ConfigurationBuilder.DataSource(IDataSourceFactory)"/>.
+        /// </para>
+        /// <para>
+        /// Setting <see cref="ConfigurationBuilder.Offline(bool)"/> to <see langword="true"/> will superseded this
+        /// setting and completely disable network requests.
+        /// </para>
+        /// </remarks>
+        /// <example>
+        /// <code>
+        ///     var config = Configuration.Builder(sdkKey)
+        ///         .DataSource(Components.PollingDataSource()
+        ///             .PollInterval(TimeSpan.FromSeconds(45)))
+        ///         .Build();
+        /// </code>
+        /// </example>
+        /// <returns>a builder for setting polling connection properties</returns>
+        /// <see cref="StreamingDataSource"/>
+        /// <see cref="ConfigurationBuilder.DataSource(IDataSourceFactory)"/>
+        public static PollingDataSourceBuilder PollingDataSource() =>
+            new PollingDataSourceBuilder();
+
+        /// <summary>
+        /// Returns a configurable factory for using streaming mode to get feature flag data.
+        /// </summary>
+        /// <remarks>
+        /// <para>
+        /// By default, the SDK uses a streaming connection to receive feature flag data from LaunchDarkly. To use
+        /// the default behavior, you do not need to call this method. However, if you want to customize the behavior
+        /// of the connection, call this method to obtain a builder, change its properties with the
+        /// <see cref="StreamingDataSourceBuilder"/> methods, and pass it to
+        /// <see cref="ConfigurationBuilder.DataSource(IDataSourceFactory)"/>.
+        /// </para>
+        /// <para>
+        /// Setting <see cref="ConfigurationBuilder.Offline(bool)"/> to <see langword="true"/> will superseded this
+        /// setting and completely disable network requests.
+        /// </para>
+        /// </remarks>
+        /// <example>
+        /// <code>
+        ///     var config = Configuration.Builder(sdkKey)
+        ///         .DataSource(Components.StreamingDataSource()
+        ///             .InitialReconnectDelay(TimeSpan.FromMilliseconds(500)))
+        ///         .Build();
+        /// </code>
+        /// </example>
+        /// <returns>a builder for setting streaming connection properties</returns>
+        /// <see cref="PollingDataSource"/>
+        /// <see cref="ConfigurationBuilder.DataSource(IDataSourceFactory)"/>
+        public static StreamingDataSourceBuilder StreamingDataSource() =>
+            new StreamingDataSourceBuilder();
+
+        /// <summary>
+        /// Returns a configuration builder for analytics event delivery.
+        /// </summary>
+        /// <remarks>
+        /// <para>
+        /// The default configuration has events enabled with default settings. If you want to
+        /// customize this behavior, call this method to obtain a builder, change its properties
+        /// with the <see cref="EventProcessorBuilder"/> methods, and pass it to
+        /// <see cref="ConfigurationBuilder.Events(IEventProcessorFactory)"/>.
+        /// </para>
+        /// <para>
+        /// To completely disable sending analytics events, use <see cref="NoEvents"/> instead.
+        /// </para>
+        /// </remarks>
+        /// <example>
+        /// <code>
+        ///     var config = Configuration.Builder(sdkKey)
+        ///         .Events(Components.SendEvents()
+        ///             .Capacity(5000)
+        ///             .FlushInterval(TimeSpan.FromSeconds(2)))
+        ///         .Build();
+        /// </code>
+        /// </example>
+        /// <returns>a builder for setting event properties</returns>
+        public static EventProcessorBuilder SendEvents() => new EventProcessorBuilder();
+    }
+}