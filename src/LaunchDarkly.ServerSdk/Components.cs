--- conflicted
+++ resolved
@@ -1,419 +1,294 @@
-﻿using System;
-using LaunchDarkly.Logging;
-using LaunchDarkly.Sdk.Server.Integrations;
-using LaunchDarkly.Sdk.Server.Interfaces;
-using LaunchDarkly.Sdk.Server.Internal;
-
-namespace LaunchDarkly.Sdk.Server
-{
-    /// <summary>
-    /// Provides factories for the standard implementations of LaunchDarkly component interfaces.
-    /// </summary>
-    public static class Components
-    {
-        /// <summary>
-        /// Returns a configuration object that disables direct connection with LaunchDarkly for feature
-        /// flag updates.
-        /// </summary>
-        /// <remarks>
-        /// Passing this to <see cref="IConfigurationBuilder.DataSource(IDataSourceFactory)"/> causes the SDK
-        /// not to retrieve feature flag data from LaunchDarkly, regardless of any other configuration. This is
-        /// normally done if you are using the <a href="https://docs.launchdarkly.com/home/advanced/relay-proxy">Relay Proxy</a>
-        /// in "daemon mode", where an external process-- the Relay Proxy-- connects to LaunchDarkly and populates
-        /// a persistent data store with the feature flag data. The data store could also be populated by
-        /// another process that is running the LaunchDarkly SDK. If there is no external process updating
-        /// the data store, then the SDK will not have any feature flag data and will return application
-        /// default values only.
-        /// </remarks>
-        /// <example>
-        /// <code>
-        ///     var config = Configuration.Builder(sdkKey)
-        ///         .DataSource(Components.ExternalUpdatesOnly)
-        ///         .DataStore(Components.PersistentDataStore(Redis.DataStore())) // assuming the Relay Proxy is using Redis
-        ///         .Build();
-        /// </code>
-        /// </example>
-        public static IDataSourceFactory ExternalUpdatesOnly => ComponentsImpl.NullDataSourceFactory.Instance;
-
-        /// <summary>
-        /// Returns a factory for the default in-memory implementation of <see cref="IDataStore"/>.
-        /// </summary>
-        /// <remarks>
-        /// Since it is the default, you do not normally need to call this method, unless you need to create
-        /// a data store instance for testing purposes.
-        /// </remarks>
-        public static IDataStoreFactory InMemoryDataStore => ComponentsImpl.InMemoryDataStoreFactory.Instance;
-
-<<<<<<< HEAD
-        /// <summary>
-        /// Returns a configuration builder for the SDK's logging configuration.
-        /// </summary>
-        /// <remarks>
-        /// <para>
-        /// Passing this to <see cref="IConfigurationBuilder.Logging(ILoggingConfigurationFactory)" />,
-        /// after setting any desired properties on the builder, applies this configuration to the SDK.
-        /// </para>
-        /// <para>
-        /// The default behavior, if you do not change any properties, is to send log output to
-        /// <see cref="Console.Error"/>, with a minimum level of <c>Info</c> (that is, <c>Debug</c> logging
-        /// is disabled).
-        /// </para>
-        /// </remarks>
-        /// <example>
-        /// <code>
-        ///     var config = Configuration.Builder("my-sdk-key")
-        ///         .Logging(Components.Logging().Level(LogLevel.Warn)))
-        ///         .Build();
-        /// </code>
-        /// </example>
-=======
-        /// <summary>
-        /// Returns a configuration builder for the SDK's logging configuration.
-        /// </summary>
-        /// <remarks>
-        /// <para>
-        /// Passing this to <see cref="IConfigurationBuilder.Logging(ILoggingConfigurationFactory)" />,
-        /// after setting any desired properties on the builder, applies this configuration to the SDK.
-        /// </para>
-        /// <para>
-        /// The default behavior, if you do not change any properties, is to send log output to
-        /// <see cref="Console.Error"/>, with a minimum level of <c>Info</c> (that is, <c>Debug</c> logging
-        /// is disabled).
-        /// </para>
-        /// </remarks>
-        /// <example>
-        ///     var config = Configuration.Builder("my-sdk-key")
-        ///         .Logging(Components.Logging().Level(LogLevel.Warn)))
-        ///         .Build();
-        /// </example>
->>>>>>> 4d6c8e5f
-        /// <returns>a configurable factory object</returns>
-        /// <seealso cref="IConfigurationBuilder.Logging(ILoggingConfigurationFactory)" />
-        /// <seealso cref="Components.Logging(ILogAdapter) "/>
-        /// <seealso cref="Components.NoLogging" />
-<<<<<<< HEAD
-        public static LoggingConfigurationBuilder Logging() =>
-            new LoggingConfigurationBuilder();
-
-        /// <summary>
-        /// Returns a configuration builder for the SDK's logging configuration, specifying the logging implementation.
-        /// </summary>
-        /// <remarks>
-        /// <para>
-        /// This is a shortcut for calling <see cref="Logging()"/> and then
-        /// <see cref="LoggingConfigurationBuilder.Adapter(ILogAdapter)"/>, to specify a logging implementation
-        /// other than the default one. For instance, in a .NET Core application you can use
-        /// <c>LaunchDarkly.Logging.Logs.CoreLogging</c> to use the standard .NET Core logging framework.
-        /// </para>
-        /// <para>
-        /// If you do not also specify a minimum logging level with <see cref="LoggingConfigurationBuilder.Level(LaunchDarkly.Logging.LogLevel)"/>,
-        /// or with some other filtering mechanism that is defined by an external logging framework, then the
-        /// log output will show all logging levels including <c>Debug</c>.
-        /// </para>
-        /// </remarks>
-        /// <example>
-        /// <code>
-        ///     var config = Configuration.Builder(sdkKey)
-        ///         .Logging(Components.Logging(Logs.CoreLogging(coreLoggingFactory)))
-        ///         .Build();
-        /// </code>
-        /// </example>
-        /// <param name="adapter">an <c>ILogAdapter</c> for the desired logging implementation</param>
-=======
-        public static LoggingConfigurationBuilder Logging() =>
-            new LoggingConfigurationBuilder();
-
-        /// <summary>
-        /// Returns a configuration builder for the SDK's logging configuration, specifying the logging implementation.
-        /// </summary>
-        /// <remarks>
-        /// <para>
-        /// This is a shortcut for calling <see cref="Logging()"/> and then
-        /// <see cref="LoggingConfigurationBuilder.Adapter(ILogAdapter)"/>, to specify a logging implementation
-        /// other than the default one. For instance, in a .NET Core application you can use
-        /// <c>LaunchDarkly.Logging.Logs.CoreLogging</c> to use the standard .NET Core logging framework.
-        /// </para>
-        /// <para>
-        /// If you do not also specify a minimum logging level with <see cref="LoggingConfigurationBuilder.Level(LaunchDarkly.Logging.LogLevel)"/>,
-        /// or with some other filtering mechanism that is defined by an external logging framework, then the
-        /// log output will show all logging levels including <c>Debug</c>.
-        /// </para>
-        /// </remarks>
-        /// <example>
-        ///     var config = Configuration.Builder("my-sdk-key")
-        ///         .Logging(Components.Logging(Logs.CoreLogging(coreLoggingFactory)))
-        ///         .Build();
-        /// </example>
-        /// <param name="adapter">an <c>ILogAdapter</c> for the desired logging implementation</param>
->>>>>>> 4d6c8e5f
-        /// <returns>a configurable factory object</returns>
-        /// <seealso cref="IConfigurationBuilder.Logging(ILoggingConfigurationFactory)" />
-        /// <seealso cref="Components.Logging() "/>
-        /// <seealso cref="Components.NoLogging" />
-<<<<<<< HEAD
-        public static LoggingConfigurationBuilder Logging(ILogAdapter adapter) =>
-            new LoggingConfigurationBuilder().Adapter(adapter);
-
-        /// <summary>
-        /// Returns a configuration object that disables analytics events.
-        /// </summary>
-        /// <remarks>
-        /// Passing this to <see cref="IConfigurationBuilder.Events(IEventProcessorFactory)"/> causes
-        /// the SDK to discard all analytics events and not send them to LaunchDarkly, regardless of
-        /// any other configuration.
-        /// </remarks>
-        /// <example>
-        /// <code>
-        ///     var config = Configuration.Builder(sdkKey)
-        ///         .Events(Components.NoEvents)
-        ///         .Build();
-        /// </code>
-        /// </example>
-        public static IEventProcessorFactory NoEvents =>
-            ComponentsImpl.NullEventProcessorFactory.Instance;
-
-        /// <summary>
-        /// A configuration object that disables logging.
-        /// </summary>
-        /// <remarks>
-        /// This is the same as <c>Logging(LaunchDarkly.Logging.Logs.None)</c>.
-        /// </remarks>
-        /// <example>
-        /// <code>
-        ///     var config = Configuration.Builder(sdkKey)
-        ///         .Logging(Components.NoLogging)
-        ///         .Build();
-        /// </code>
-        /// </example>
-        public static LoggingConfigurationBuilder NoLogging =>
-=======
-        public static LoggingConfigurationBuilder Logging(ILogAdapter adapter) =>
-            new LoggingConfigurationBuilder().Adapter(adapter);
-
-        /// <summary>
-        /// A configuration object that disables logging.
-        /// </summary>
-        /// <remarks>
-        /// This is the same as <c>Logging(LaunchDarkly.Logging.Logs.None)</c>.
-        /// </remarks>
-        /// <example>
-        ///     var config = Configuration.Builder("my-sdk-key")
-        ///         .Logging(Components.NoLogging)
-        ///         .Build();
-        /// </example>
-        public static LoggingConfigurationBuilder NoLogging =>
->>>>>>> 4d6c8e5f
-            new LoggingConfigurationBuilder().Adapter(Logs.None);
-
-        /// <summary>
-        /// Returns a configurable factory for a persistent data store.
-        /// </summary>
-        /// <remarks>
-        /// <para>
-        /// This method takes an <see cref="IPersistentDataStoreFactory"/> that is provided by
-        /// some persistent data store implementation (i.e. a database integration), and converts
-        /// it to a <see cref="PersistentDataStoreConfiguration"/> which can be used to add
-        /// caching behavior. You can then pass the <see cref="PersistentDataStoreConfiguration"/>
-        /// object to <see cref="IConfigurationBuilder.DataStore(IDataStoreFactory)"/> to use this
-        /// configuration in the SDK. Example usage:
-        /// </para>
-        /// <code>
-        ///     var myStore = Components.PersistentStore(Redis.FeatureStore())
-        ///         .CacheTtl(TimeSpan.FromSeconds(45));
-        ///     var config = Configuration.Builder(sdkKey)
-        ///         .DataStore(myStore)
-        ///         .Build();
-        /// </code>
-        /// <para>
-        /// The method is overloaded because some persistent data store implementations
-        /// use <see cref="IPersistentDataStoreFactory"/> while others use
-        /// <see cref="IPersistentDataStoreAsyncFactory"/>.
-        /// </para>
-        /// </remarks>
-        /// <param name="storeFactory">the factory for the underlying data store</param>
-        /// <returns>a <see cref="PersistentDataStoreConfiguration"/></returns>
-        public static PersistentDataStoreConfiguration PersistentStore(IPersistentDataStoreFactory storeFactory)
-        {
-            return new PersistentDataStoreConfiguration(storeFactory);
-        }
-
-        /// <summary>
-        /// Returns a configurable factory for a persistent data store.
-        /// </summary>
-        /// <remarks>
-        /// <para>
-        /// This method takes an <see cref="IPersistentDataStoreFactory"/> that is provided by
-        /// some persistent data store implementation (i.e. a database integration), and converts
-        /// it to a <see cref="PersistentDataStoreConfiguration"/> which can be used to add
-        /// caching behavior. You can then pass the <see cref="PersistentDataStoreConfiguration"/>
-        /// object to <see cref="IConfigurationBuilder.DataStore(IDataStoreFactory)"/> to use this
-        /// configuration in the SDK. Example usage:
-        /// </para>
-        /// <code>
-        ///     var myStore = Components.PersistentStore(Redis.FeatureStore())
-        ///         .CacheTtl(TimeSpan.FromSeconds(45));
-        ///     var config = Configuration.Builder(sdkKey)
-        ///         .DataStore(myStore)
-        ///         .Build();
-        /// </code>
-        /// <para>
-        /// The method is overloaded because some persistent data store implementations
-        /// use <see cref="IPersistentDataStoreFactory"/> while others use
-        /// <see cref="IPersistentDataStoreAsyncFactory"/>.
-        /// </para>
-        /// </remarks>
-        /// <param name="storeFactory">the factory for the underlying data store</param>
-        /// <returns>a <see cref="PersistentDataStoreConfiguration"/></returns>
-        public static PersistentDataStoreConfiguration PersistentStore(IPersistentDataStoreAsyncFactory storeFactory)
-        {
-            return new PersistentDataStoreConfiguration(storeFactory);
-<<<<<<< HEAD
-        }
-
-        /// <summary>
-        /// Returns a configurable factory for using polling mode to get feature flag data.
-        /// </summary>
-        /// <remarks>
-        /// <para>
-        /// This is not the default behavior; by default, the SDK uses a streaming connection to receive feature flag
-        /// data from LaunchDarkly. In polling mode, the SDK instead makes a new HTTP request to LaunchDarkly at regular
-        /// intervals. HTTP caching allows it to avoid redundantly downloading data if there have been no changes, but
-        /// polling is still less efficient than streaming and should only be used on the advice of LaunchDarkly support.
-        /// </para>
-        /// <para>
-        /// To use polling mode, call this method to obtain a builder, change its properties with the
-        /// <see cref="PollingDataSourceBuilder"/> methods, and pass it to
-        /// <see cref="IConfigurationBuilder.DataSource(IDataSourceFactory)"/>.
-        /// </para>
-        /// <para>
-        /// Setting <see cref="IConfigurationBuilder.Offline(bool)"/> to <see langword="true"/> will superseded this
-        /// setting and completely disable network requests.
-        /// </para>
-        /// </remarks>
-        /// <example>
-        /// <code>
-        ///     var config = Configuration.Builder(sdkKey)
-        ///         .DataSource(Components.PollingDataSource()
-        ///             .PollInterval(TimeSpan.FromSeconds(45)))
-        ///         .Build();
-        /// </code>
-        /// </example>
-=======
-        }
-
-        /// <summary>
-        /// Returns a configurable factory for using polling mode to get feature flag data.
-        /// </summary>
-        /// <remarks>
-        /// <para>
-        /// This is not the default behavior; by default, the SDK uses a streaming connection to receive feature flag
-        /// data from LaunchDarkly. In polling mode, the SDK instead makes a new HTTP request to LaunchDarkly at regular
-        /// intervals. HTTP caching allows it to avoid redundantly downloading data if there have been no changes, but
-        /// polling is still less efficient than streaming and should only be used on the advice of LaunchDarkly support.
-        /// </para>
-        /// <para>
-        /// To use polling mode, call this method to obtain a builder, change its properties with the
-        /// <see cref="PollingDataSourceBuilder"/> methods, and pass it to
-        /// <see cref="IConfigurationBuilder.DataSource(IDataSourceFactory)"/>.
-        /// </para>
-        /// <para>
-        /// Setting <see cref="IConfigurationBuilder.Offline(bool)"/> to <see langword="true"/> will superseded this
-        /// setting and completely disable network requests.
-        /// </para>
-        /// </remarks>
-        /// <example>
-        ///     var config = Configuration.Builder(sdkKey)
-        ///         .DataSource(Components.PollingDataSource()
-        ///             .PollInterval(TimeSpan.FromSeconds(45)))
-        ///         .Build();
-        /// </example>
->>>>>>> 4d6c8e5f
-        /// <returns>a builder for setting polling connection properties</returns>
-        /// <see cref="StreamingDataSource"/>
-        /// <see cref="IConfigurationBuilder.DataSource(IDataSourceFactory)"/>
-        public static PollingDataSourceBuilder PollingDataSource() =>
-            new PollingDataSourceBuilder();
-<<<<<<< HEAD
-
-        /// <summary>
-        /// Returns a configurable factory for using streaming mode to get feature flag data.
-        /// </summary>
-        /// <remarks>
-        /// <para>
-        /// By default, the SDK uses a streaming connection to receive feature flag data from LaunchDarkly. To use
-        /// the default behavior, you do not need to call this method. However, if you want to customize the behavior
-        /// of the connection, call this method to obtain a builder, change its properties with the
-        /// <see cref="StreamingDataSourceBuilder"/> methods, and pass it to
-        /// <see cref="IConfigurationBuilder.DataSource(IDataSourceFactory)"/>.
-        /// </para>
-        /// <para>
-        /// Setting <see cref="IConfigurationBuilder.Offline(bool)"/> to <see langword="true"/> will superseded this
-        /// setting and completely disable network requests.
-        /// </para>
-        /// </remarks>
-        /// <example>
-        /// <code>
-        ///     var config = Configuration.Builder(sdkKey)
-        ///         .DataSource(Components.StreamingDataSource()
-        ///             .InitialReconnectDelay(TimeSpan.FromMilliseconds(500)))
-        ///         .Build();
-        /// </code>
-        /// </example>
-=======
-
-        /// <summary>
-        /// Returns a configurable factory for using streaming mode to get feature flag data.
-        /// </summary>
-        /// <remarks>
-        /// <para>
-        /// By default, the SDK uses a streaming connection to receive feature flag data from LaunchDarkly. To use
-        /// the default behavior, you do not need to call this method. However, if you want to customize the behavior
-        /// of the connection, call this method to obtain a builder, change its properties with the
-        /// <see cref="StreamingDataSourceBuilder"/> methods, and pass it to
-        /// <see cref="IConfigurationBuilder.DataSource(IDataSourceFactory)"/>.
-        /// </para>
-        /// <para>
-        /// Setting <see cref="IConfigurationBuilder.Offline(bool)"/> to <see langword="true"/> will superseded this
-        /// setting and completely disable network requests.
-        /// </para>
-        /// </remarks>
-        /// <example>
-        ///     var config = Configuration.Builder(sdkKey)
-        ///         .DataSource(Components.StreamingDataSource()
-        ///             .InitialReconnectDelay(TimeSpan.FromMilliseconds(500)))
-        ///         .Build();
-        /// </example>
->>>>>>> 4d6c8e5f
-        /// <returns>a builder for setting streaming connection properties</returns>
-        /// <see cref="PollingDataSource"/>
-        /// <see cref="IConfigurationBuilder.DataSource(IDataSourceFactory)"/>
-        public static StreamingDataSourceBuilder StreamingDataSource() =>
-            new StreamingDataSourceBuilder();
-
-        /// <summary>
-        /// Returns a configuration builder for analytics event delivery.
-        /// </summary>
-        /// <remarks>
-        /// <para>
-        /// The default configuration has events enabled with default settings. If you want to
-        /// customize this behavior, call this method to obtain a builder, change its properties
-        /// with the <see cref="EventProcessorBuilder"/> methods, and pass it to
-        /// <see cref="IConfigurationBuilder.Events(IEventProcessorFactory)"/>.
-        /// </para>
-        /// <para>
-        /// To completely disable sending analytics events, use <see cref="NoEvents"/> instead.
-        /// </para>
-        /// </remarks>
-        /// <example>
-        /// <code>
-        ///     var config = Configuration.Builder(sdkKey)
-        ///         .Events(Components.SendEvents()
-        ///             .Capacity(5000)
-        ///             .FlushInterval(TimeSpan.FromSeconds(2)))
-        ///         .Build();
-        /// </code>
-        /// </example>
-        /// <returns>a builder for setting event properties</returns>
-        public static EventProcessorBuilder SendEvents() => new EventProcessorBuilder();
-    }
-}
+﻿using System;
+using LaunchDarkly.Logging;
+using LaunchDarkly.Sdk.Server.Integrations;
+using LaunchDarkly.Sdk.Server.Interfaces;
+using LaunchDarkly.Sdk.Server.Internal;
+
+namespace LaunchDarkly.Sdk.Server
+{
+    /// <summary>
+    /// Provides factories for the standard implementations of LaunchDarkly component interfaces.
+    /// </summary>
+    public static class Components
+    {
+        /// <summary>
+        /// Returns a configuration object that disables direct connection with LaunchDarkly for feature
+        /// flag updates.
+        /// </summary>
+        /// <remarks>
+        /// Passing this to <see cref="IConfigurationBuilder.DataSource(IDataSourceFactory)"/> causes the SDK
+        /// not to retrieve feature flag data from LaunchDarkly, regardless of any other configuration. This is
+        /// normally done if you are using the <a href="https://docs.launchdarkly.com/home/advanced/relay-proxy">Relay Proxy</a>
+        /// in "daemon mode", where an external process-- the Relay Proxy-- connects to LaunchDarkly and populates
+        /// a persistent data store with the feature flag data. The data store could also be populated by
+        /// another process that is running the LaunchDarkly SDK. If there is no external process updating
+        /// the data store, then the SDK will not have any feature flag data and will return application
+        /// default values only.
+        /// </remarks>
+        /// <example>
+        /// <code>
+        ///     var config = Configuration.Builder(sdkKey)
+        ///         .DataSource(Components.ExternalUpdatesOnly)
+        ///         .DataStore(Components.PersistentDataStore(Redis.DataStore())) // assuming the Relay Proxy is using Redis
+        ///         .Build();
+        /// </code>
+        /// </example>
+        public static IDataSourceFactory ExternalUpdatesOnly => ComponentsImpl.NullDataSourceFactory.Instance;
+
+        /// <summary>
+        /// Returns a factory for the default in-memory implementation of <see cref="IDataStore"/>.
+        /// </summary>
+        /// <remarks>
+        /// Since it is the default, you do not normally need to call this method, unless you need to create
+        /// a data store instance for testing purposes.
+        /// </remarks>
+        public static IDataStoreFactory InMemoryDataStore => ComponentsImpl.InMemoryDataStoreFactory.Instance;
+
+        /// <summary>
+        /// Returns a configuration builder for the SDK's logging configuration.
+        /// </summary>
+        /// <remarks>
+        /// <para>
+        /// Passing this to <see cref="IConfigurationBuilder.Logging(ILoggingConfigurationFactory)" />,
+        /// after setting any desired properties on the builder, applies this configuration to the SDK.
+        /// </para>
+        /// <para>
+        /// The default behavior, if you do not change any properties, is to send log output to
+        /// <see cref="Console.Error"/>, with a minimum level of <c>Info</c> (that is, <c>Debug</c> logging
+        /// is disabled).
+        /// </para>
+        /// </remarks>
+        /// <example>
+        /// <code>
+        ///     var config = Configuration.Builder("my-sdk-key")
+        ///         .Logging(Components.Logging().Level(LogLevel.Warn)))
+        ///         .Build();
+        /// </code>
+        /// </example>
+        /// <returns>a configurable factory object</returns>
+        /// <seealso cref="IConfigurationBuilder.Logging(ILoggingConfigurationFactory)" />
+        /// <seealso cref="Components.Logging(ILogAdapter) "/>
+        /// <seealso cref="Components.NoLogging" />
+        public static LoggingConfigurationBuilder Logging() =>
+            new LoggingConfigurationBuilder();
+
+        /// <summary>
+        /// Returns a configuration builder for the SDK's logging configuration, specifying the logging implementation.
+        /// </summary>
+        /// <remarks>
+        /// <para>
+        /// This is a shortcut for calling <see cref="Logging()"/> and then
+        /// <see cref="LoggingConfigurationBuilder.Adapter(ILogAdapter)"/>, to specify a logging implementation
+        /// other than the default one. For instance, in a .NET Core application you can use
+        /// <c>LaunchDarkly.Logging.Logs.CoreLogging</c> to use the standard .NET Core logging framework.
+        /// </para>
+        /// <para>
+        /// If you do not also specify a minimum logging level with <see cref="LoggingConfigurationBuilder.Level(LaunchDarkly.Logging.LogLevel)"/>,
+        /// or with some other filtering mechanism that is defined by an external logging framework, then the
+        /// log output will show all logging levels including <c>Debug</c>.
+        /// </para>
+        /// </remarks>
+        /// <example>
+        /// <code>
+        ///     var config = Configuration.Builder(sdkKey)
+        ///         .Logging(Components.Logging(Logs.CoreLogging(coreLoggingFactory)))
+        ///         .Build();
+        /// </code>
+        /// </example>
+        /// <param name="adapter">an <c>ILogAdapter</c> for the desired logging implementation</param>
+        /// <returns>a configurable factory object</returns>
+        /// <seealso cref="IConfigurationBuilder.Logging(ILoggingConfigurationFactory)" />
+        /// <seealso cref="Components.Logging() "/>
+        /// <seealso cref="Components.NoLogging" />
+        public static LoggingConfigurationBuilder Logging(ILogAdapter adapter) =>
+            new LoggingConfigurationBuilder().Adapter(adapter);
+
+        /// <summary>
+        /// Returns a configuration object that disables analytics events.
+        /// </summary>
+        /// <remarks>
+        /// Passing this to <see cref="IConfigurationBuilder.Events(IEventProcessorFactory)"/> causes
+        /// the SDK to discard all analytics events and not send them to LaunchDarkly, regardless of
+        /// any other configuration.
+        /// </remarks>
+        /// <example>
+        /// <code>
+        ///     var config = Configuration.Builder(sdkKey)
+        ///         .Events(Components.NoEvents)
+        ///         .Build();
+        /// </code>
+        /// </example>
+        public static IEventProcessorFactory NoEvents =>
+            ComponentsImpl.NullEventProcessorFactory.Instance;
+
+        /// <summary>
+        /// A configuration object that disables logging.
+        /// </summary>
+        /// <remarks>
+        /// This is the same as <c>Logging(LaunchDarkly.Logging.Logs.None)</c>.
+        /// </remarks>
+        /// <example>
+        /// <code>
+        ///     var config = Configuration.Builder(sdkKey)
+        ///         .Logging(Components.NoLogging)
+        ///         .Build();
+        /// </code>
+        /// </example>
+        public static LoggingConfigurationBuilder NoLogging =>
+            new LoggingConfigurationBuilder().Adapter(Logs.None);
+
+        /// <summary>
+        /// Returns a configurable factory for a persistent data store.
+        /// </summary>
+        /// <remarks>
+        /// <para>
+        /// This method takes an <see cref="IPersistentDataStoreFactory"/> that is provided by
+        /// some persistent data store implementation (i.e. a database integration), and converts
+        /// it to a <see cref="PersistentDataStoreConfiguration"/> which can be used to add
+        /// caching behavior. You can then pass the <see cref="PersistentDataStoreConfiguration"/>
+        /// object to <see cref="IConfigurationBuilder.DataStore(IDataStoreFactory)"/> to use this
+        /// configuration in the SDK. Example usage:
+        /// </para>
+        /// <code>
+        ///     var myStore = Components.PersistentStore(Redis.FeatureStore())
+        ///         .CacheTtl(TimeSpan.FromSeconds(45));
+        ///     var config = Configuration.Builder(sdkKey)
+        ///         .DataStore(myStore)
+        ///         .Build();
+        /// </code>
+        /// <para>
+        /// The method is overloaded because some persistent data store implementations
+        /// use <see cref="IPersistentDataStoreFactory"/> while others use
+        /// <see cref="IPersistentDataStoreAsyncFactory"/>.
+        /// </para>
+        /// </remarks>
+        /// <param name="storeFactory">the factory for the underlying data store</param>
+        /// <returns>a <see cref="PersistentDataStoreConfiguration"/></returns>
+        public static PersistentDataStoreConfiguration PersistentStore(IPersistentDataStoreFactory storeFactory)
+        {
+            return new PersistentDataStoreConfiguration(storeFactory);
+        }
+
+        /// <summary>
+        /// Returns a configurable factory for a persistent data store.
+        /// </summary>
+        /// <remarks>
+        /// <para>
+        /// This method takes an <see cref="IPersistentDataStoreFactory"/> that is provided by
+        /// some persistent data store implementation (i.e. a database integration), and converts
+        /// it to a <see cref="PersistentDataStoreConfiguration"/> which can be used to add
+        /// caching behavior. You can then pass the <see cref="PersistentDataStoreConfiguration"/>
+        /// object to <see cref="IConfigurationBuilder.DataStore(IDataStoreFactory)"/> to use this
+        /// configuration in the SDK. Example usage:
+        /// </para>
+        /// <code>
+        ///     var myStore = Components.PersistentStore(Redis.FeatureStore())
+        ///         .CacheTtl(TimeSpan.FromSeconds(45));
+        ///     var config = Configuration.Builder(sdkKey)
+        ///         .DataStore(myStore)
+        ///         .Build();
+        /// </code>
+        /// <para>
+        /// The method is overloaded because some persistent data store implementations
+        /// use <see cref="IPersistentDataStoreFactory"/> while others use
+        /// <see cref="IPersistentDataStoreAsyncFactory"/>.
+        /// </para>
+        /// </remarks>
+        /// <param name="storeFactory">the factory for the underlying data store</param>
+        /// <returns>a <see cref="PersistentDataStoreConfiguration"/></returns>
+        public static PersistentDataStoreConfiguration PersistentStore(IPersistentDataStoreAsyncFactory storeFactory)
+        {
+            return new PersistentDataStoreConfiguration(storeFactory);
+        }
+
+        /// <summary>
+        /// Returns a configurable factory for using polling mode to get feature flag data.
+        /// </summary>
+        /// <remarks>
+        /// <para>
+        /// This is not the default behavior; by default, the SDK uses a streaming connection to receive feature flag
+        /// data from LaunchDarkly. In polling mode, the SDK instead makes a new HTTP request to LaunchDarkly at regular
+        /// intervals. HTTP caching allows it to avoid redundantly downloading data if there have been no changes, but
+        /// polling is still less efficient than streaming and should only be used on the advice of LaunchDarkly support.
+        /// </para>
+        /// <para>
+        /// To use polling mode, call this method to obtain a builder, change its properties with the
+        /// <see cref="PollingDataSourceBuilder"/> methods, and pass it to
+        /// <see cref="IConfigurationBuilder.DataSource(IDataSourceFactory)"/>.
+        /// </para>
+        /// <para>
+        /// Setting <see cref="IConfigurationBuilder.Offline(bool)"/> to <see langword="true"/> will superseded this
+        /// setting and completely disable network requests.
+        /// </para>
+        /// </remarks>
+        /// <example>
+        /// <code>
+        ///     var config = Configuration.Builder(sdkKey)
+        ///         .DataSource(Components.PollingDataSource()
+        ///             .PollInterval(TimeSpan.FromSeconds(45)))
+        ///         .Build();
+        /// </code>
+        /// </example>
+        /// <returns>a builder for setting polling connection properties</returns>
+        /// <see cref="StreamingDataSource"/>
+        /// <see cref="IConfigurationBuilder.DataSource(IDataSourceFactory)"/>
+        public static PollingDataSourceBuilder PollingDataSource() =>
+            new PollingDataSourceBuilder();
+
+        /// <summary>
+        /// Returns a configurable factory for using streaming mode to get feature flag data.
+        /// </summary>
+        /// <remarks>
+        /// <para>
+        /// By default, the SDK uses a streaming connection to receive feature flag data from LaunchDarkly. To use
+        /// the default behavior, you do not need to call this method. However, if you want to customize the behavior
+        /// of the connection, call this method to obtain a builder, change its properties with the
+        /// <see cref="StreamingDataSourceBuilder"/> methods, and pass it to
+        /// <see cref="IConfigurationBuilder.DataSource(IDataSourceFactory)"/>.
+        /// </para>
+        /// <para>
+        /// Setting <see cref="IConfigurationBuilder.Offline(bool)"/> to <see langword="true"/> will superseded this
+        /// setting and completely disable network requests.
+        /// </para>
+        /// </remarks>
+        /// <example>
+        /// <code>
+        ///     var config = Configuration.Builder(sdkKey)
+        ///         .DataSource(Components.StreamingDataSource()
+        ///             .InitialReconnectDelay(TimeSpan.FromMilliseconds(500)))
+        ///         .Build();
+        /// </code>
+        /// </example>
+        /// <returns>a builder for setting streaming connection properties</returns>
+        /// <see cref="PollingDataSource"/>
+        /// <see cref="IConfigurationBuilder.DataSource(IDataSourceFactory)"/>
+        public static StreamingDataSourceBuilder StreamingDataSource() =>
+            new StreamingDataSourceBuilder();
+
+        /// <summary>
+        /// Returns a configuration builder for analytics event delivery.
+        /// </summary>
+        /// <remarks>
+        /// <para>
+        /// The default configuration has events enabled with default settings. If you want to
+        /// customize this behavior, call this method to obtain a builder, change its properties
+        /// with the <see cref="EventProcessorBuilder"/> methods, and pass it to
+        /// <see cref="IConfigurationBuilder.Events(IEventProcessorFactory)"/>.
+        /// </para>
+        /// <para>
+        /// To completely disable sending analytics events, use <see cref="NoEvents"/> instead.
+        /// </para>
+        /// </remarks>
+        /// <example>
+        /// <code>
+        ///     var config = Configuration.Builder(sdkKey)
+        ///         .Events(Components.SendEvents()
+        ///             .Capacity(5000)
+        ///             .FlushInterval(TimeSpan.FromSeconds(2)))
+        ///         .Build();
+        /// </code>
+        /// </example>
+        /// <returns>a builder for setting event properties</returns>
+        public static EventProcessorBuilder SendEvents() => new EventProcessorBuilder();
+    }
+}