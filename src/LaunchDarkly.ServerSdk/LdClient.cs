--- conflicted
+++ resolved
@@ -1,523 +1,519 @@
-﻿using System;
-using System.Collections.Generic;
-using System.Reflection;
-using System.Security.Cryptography;
-using Common.Logging;
-using Newtonsoft.Json.Linq;
-using LaunchDarkly.Common;
-
-namespace LaunchDarkly.Client
-{
-    /// <summary>
-    /// A client for the LaunchDarkly API. Client instances are thread-safe. Applications should instantiate
-    /// a single <see cref="LdClient"/> for the lifetime of their application.
-    /// </summary>
-    public sealed class LdClient : IDisposable, ILdClient
-    {
-        private static readonly ILog Log = LogManager.GetLogger(typeof(LdClient));
-
-        private readonly Configuration _configuration;
-        internal readonly IEventProcessor _eventProcessor;
-        private readonly IFeatureStore _featureStore;
-        internal readonly IUpdateProcessor _updateProcessor;
-        private bool _shouldDisposeEventProcessor;
-        private bool _shouldDisposeFeatureStore;
-
-        /// <summary>
-        /// Deprecated; please use <see cref="IConfigurationBuilder.EventProcessorFactory(IEventProcessorFactory)"/>
-        /// instead if you want to specify a custom analytics event processor.
-        /// </summary>
-        /// <param name="config">a client configuration object</param>
-        /// <param name="eventProcessor">an event processor</param>
-        [Obsolete("Deprecated, please use Configuration.WithEventProcessorFactory")]
-        public LdClient(Configuration config, IEventProcessor eventProcessor)
-        {
-            Log.InfoFormat("Starting LaunchDarkly Client {0}",
-                ServerSideClientEnvironment.Instance.Version);
-
-            _configuration = config;
-
-            if (eventProcessor == null)
-            {
-                _eventProcessor = (_configuration.EventProcessorFactory ??
-                    Components.DefaultEventProcessor).CreateEventProcessor(_configuration);
-                _shouldDisposeEventProcessor = true;
-            }
-            else
-            {
-                _eventProcessor = eventProcessor;
-                // The following line is for backward compatibility with the obsolete mechanism by which the
-                // caller could pass in an IStoreEvents implementation instance that we did not create.  We
-                // were not disposing of that instance when the client was closed, so we should continue not
-                // doing so until the next major version eliminates that mechanism.  We will always dispose
-                // of instances that we created ourselves from a factory.
-                _shouldDisposeEventProcessor = false;
-            }
-
-            IFeatureStore store;
-            if (_configuration.FeatureStore == null)
-            {
-                store = (_configuration.FeatureStoreFactory ??
-                    Components.InMemoryFeatureStore).CreateFeatureStore();
-                _shouldDisposeFeatureStore = true;
-            }
-            else
-            {
-                store = _configuration.FeatureStore;
-                _shouldDisposeFeatureStore = false; // see previous comment
-            }
-            _featureStore = new FeatureStoreClientWrapper(store);
-
-            _updateProcessor = (_configuration.UpdateProcessorFactory ??
-                Components.DefaultUpdateProcessor).CreateUpdateProcessor(_configuration, _featureStore);
-
-            var initTask = _updateProcessor.Start();
-
-            if (!(_updateProcessor is NullUpdateProcessor))
-            {
-                Log.InfoFormat("Waiting up to {0} milliseconds for LaunchDarkly client to start..",
-                    _configuration.StartWaitTime.TotalMilliseconds);
-            }
-
-            try
-            {
-                var unused = initTask.Wait(_configuration.StartWaitTime);
-            }
-            catch (AggregateException)
-            {
-                // StreamProcessor may throw an exception if initialization fails, because we want that behavior
-                // in the Xamarin client. However, for backward compatibility we do not want to throw exceptions
-                // from the LdClient constructor in the .NET client, so we'll just swallow this.
-            }
-        }
-
-        /// <summary>
-        /// Creates a new client to connect to LaunchDarkly with a custom configuration.
-        /// </summary>
-        /// <param name="config">a client configuration object</param>
-        /// <example>
-        /// <code>
-        ///     var config = Configuration.Builder("my-sdk-key")
-        ///         .AllAttributesPrivate(true)
-        ///         .EventCapacity(1000)
-        ///         .Build();
-        ///     var client = new LDClient(config);
-        /// </code>
-        /// </example>
-        /// <remarks>
-        /// The constructor will block until the client has successfully connected to LaunchDarkly
-        /// (assuming it is not in <see cref="IConfigurationBuilder.Offline(bool)"/> mode), or until
-        /// the timeout specified by <see cref="IConfigurationBuilder.StartWaitTime(TimeSpan)"/> has
-        /// elapsed. If it times out, <see cref="LdClient.Initialized"/> will be false.
-        /// </remarks>
-#pragma warning disable 618  // suppress warning for calling obsolete ctor
-        public LdClient(Configuration config) : this(config, null)
-        #pragma warning restore 618
-        {
-        }
-
-        /// <summary>
-        /// Creates a new client instance that connects to LaunchDarkly with the default configuration.
-        /// </summary>
-        /// <param name="sdkKey">the SDK key for your LaunchDarkly environment</param>
-        /// <example>
-        /// <code>
-        ///     var client = new LDClient("my-sdk-key");
-        /// </code>
-        /// </example>
-        /// <remarks>
-        /// The constructor will block until the client has successfully connected to LaunchDarkly, or
-        /// until the default timeout has elapsed (10 seconds). If it times out,
-        /// <see cref="LdClient.Initialized"/> will be false.
-        /// </remarks>
-        public LdClient(string sdkKey) : this(Configuration.Default(sdkKey))
-        {
-        }
-
-        /// <inheritdoc/>
-        public bool Initialized()
-        {
-            return IsOffline() || _updateProcessor.Initialized();
-        }
-
-        /// <inheritdoc/>
-        public bool IsOffline()
-        {
-            return _configuration.Offline;
-        }
-
-        /// <inheritdoc/>
-        public bool BoolVariation(string key, User user, bool defaultValue = false)
-        {
-            return Evaluate(key, user, LdValue.Of(defaultValue), LdValue.Convert.Bool, true, EventFactory.Default).Value;
-        }
-
-        /// <inheritdoc/>
-        public int IntVariation(string key, User user, int defaultValue)
-        {
-            return Evaluate(key, user, LdValue.Of(defaultValue), LdValue.Convert.Int, true, EventFactory.Default).Value;
-        }
-
-        /// <inheritdoc/>
-        public float FloatVariation(string key, User user, float defaultValue)
-        {
-            return Evaluate(key, user, LdValue.Of(defaultValue), LdValue.Convert.Float, true, EventFactory.Default).Value;
-        }
-
-        /// <inheritdoc/>
-        public string StringVariation(string key, User user, string defaultValue)
-        {
-            return Evaluate(key, user, LdValue.Of(defaultValue), LdValue.Convert.String, true, EventFactory.Default).Value;
-        }
-
-        /// <inheritdoc/>
-        [Obsolete("Use the ImmutableJsonValue-based overload of JsonVariation")]
-        public JToken JsonVariation(string key, User user, JToken defaultValue)
-        {
-            return Evaluate(key, user, LdValue.FromSafeValue(defaultValue), LdValue.Convert.UnsafeJToken, false, EventFactory.Default).Value;
-        }
-
-        /// <inheritdoc/>
-        public LdValue JsonVariation(string key, User user, LdValue defaultValue)
-        {
-            return Evaluate(key, user, defaultValue, LdValue.Convert.Json, false, EventFactory.Default).Value;
-        }
-
-        /// <inheritdoc/>
-        public EvaluationDetail<bool> BoolVariationDetail(string key, User user, bool defaultValue)
-        {
-            return Evaluate(key, user, LdValue.Of(defaultValue), LdValue.Convert.Bool, true, EventFactory.DefaultWithReasons);
-        }
-
-        /// <inheritdoc/>
-        public EvaluationDetail<int> IntVariationDetail(string key, User user, int defaultValue)
-        {
-            return Evaluate(key, user, LdValue.Of(defaultValue), LdValue.Convert.Int, true, EventFactory.DefaultWithReasons);
-        }
-
-        /// <inheritdoc/>
-        public EvaluationDetail<float> FloatVariationDetail(string key, User user, float defaultValue)
-        {
-            return Evaluate(key, user, LdValue.Of(defaultValue), LdValue.Convert.Float, true, EventFactory.DefaultWithReasons);
-        }
-
-        /// <inheritdoc/>
-        public EvaluationDetail<string> StringVariationDetail(string key, User user, string defaultValue)
-        {
-            return Evaluate(key, user, LdValue.Of(defaultValue), LdValue.Convert.String, true, EventFactory.DefaultWithReasons);
-        }
-
-        /// <inheritdoc/>
-        [Obsolete("Use the ImmutableJsonValue-based overload of JsonVariation")]
-        public EvaluationDetail<JToken> JsonVariationDetail(string key, User user, JToken defaultValue)
-        {
-            return Evaluate(key, user, LdValue.FromSafeValue(defaultValue), LdValue.Convert.UnsafeJToken, false, EventFactory.DefaultWithReasons);
-        }
-
-        /// <inheritdoc/>
-        public EvaluationDetail<LdValue> JsonVariationDetail(string key, User user, LdValue defaultValue)
-        {
-            return Evaluate(key, user, defaultValue, LdValue.Convert.Json, false, EventFactory.DefaultWithReasons);
-        }
-
-        /// <inheritdoc/>
-        [Obsolete("Use AllFlagsState instead. Current versions of the client-side SDK will not generate analytics events correctly if you pass the result of AllFlags.")]
-        public IDictionary<string, JToken> AllFlags(User user)
-        {
-            var state = AllFlagsState(user);
-            if (!state.Valid)
-            {
-                return null;
-            }
-            return state.ToValuesMap();
-        }
-
-        /// <inheritdoc/>
-        public FeatureFlagsState AllFlagsState(User user, params FlagsStateOption[] options)
-        {
-            if (IsOffline())
-            {
-                Log.Warn("AllFlagsState() was called when client is in offline mode. Returning empty state.");
-                return new FeatureFlagsState(false);
-            }
-            if (!Initialized())
-            {
-                if (_featureStore.Initialized())
-                {
-                    Log.Warn("AllFlagsState() called before client initialized; using last known values from feature store");
-                }
-                else
-                {
-                    Log.Warn("AllFlagsState() called before client initialized; feature store unavailable, returning empty state");
-                    return new FeatureFlagsState(false);
-                }
-            }
-            if (user == null || user.Key == null)
-            {
-                Log.Warn("AllFlagsState() called with null user or null user key. Returning empty state");
-                return new FeatureFlagsState(false);
-            }
-
-            var state = new FeatureFlagsState(true);
-            var clientSideOnly = FlagsStateOption.HasOption(options, FlagsStateOption.ClientSideOnly);
-            var withReasons = FlagsStateOption.HasOption(options, FlagsStateOption.WithReasons);
-            var detailsOnlyIfTracked = FlagsStateOption.HasOption(options, FlagsStateOption.DetailsOnlyForTrackedFlags);
-            IDictionary<string, FeatureFlag> flags = _featureStore.All(VersionedDataKind.Features);
-            foreach (KeyValuePair<string, FeatureFlag> pair in flags)
-            {
-                var flag = pair.Value;
-                if (clientSideOnly && !flag.ClientSide)
-                {
-                    continue;
-                }
-                try
-                {
-                    FeatureFlag.EvalResult result = flag.Evaluate(user, _featureStore, EventFactory.Default);
-                    state.AddFlag(flag, result.Result.Value.InnerValue, result.Result.VariationIndex,
-                        withReasons ? result.Result.Reason : null, detailsOnlyIfTracked);
-                }
-                catch (Exception e)
-                {
-                    Log.ErrorFormat("Exception caught for feature flag \"{0}\" when evaluating all flags: {1}", flag.Key, Util.ExceptionMessage(e));
-                    Log.Debug(e.ToString(), e);
-                    EvaluationReason reason = new EvaluationReason.Error(EvaluationErrorKind.EXCEPTION);
-                    state.AddFlag(flag, null, null, withReasons ? reason : null, detailsOnlyIfTracked);
-                }
-            }
-            return state;
-        }
-
-        private EvaluationDetail<T> Evaluate<T>(string featureKey, User user, LdValue defaultValue, LdValue.Converter<T> converter,
-            bool checkType, EventFactory eventFactory)
-        {
-            T defaultValueOfType = converter.ToType(defaultValue);
-            if (!Initialized())
-            {
-                if (_featureStore.Initialized())
-                {
-                    Log.Warn("Flag evaluation before client initialized; using last known values from feature store");
-                }
-                else
-                {
-                    Log.Warn("Flag evaluation before client initialized; feature store unavailable, returning default value");
-                    return new EvaluationDetail<T>(defaultValueOfType, null,
-                        new EvaluationReason.Error(EvaluationErrorKind.CLIENT_NOT_READY));
-                }
-            }
-
-            FeatureFlag featureFlag = null;
-            try
-            {
-                featureFlag = _featureStore.Get(VersionedDataKind.Features, featureKey);
-                if (featureFlag == null)
-                {
-                    Log.InfoFormat("Unknown feature flag {0}; returning default value",
-                        featureKey);
-                    _eventProcessor.SendEvent(eventFactory.NewUnknownFeatureRequestEvent(featureKey, user, defaultValue,
-                        EvaluationErrorKind.FLAG_NOT_FOUND));
-                    return new EvaluationDetail<T>(defaultValueOfType, null,
-                        new EvaluationReason.Error(EvaluationErrorKind.FLAG_NOT_FOUND));
-                }
-
-                if (user == null || user.Key == null)
-                {
-                    Log.Warn("Feature flag evaluation called with null user or null user key. Returning default");
-                    _eventProcessor.SendEvent(eventFactory.NewDefaultFeatureRequestEvent(featureFlag, user, defaultValue,
-                        EvaluationErrorKind.USER_NOT_SPECIFIED));
-                    return new EvaluationDetail<T>(defaultValueOfType, null,
-                        new EvaluationReason.Error(EvaluationErrorKind.USER_NOT_SPECIFIED));
-                }
-                
-                FeatureFlag.EvalResult evalResult = featureFlag.Evaluate(user, _featureStore, eventFactory);
-                if (!IsOffline())
-                {
-                    foreach (var prereqEvent in evalResult.PrerequisiteEvents)
-                    {
-                        _eventProcessor.SendEvent(prereqEvent);
-                    }
-                }
-                var evalDetail = evalResult.Result;
-                EvaluationDetail<T> returnDetail;
-                if (evalDetail.VariationIndex == null)
-                {
-                    returnDetail = new EvaluationDetail<T>(defaultValueOfType, null, evalDetail.Reason);
-                    evalDetail = new EvaluationDetail<LdValue>(defaultValue, null, evalDetail.Reason);
-                }
-                else
-                {
-                    if (checkType && !defaultValue.IsNull && evalDetail.Value.Type != defaultValue.Type)
-                    {
-                        Log.ErrorFormat("Expected type: {0} but got {1} when evaluating FeatureFlag: {2}. Returning default",
-                            defaultValue.Type,
-                            evalDetail.Value.Type,
-                            featureKey);
-
-                        _eventProcessor.SendEvent(eventFactory.NewDefaultFeatureRequestEvent(featureFlag, user,
-                            defaultValue, EvaluationErrorKind.WRONG_TYPE));
-                        return new EvaluationDetail<T>(defaultValueOfType, null,
-                            new EvaluationReason.Error(EvaluationErrorKind.WRONG_TYPE));
-                    }
-                    returnDetail = new EvaluationDetail<T>(converter.ToType(evalDetail.Value),
-                        evalDetail.VariationIndex, evalDetail.Reason);
-                }
-                _eventProcessor.SendEvent(eventFactory.NewFeatureRequestEvent(featureFlag, user,
-                    evalDetail, defaultValue));
-                return returnDetail;
-            }
-            catch (Exception e)
-            {
-                Log.ErrorFormat("Encountered exception in LaunchDarkly client: {0} when evaluating feature key: {1} for user key: {2}",
-                     Util.ExceptionMessage(e),
-                     featureKey,
-                     user.Key);
-                Log.Debug(e.ToString(), e);
-                var reason = new EvaluationReason.Error(EvaluationErrorKind.EXCEPTION);
-                if (featureFlag == null)
-                {
-                    _eventProcessor.SendEvent(eventFactory.NewUnknownFeatureRequestEvent(featureKey, user,
-                        defaultValue, EvaluationErrorKind.EXCEPTION));
-                }
-                else
-                {
-                    _eventProcessor.SendEvent(eventFactory.NewFeatureRequestEvent(featureFlag, user,
-                        new EvaluationDetail<LdValue>(defaultValue, null, reason), defaultValue));
-                }
-                return new EvaluationDetail<T>(defaultValueOfType, null, reason);
-            }
-        }
-        
-        /// <inheritdoc/>
-        public string SecureModeHash(User user)
-        {
-            if (user == null || string.IsNullOrEmpty(user.Key))
-            {
-                return null;
-            }
-            System.Text.UTF8Encoding encoding = new System.Text.UTF8Encoding();
-            byte[] keyBytes = encoding.GetBytes(_configuration.SdkKey);
-
-            HMACSHA256 hmacSha256 = new HMACSHA256(keyBytes);
-            byte[] hashedMessage = hmacSha256.ComputeHash(encoding.GetBytes(user.Key));
-            return BitConverter.ToString(hashedMessage).Replace("-", "").ToLower();
-        }
-
-        /// <inheritdoc/>
-        public void Track(string name, User user)
-        {
-            Track(name, user, LdValue.Null);
-        }
-
-        /// <inheritdoc/>
-        [Obsolete("Use Track(string, User, ImmutableJsonValue")]
-        public void Track(string name, User user, string data)
-        {
-            Track(name, user, LdValue.Of(data));
-        }
-
-        /// <inheritdoc/>
-        [Obsolete("Use Track(string, User, ImmutableJsonValue")]
-        public void Track(string name, JToken data, User user)
-        {
-            Track(name, user, LdValue.FromSafeValue(data));
-        }
-
-        /// <inheritdoc/>
-        public void Track(string name, User user, LdValue data)
-        {
-            if (user == null || String.IsNullOrEmpty(user.Key))
-            {
-                Log.Warn("Track called with null user or null user key");
-                return;
-            }
-            _eventProcessor.SendEvent(EventFactory.Default.NewCustomEvent(name, user, data));
-        }
-
-<<<<<<< HEAD
-        /// <see cref="ILdClient.Track(string, JToken, User, double)"/>
-        public void Track(string name, JToken data, User user, double metricValue)
-        {
-            if (user == null || user.Key == null)
-            {
-                Log.Warn("Track called with null user or null user key");
-            }
-            _eventProcessor.SendEvent(EventFactory.Default.NewCustomEvent(name, user, data, metricValue));
-        }
-
-        /// <see cref="ILdClient.Identify(User)"/>
-=======
-        /// <inheritdoc/>
->>>>>>> 9332ec25
-        public void Identify(User user)
-        {
-            if (user == null || String.IsNullOrEmpty(user.Key))
-            {
-                Log.Warn("Identify called with null user or null user key");
-                return;
-            }
-            _eventProcessor.SendEvent(EventFactory.Default.NewIdentifyEvent(user));
-        }
-
-        /// <inheritdoc/>
-        public Version Version
-        {
-            get
-            {
-                return ServerSideClientEnvironment.Instance.Version;
-            }
-        }
-        
-        private void Dispose(bool disposing)
-        {
-            if (disposing) // follow standard IDisposable pattern
-            {
-                Log.Info("Closing LaunchDarkly client.");
-                // See comments in LdClient constructor: eventually all of these implementation objects
-                // will be factory-created and will have the same lifecycle as the client.
-                if (_shouldDisposeEventProcessor)
-                {
-                    _eventProcessor.Dispose();
-                }
-                if (_shouldDisposeFeatureStore)
-                {
-                    _featureStore.Dispose();
-                }
-                _updateProcessor.Dispose();
-            }
-        }
-
-        /// <summary>
-        /// Shuts down the client and releases any resources it is using.
-        /// </summary>
-        /// <remarks>
-        /// <para>
-        /// Unless it is offline, the client will attempt to deliver any pending analytics events before
-        /// closing.
-        /// </para>
-        /// <para>
-        /// Any components that were added by specifying a factory object
-        /// (<see cref="ConfigurationExtensions.WithFeatureStore(Configuration, IFeatureStore)"/>, etc.)
-        /// will also be disposed of by this method; their lifecycle is the same as the client's.
-        /// However, for any components that you constructed yourself and passed in (via the deprecated
-        /// method <see cref="ConfigurationExtensions.WithFeatureStore(Configuration, IFeatureStore)"/>,
-        /// or the deprecated <c>LdClient</c> constructor that takes an <see cref="IEventProcessor"/>),
-        /// this will not happen; you are responsible for managing their lifecycle.
-        /// </para>
-        /// </remarks>
-        /// <see cref="IDisposable.Dispose"/>
-        public void Dispose()
-        {
-            Dispose(true);
-
-            GC.SuppressFinalize(this);
-        }
-
-        // Note that Flush, IsOffline, and Version are defined in ILdCommonClient, not in ILdClient. In
-        // the next major version, the base interface will go away and they will move to ILdClient.
-
-        /// <inheritdoc/>
-        public void Flush()
-        {
-            _eventProcessor.Flush();
-        }
-    }
+﻿using System;
+using System.Collections.Generic;
+using System.Reflection;
+using System.Security.Cryptography;
+using Common.Logging;
+using Newtonsoft.Json.Linq;
+using LaunchDarkly.Common;
+
+namespace LaunchDarkly.Client
+{
+    /// <summary>
+    /// A client for the LaunchDarkly API. Client instances are thread-safe. Applications should instantiate
+    /// a single <see cref="LdClient"/> for the lifetime of their application.
+    /// </summary>
+    public sealed class LdClient : IDisposable, ILdClient
+    {
+        private static readonly ILog Log = LogManager.GetLogger(typeof(LdClient));
+
+        private readonly Configuration _configuration;
+        internal readonly IEventProcessor _eventProcessor;
+        private readonly IFeatureStore _featureStore;
+        internal readonly IUpdateProcessor _updateProcessor;
+        private bool _shouldDisposeEventProcessor;
+        private bool _shouldDisposeFeatureStore;
+
+        /// <summary>
+        /// Deprecated; please use <see cref="IConfigurationBuilder.EventProcessorFactory(IEventProcessorFactory)"/>
+        /// instead if you want to specify a custom analytics event processor.
+        /// </summary>
+        /// <param name="config">a client configuration object</param>
+        /// <param name="eventProcessor">an event processor</param>
+        [Obsolete("Deprecated, please use Configuration.WithEventProcessorFactory")]
+        public LdClient(Configuration config, IEventProcessor eventProcessor)
+        {
+            Log.InfoFormat("Starting LaunchDarkly Client {0}",
+                ServerSideClientEnvironment.Instance.Version);
+
+            _configuration = config;
+
+            if (eventProcessor == null)
+            {
+                _eventProcessor = (_configuration.EventProcessorFactory ??
+                    Components.DefaultEventProcessor).CreateEventProcessor(_configuration);
+                _shouldDisposeEventProcessor = true;
+            }
+            else
+            {
+                _eventProcessor = eventProcessor;
+                // The following line is for backward compatibility with the obsolete mechanism by which the
+                // caller could pass in an IStoreEvents implementation instance that we did not create.  We
+                // were not disposing of that instance when the client was closed, so we should continue not
+                // doing so until the next major version eliminates that mechanism.  We will always dispose
+                // of instances that we created ourselves from a factory.
+                _shouldDisposeEventProcessor = false;
+            }
+
+            IFeatureStore store;
+            if (_configuration.FeatureStore == null)
+            {
+                store = (_configuration.FeatureStoreFactory ??
+                    Components.InMemoryFeatureStore).CreateFeatureStore();
+                _shouldDisposeFeatureStore = true;
+            }
+            else
+            {
+                store = _configuration.FeatureStore;
+                _shouldDisposeFeatureStore = false; // see previous comment
+            }
+            _featureStore = new FeatureStoreClientWrapper(store);
+
+            _updateProcessor = (_configuration.UpdateProcessorFactory ??
+                Components.DefaultUpdateProcessor).CreateUpdateProcessor(_configuration, _featureStore);
+
+            var initTask = _updateProcessor.Start();
+
+            if (!(_updateProcessor is NullUpdateProcessor))
+            {
+                Log.InfoFormat("Waiting up to {0} milliseconds for LaunchDarkly client to start..",
+                    _configuration.StartWaitTime.TotalMilliseconds);
+            }
+
+            try
+            {
+                var unused = initTask.Wait(_configuration.StartWaitTime);
+            }
+            catch (AggregateException)
+            {
+                // StreamProcessor may throw an exception if initialization fails, because we want that behavior
+                // in the Xamarin client. However, for backward compatibility we do not want to throw exceptions
+                // from the LdClient constructor in the .NET client, so we'll just swallow this.
+            }
+        }
+
+        /// <summary>
+        /// Creates a new client to connect to LaunchDarkly with a custom configuration.
+        /// </summary>
+        /// <param name="config">a client configuration object</param>
+        /// <example>
+        /// <code>
+        ///     var config = Configuration.Builder("my-sdk-key")
+        ///         .AllAttributesPrivate(true)
+        ///         .EventCapacity(1000)
+        ///         .Build();
+        ///     var client = new LDClient(config);
+        /// </code>
+        /// </example>
+        /// <remarks>
+        /// The constructor will block until the client has successfully connected to LaunchDarkly
+        /// (assuming it is not in <see cref="IConfigurationBuilder.Offline(bool)"/> mode), or until
+        /// the timeout specified by <see cref="IConfigurationBuilder.StartWaitTime(TimeSpan)"/> has
+        /// elapsed. If it times out, <see cref="LdClient.Initialized"/> will be false.
+        /// </remarks>
+#pragma warning disable 618  // suppress warning for calling obsolete ctor
+        public LdClient(Configuration config) : this(config, null)
+        #pragma warning restore 618
+        {
+        }
+
+        /// <summary>
+        /// Creates a new client instance that connects to LaunchDarkly with the default configuration.
+        /// </summary>
+        /// <param name="sdkKey">the SDK key for your LaunchDarkly environment</param>
+        /// <example>
+        /// <code>
+        ///     var client = new LDClient("my-sdk-key");
+        /// </code>
+        /// </example>
+        /// <remarks>
+        /// The constructor will block until the client has successfully connected to LaunchDarkly, or
+        /// until the default timeout has elapsed (10 seconds). If it times out,
+        /// <see cref="LdClient.Initialized"/> will be false.
+        /// </remarks>
+        public LdClient(string sdkKey) : this(Configuration.Default(sdkKey))
+        {
+        }
+
+        /// <inheritdoc/>
+        public bool Initialized()
+        {
+            return IsOffline() || _updateProcessor.Initialized();
+        }
+
+        /// <inheritdoc/>
+        public bool IsOffline()
+        {
+            return _configuration.Offline;
+        }
+
+        /// <inheritdoc/>
+        public bool BoolVariation(string key, User user, bool defaultValue = false)
+        {
+            return Evaluate(key, user, LdValue.Of(defaultValue), LdValue.Convert.Bool, true, EventFactory.Default).Value;
+        }
+
+        /// <inheritdoc/>
+        public int IntVariation(string key, User user, int defaultValue)
+        {
+            return Evaluate(key, user, LdValue.Of(defaultValue), LdValue.Convert.Int, true, EventFactory.Default).Value;
+        }
+
+        /// <inheritdoc/>
+        public float FloatVariation(string key, User user, float defaultValue)
+        {
+            return Evaluate(key, user, LdValue.Of(defaultValue), LdValue.Convert.Float, true, EventFactory.Default).Value;
+        }
+
+        /// <inheritdoc/>
+        public string StringVariation(string key, User user, string defaultValue)
+        {
+            return Evaluate(key, user, LdValue.Of(defaultValue), LdValue.Convert.String, true, EventFactory.Default).Value;
+        }
+
+        /// <inheritdoc/>
+        [Obsolete("Use the ImmutableJsonValue-based overload of JsonVariation")]
+        public JToken JsonVariation(string key, User user, JToken defaultValue)
+        {
+            return Evaluate(key, user, LdValue.FromSafeValue(defaultValue), LdValue.Convert.UnsafeJToken, false, EventFactory.Default).Value;
+        }
+
+        /// <inheritdoc/>
+        public LdValue JsonVariation(string key, User user, LdValue defaultValue)
+        {
+            return Evaluate(key, user, defaultValue, LdValue.Convert.Json, false, EventFactory.Default).Value;
+        }
+
+        /// <inheritdoc/>
+        public EvaluationDetail<bool> BoolVariationDetail(string key, User user, bool defaultValue)
+        {
+            return Evaluate(key, user, LdValue.Of(defaultValue), LdValue.Convert.Bool, true, EventFactory.DefaultWithReasons);
+        }
+
+        /// <inheritdoc/>
+        public EvaluationDetail<int> IntVariationDetail(string key, User user, int defaultValue)
+        {
+            return Evaluate(key, user, LdValue.Of(defaultValue), LdValue.Convert.Int, true, EventFactory.DefaultWithReasons);
+        }
+
+        /// <inheritdoc/>
+        public EvaluationDetail<float> FloatVariationDetail(string key, User user, float defaultValue)
+        {
+            return Evaluate(key, user, LdValue.Of(defaultValue), LdValue.Convert.Float, true, EventFactory.DefaultWithReasons);
+        }
+
+        /// <inheritdoc/>
+        public EvaluationDetail<string> StringVariationDetail(string key, User user, string defaultValue)
+        {
+            return Evaluate(key, user, LdValue.Of(defaultValue), LdValue.Convert.String, true, EventFactory.DefaultWithReasons);
+        }
+
+        /// <inheritdoc/>
+        [Obsolete("Use the ImmutableJsonValue-based overload of JsonVariation")]
+        public EvaluationDetail<JToken> JsonVariationDetail(string key, User user, JToken defaultValue)
+        {
+            return Evaluate(key, user, LdValue.FromSafeValue(defaultValue), LdValue.Convert.UnsafeJToken, false, EventFactory.DefaultWithReasons);
+        }
+
+        /// <inheritdoc/>
+        public EvaluationDetail<LdValue> JsonVariationDetail(string key, User user, LdValue defaultValue)
+        {
+            return Evaluate(key, user, defaultValue, LdValue.Convert.Json, false, EventFactory.DefaultWithReasons);
+        }
+
+        /// <inheritdoc/>
+        [Obsolete("Use AllFlagsState instead. Current versions of the client-side SDK will not generate analytics events correctly if you pass the result of AllFlags.")]
+        public IDictionary<string, JToken> AllFlags(User user)
+        {
+            var state = AllFlagsState(user);
+            if (!state.Valid)
+            {
+                return null;
+            }
+            return state.ToValuesMap();
+        }
+
+        /// <inheritdoc/>
+        public FeatureFlagsState AllFlagsState(User user, params FlagsStateOption[] options)
+        {
+            if (IsOffline())
+            {
+                Log.Warn("AllFlagsState() was called when client is in offline mode. Returning empty state.");
+                return new FeatureFlagsState(false);
+            }
+            if (!Initialized())
+            {
+                if (_featureStore.Initialized())
+                {
+                    Log.Warn("AllFlagsState() called before client initialized; using last known values from feature store");
+                }
+                else
+                {
+                    Log.Warn("AllFlagsState() called before client initialized; feature store unavailable, returning empty state");
+                    return new FeatureFlagsState(false);
+                }
+            }
+            if (user == null || user.Key == null)
+            {
+                Log.Warn("AllFlagsState() called with null user or null user key. Returning empty state");
+                return new FeatureFlagsState(false);
+            }
+
+            var state = new FeatureFlagsState(true);
+            var clientSideOnly = FlagsStateOption.HasOption(options, FlagsStateOption.ClientSideOnly);
+            var withReasons = FlagsStateOption.HasOption(options, FlagsStateOption.WithReasons);
+            var detailsOnlyIfTracked = FlagsStateOption.HasOption(options, FlagsStateOption.DetailsOnlyForTrackedFlags);
+            IDictionary<string, FeatureFlag> flags = _featureStore.All(VersionedDataKind.Features);
+            foreach (KeyValuePair<string, FeatureFlag> pair in flags)
+            {
+                var flag = pair.Value;
+                if (clientSideOnly && !flag.ClientSide)
+                {
+                    continue;
+                }
+                try
+                {
+                    FeatureFlag.EvalResult result = flag.Evaluate(user, _featureStore, EventFactory.Default);
+                    state.AddFlag(flag, result.Result.Value.InnerValue, result.Result.VariationIndex,
+                        withReasons ? result.Result.Reason : null, detailsOnlyIfTracked);
+                }
+                catch (Exception e)
+                {
+                    Log.ErrorFormat("Exception caught for feature flag \"{0}\" when evaluating all flags: {1}", flag.Key, Util.ExceptionMessage(e));
+                    Log.Debug(e.ToString(), e);
+                    EvaluationReason reason = new EvaluationReason.Error(EvaluationErrorKind.EXCEPTION);
+                    state.AddFlag(flag, null, null, withReasons ? reason : null, detailsOnlyIfTracked);
+                }
+            }
+            return state;
+        }
+
+        private EvaluationDetail<T> Evaluate<T>(string featureKey, User user, LdValue defaultValue, LdValue.Converter<T> converter,
+            bool checkType, EventFactory eventFactory)
+        {
+            T defaultValueOfType = converter.ToType(defaultValue);
+            if (!Initialized())
+            {
+                if (_featureStore.Initialized())
+                {
+                    Log.Warn("Flag evaluation before client initialized; using last known values from feature store");
+                }
+                else
+                {
+                    Log.Warn("Flag evaluation before client initialized; feature store unavailable, returning default value");
+                    return new EvaluationDetail<T>(defaultValueOfType, null,
+                        new EvaluationReason.Error(EvaluationErrorKind.CLIENT_NOT_READY));
+                }
+            }
+
+            FeatureFlag featureFlag = null;
+            try
+            {
+                featureFlag = _featureStore.Get(VersionedDataKind.Features, featureKey);
+                if (featureFlag == null)
+                {
+                    Log.InfoFormat("Unknown feature flag {0}; returning default value",
+                        featureKey);
+                    _eventProcessor.SendEvent(eventFactory.NewUnknownFeatureRequestEvent(featureKey, user, defaultValue,
+                        EvaluationErrorKind.FLAG_NOT_FOUND));
+                    return new EvaluationDetail<T>(defaultValueOfType, null,
+                        new EvaluationReason.Error(EvaluationErrorKind.FLAG_NOT_FOUND));
+                }
+
+                if (user == null || user.Key == null)
+                {
+                    Log.Warn("Feature flag evaluation called with null user or null user key. Returning default");
+                    _eventProcessor.SendEvent(eventFactory.NewDefaultFeatureRequestEvent(featureFlag, user, defaultValue,
+                        EvaluationErrorKind.USER_NOT_SPECIFIED));
+                    return new EvaluationDetail<T>(defaultValueOfType, null,
+                        new EvaluationReason.Error(EvaluationErrorKind.USER_NOT_SPECIFIED));
+                }
+                
+                FeatureFlag.EvalResult evalResult = featureFlag.Evaluate(user, _featureStore, eventFactory);
+                if (!IsOffline())
+                {
+                    foreach (var prereqEvent in evalResult.PrerequisiteEvents)
+                    {
+                        _eventProcessor.SendEvent(prereqEvent);
+                    }
+                }
+                var evalDetail = evalResult.Result;
+                EvaluationDetail<T> returnDetail;
+                if (evalDetail.VariationIndex == null)
+                {
+                    returnDetail = new EvaluationDetail<T>(defaultValueOfType, null, evalDetail.Reason);
+                    evalDetail = new EvaluationDetail<LdValue>(defaultValue, null, evalDetail.Reason);
+                }
+                else
+                {
+                    if (checkType && !defaultValue.IsNull && evalDetail.Value.Type != defaultValue.Type)
+                    {
+                        Log.ErrorFormat("Expected type: {0} but got {1} when evaluating FeatureFlag: {2}. Returning default",
+                            defaultValue.Type,
+                            evalDetail.Value.Type,
+                            featureKey);
+
+                        _eventProcessor.SendEvent(eventFactory.NewDefaultFeatureRequestEvent(featureFlag, user,
+                            defaultValue, EvaluationErrorKind.WRONG_TYPE));
+                        return new EvaluationDetail<T>(defaultValueOfType, null,
+                            new EvaluationReason.Error(EvaluationErrorKind.WRONG_TYPE));
+                    }
+                    returnDetail = new EvaluationDetail<T>(converter.ToType(evalDetail.Value),
+                        evalDetail.VariationIndex, evalDetail.Reason);
+                }
+                _eventProcessor.SendEvent(eventFactory.NewFeatureRequestEvent(featureFlag, user,
+                    evalDetail, defaultValue));
+                return returnDetail;
+            }
+            catch (Exception e)
+            {
+                Log.ErrorFormat("Encountered exception in LaunchDarkly client: {0} when evaluating feature key: {1} for user key: {2}",
+                     Util.ExceptionMessage(e),
+                     featureKey,
+                     user.Key);
+                Log.Debug(e.ToString(), e);
+                var reason = new EvaluationReason.Error(EvaluationErrorKind.EXCEPTION);
+                if (featureFlag == null)
+                {
+                    _eventProcessor.SendEvent(eventFactory.NewUnknownFeatureRequestEvent(featureKey, user,
+                        defaultValue, EvaluationErrorKind.EXCEPTION));
+                }
+                else
+                {
+                    _eventProcessor.SendEvent(eventFactory.NewFeatureRequestEvent(featureFlag, user,
+                        new EvaluationDetail<LdValue>(defaultValue, null, reason), defaultValue));
+                }
+                return new EvaluationDetail<T>(defaultValueOfType, null, reason);
+            }
+        }
+        
+        /// <inheritdoc/>
+        public string SecureModeHash(User user)
+        {
+            if (user == null || string.IsNullOrEmpty(user.Key))
+            {
+                return null;
+            }
+            System.Text.UTF8Encoding encoding = new System.Text.UTF8Encoding();
+            byte[] keyBytes = encoding.GetBytes(_configuration.SdkKey);
+
+            HMACSHA256 hmacSha256 = new HMACSHA256(keyBytes);
+            byte[] hashedMessage = hmacSha256.ComputeHash(encoding.GetBytes(user.Key));
+            return BitConverter.ToString(hashedMessage).Replace("-", "").ToLower();
+        }
+
+        /// <inheritdoc/>
+        public void Track(string name, User user)
+        {
+            Track(name, user, LdValue.Null);
+        }
+
+        /// <inheritdoc/>
+        [Obsolete("Use Track(string, User, ImmutableJsonValue")]
+        public void Track(string name, User user, string data)
+        {
+            Track(name, user, LdValue.Of(data));
+        }
+
+        /// <inheritdoc/>
+        [Obsolete("Use Track(string, User, ImmutableJsonValue")]
+        public void Track(string name, JToken data, User user)
+        {
+            Track(name, user, LdValue.FromSafeValue(data));
+        }
+
+        /// <inheritdoc/>
+        public void Track(string name, User user, LdValue data)
+        {
+            if (user == null || String.IsNullOrEmpty(user.Key))
+            {
+                Log.Warn("Track called with null user or null user key");
+                return;
+            }
+            _eventProcessor.SendEvent(EventFactory.Default.NewCustomEvent(name, user, data));
+        }
+
+        /// <inheritdoc/>
+        public void Track(string name, User user, LdValue data, double metricValue)
+        {
+            if (user == null || user.Key == null)
+            {
+                Log.Warn("Track called with null user or null user key");
+            }
+            _eventProcessor.SendEvent(EventFactory.Default.NewCustomEvent(name, user, data, metricValue));
+        }
+
+        /// <inheritdoc/>
+        public void Identify(User user)
+        {
+            if (user == null || String.IsNullOrEmpty(user.Key))
+            {
+                Log.Warn("Identify called with null user or null user key");
+                return;
+            }
+            _eventProcessor.SendEvent(EventFactory.Default.NewIdentifyEvent(user));
+        }
+
+        /// <inheritdoc/>
+        public Version Version
+        {
+            get
+            {
+                return ServerSideClientEnvironment.Instance.Version;
+            }
+        }
+        
+        private void Dispose(bool disposing)
+        {
+            if (disposing) // follow standard IDisposable pattern
+            {
+                Log.Info("Closing LaunchDarkly client.");
+                // See comments in LdClient constructor: eventually all of these implementation objects
+                // will be factory-created and will have the same lifecycle as the client.
+                if (_shouldDisposeEventProcessor)
+                {
+                    _eventProcessor.Dispose();
+                }
+                if (_shouldDisposeFeatureStore)
+                {
+                    _featureStore.Dispose();
+                }
+                _updateProcessor.Dispose();
+            }
+        }
+
+        /// <summary>
+        /// Shuts down the client and releases any resources it is using.
+        /// </summary>
+        /// <remarks>
+        /// <para>
+        /// Unless it is offline, the client will attempt to deliver any pending analytics events before
+        /// closing.
+        /// </para>
+        /// <para>
+        /// Any components that were added by specifying a factory object
+        /// (<see cref="ConfigurationExtensions.WithFeatureStore(Configuration, IFeatureStore)"/>, etc.)
+        /// will also be disposed of by this method; their lifecycle is the same as the client's.
+        /// However, for any components that you constructed yourself and passed in (via the deprecated
+        /// method <see cref="ConfigurationExtensions.WithFeatureStore(Configuration, IFeatureStore)"/>,
+        /// or the deprecated <c>LdClient</c> constructor that takes an <see cref="IEventProcessor"/>),
+        /// this will not happen; you are responsible for managing their lifecycle.
+        /// </para>
+        /// </remarks>
+        /// <see cref="IDisposable.Dispose"/>
+        public void Dispose()
+        {
+            Dispose(true);
+
+            GC.SuppressFinalize(this);
+        }
+
+        // Note that Flush, IsOffline, and Version are defined in ILdCommonClient, not in ILdClient. In
+        // the next major version, the base interface will go away and they will move to ILdClient.
+
+        /// <inheritdoc/>
+        public void Flush()
+        {
+            _eventProcessor.Flush();
+        }
+    }
 }