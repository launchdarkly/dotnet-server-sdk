--- conflicted
+++ resolved
@@ -1,528 +1,512 @@
-﻿using System;
-using System.Collections.Generic;
-using System.Net.Http;
-using LaunchDarkly.Logging;
-using LaunchDarkly.Sdk.Interfaces;
-using LaunchDarkly.Sdk.Server.Interfaces;
-
-namespace LaunchDarkly.Sdk.Server
-{
-    /// <summary>
-    /// A mutable object that uses the Builder pattern to specify properties for a <see cref="Configuration"/> object.
-    /// </summary>
-    /// <remarks>
-    /// Obtain an instance of this class by calling <see cref="Configuration.Builder(string)"/>.
-    /// 
-    /// All of the builder methods for setting a configuration property return a reference to the same builder, so they can be
-    /// chained together.
-    /// </remarks>
-    /// <example>
-    /// <code>
-    ///     var config = Configuration.Builder("my-sdk-key")
-    ///         .AllAttributesPrivate(true)
-    ///         .EventCapacity(1000)
-    ///         .Build();
-    /// </code>
-    /// </example>
-    public interface IConfigurationBuilder
-    {
-        /// <summary>
-        /// Creates a <see cref="Configuration"/> based on the properties that have been set on the builder.
-        /// Modifying the builder after this point does not affect the returned <see cref="Configuration"/>.
-        /// </summary>
-        /// <returns>the configured <c>Configuration</c> object</returns>
-        Configuration Build();
-
-        /// <summary>
-        /// Sets whether or not user attributes (other than the key) should be private (not sent to
-        /// the LaunchDarkly server).
-        /// </summary>
-        /// <remarks>
-        /// If this is true, all of the user attributes will be private, not just the attributes specified with the
-        /// <c>AndPrivate...</c> methods on the <see cref="User"/> object. By default, this is false.
-        /// </remarks>
-        /// <param name="allAttributesPrivate">true if all attributes should be private</param>
-        /// <returns>the same builder</returns>
-        IConfigurationBuilder AllAttributesPrivate(bool allAttributesPrivate);
-
-        /// <summary>
-        /// Sets the connection timeout. The default value is 10 seconds.
-        /// </summary>
-        /// <param name="connectionTimeout">the connection timeout</param>
-        /// <returns>the same builder</returns>
-        IConfigurationBuilder ConnectionTimeout(TimeSpan connectionTimeout);
-
-        /// <summary>
-        /// Sets the implementation of the component that receives feature flag data from LaunchDarkly,
-        /// using a factory object.
-        /// </summary>
-        /// <remarks>
-        /// <para>
-        /// Depending on the implementation, the factory may be a builder that allows you to set other
-        /// allows you to set other configuration options as well.
-        /// </para>
-        /// <para>
-        /// The default is <see cref="Components.StreamingDataSource"/>. You may instead use
-        /// <see cref="Components.PollingDataSource"/>, <see cref="Components.ExternalUpdatesOnly"/>, or a
-        /// test fixture such as <see cref="Files.FileComponents.FileDataSource"/>. See those methods for
-        /// details on how to configure them.
-        /// </para>
-        /// </remarks>
-        /// <param name="dataSourceFactory">the factory object</param>
-        /// <returns>the same builder</returns>
-        IConfigurationBuilder DataSource(IDataSourceFactory dataSourceFactory);
-
-        /// <summary>
-        /// Sets the data store implementation to be used for holding feature flags
-        /// and related data received from LaunchDarkly.
-        /// </summary>
-        /// <remarks>
-        /// <para>
-        /// The default is <see cref="Components.InMemoryDataStore"/>, but you may choose to use a custom
-        /// implementation such as a database integration. For the latter, you will normally
-        /// use <see cref="Components.PersistentStore(IPersistentDataStoreFactory)"/> in
-        /// conjunction with some specific type for that integration.
-        /// </para>
-        /// <para>
-        /// This is specified as a factory because the SDK normally manages the lifecycle of the
-        /// data store; it will create an instance from the factory when an <see cref="LdClient"/>
-        /// is created, and dispose of that instance when disposing of the client.
-        /// </para>
-        /// </remarks>
-        /// <param name="dataStoreFactory">the factory object</param>
-        /// <returns>the same builder</returns>
-        IConfigurationBuilder DataStore(IDataStoreFactory dataStoreFactory);
-        
-        /// <summary>
-        ///   Set to true to opt out of sending diagnostic events.
-        /// </summary>
-        /// <remarks>
-        ///   <para>
-        ///     Unless the diagnosticOptOut field is set to true, the client will send some
-        ///     diagnostics data to the LaunchDarkly servers in order to assist in the development
-        ///     of future SDK improvements. These diagnostics consist of an initial payload
-        ///     containing some details of SDK in use, the SDK's configuration, and the platform the
-        ///     SDK is being run on, as well as payloads sent periodically with information on
-        ///     irregular occurrences such as dropped events.
-        ///   </para>
-        /// </remarks>
-        /// <param name="diagnosticOptOut">true to disable diagnostic events</param>
-        /// <returns>the same builder</returns>
-        IConfigurationBuilder DiagnosticOptOut(bool diagnosticOptOut);
-
-        /// <summary>
-        ///   Sets the interval at which periodic diagnostic events will be sent.
-        /// </summary>
-        /// <remarks>
-        ///   <para>
-        ///     The default is every 15 minutes and the minimum is every minute.
-        ///   </para>
-        /// </remarks>
-        /// <param name="diagnosticRecordingInterval">the diagnostic recording interval</param>
-        /// <returns>the same builder</returns>
-        IConfigurationBuilder DiagnosticRecordingInterval(TimeSpan diagnosticRecordingInterval);
-
-        /// <summary>
-        /// Sets the capacity of the events buffer.
-        /// </summary>
-        /// <remarks>
-        /// The client buffers up to this many events in memory before flushing. If the capacity is exceeded
-        /// before the buffer is flushed, events will be discarded. Increasing the capacity means that events
-        /// are less likely to be discarded, at the cost of consuming more memory.
-        /// </remarks>
-        /// <param name="eventCapacity">the capacity of the events buffer</param>
-        /// <returns>the same builder</returns>
-        IConfigurationBuilder EventCapacity(int eventCapacity);
-
-        /// <summary>
-        /// Sets the time between flushes of the event buffer.
-        /// </summary>
-        /// <remarks>
-        /// Decreasing the flush interval means that the event buffer is less likely to reach capacity. The
-        /// default value is 5 seconds.
-        /// </remarks>
-        /// <param name="eventflushInterval">the flush interval</param>
-        /// <returns>the same builder</returns>
-        IConfigurationBuilder EventFlushInterval(TimeSpan eventflushInterval);
-
-        /// <summary>
-        /// Sets the implementation of <see cref="IEventProcessor"/> to be used for processing analytics events.
-        /// </summary>
-        /// <remarks>
-        /// The default is <see cref="Components.DefaultEventProcessor"/>, but you may choose to use a custom
-        /// implementation (for instance, a test fixture).
-        /// </remarks>
-        /// <param name="eventProcessorFactory">the factory object</param>
-        /// <returns>the same builder</returns>
-        IConfigurationBuilder EventProcessorFactory(IEventProcessorFactory eventProcessorFactory);
-        
-        /// <summary>
-        /// Sets the base URL of the LaunchDarkly analytics event server.
-        /// </summary>
-        /// <param name="eventsUri">the events URI</param>
-        /// <returns>the same builder</returns>
-        IConfigurationBuilder EventsUri(Uri eventsUri);
-
-        /// <summary>
-        /// Sets the object to be used for sending HTTP requests. This is exposed for testing purposes.
-        /// </summary>
-        /// <param name="httpMessageHandler">the <c>HttpMessageHandler</c> to use</param>
-        /// <returns>the same builder</returns>
-        IConfigurationBuilder HttpMessageHandler(HttpMessageHandler httpMessageHandler);
-
-        /// <summary>
-        /// Sets whether to include full user details in every analytics event.
-        /// </summary>
-        /// <remarks>
-        /// The default is false: events will only include the user key, except for one "index" event that
-        /// provides the full details for the user.
-        /// </remarks>
-        /// <param name="inlineUsersInEvents">true or false</param>
-        /// <returns>the same builder</returns>
-        IConfigurationBuilder InlineUsersInEvents(bool inlineUsersInEvents);
-
-        /// <summary>
-        /// Sets the SDK's logging configuration, using a factory object.
-        /// </summary>
-        /// <remarks>
-        /// This object is normally a configuration builder obtained from <see cref="Components.Logging()"/>
-        /// which has methods for setting individual logging-related properties. As a shortcut for disabling
-        /// logging, you may use <see cref="Components.NoLogging"/> instead.
-        /// </remarks>
-        /// <example>
-        ///     var config = Configuration.Builder("my-sdk-key")
-        ///         .Logging(Components.Logging().Level(LogLevel.Warn)))
-        ///         .Build();
-        /// </example>
-        /// <param name="factory">the factory object</param>
-        /// <returns>the same builder</returns>
-        /// <seealso cref="Components.Logging()" />
-        /// <seealso cref="Components.Logging(ILogAdapter) "/>
-        /// <seealso cref="Components.NoLogging" />
-        IConfigurationBuilder Logging(ILoggingConfigurationFactory factory);
-
-        /// <summary>
-        /// Sets whether or not this client is offline. If true, no calls to Launchdarkly will be made.
-        /// </summary>
-        /// <param name="offline">true if the client should remain offline</param>
-        /// <returns>the same builder</returns>
-        IConfigurationBuilder Offline(bool offline);
-
-        /// <summary>
-        /// Marks an attribute name as private.
-        /// </summary>
-        /// <remarks>
-        /// Any users sent to LaunchDarkly with this configuration active will have attributes with this name
-        /// removed, even if you did not use the <c>AndPrivate...</c> methods on the <see cref="User"/> object.
-        /// You may call this method repeatedly to mark multiple attributes as private.
-        /// </remarks>
-        /// <param name="privateAtributeName">the attribute name</param>
-        /// <returns>the same builder</returns>
-        IConfigurationBuilder PrivateAttribute(string privateAtributeName);
-
-        /// <summary>
-        /// Sets the timeout when reading data from the streaming connection.
-        /// </summary>
-        /// <remarks>
-        /// The default value is 5 minutes.
-        /// </remarks>
-        /// <param name="readTimeout">the read timeout</param>
-        /// <returns>the same builder</returns>
-        IConfigurationBuilder ReadTimeout(TimeSpan readTimeout);
-
-        /// <summary>
-        /// Sets the SDK key for your LaunchDarkly environment.
-        /// </summary>
-        /// <param name="sdkKey">the SDK key</param>
-        /// <returns>the same builder</returns>
-        IConfigurationBuilder SdkKey(string sdkKey);
-
-        /// <summary>
-        /// Sets how long the client constructor will block awaiting a successful connection to
-        /// LaunchDarkly.
-        /// </summary>
-        /// <remarks>
-        /// Setting this to 0 will not block and will cause the constructor to return
-        /// immediately. The default value is 5 seconds.
-        /// </remarks>
-        /// <param name="startWaitTime">the length of time to wait</param>
-        /// <returns>the same builder</returns>
-        IConfigurationBuilder StartWaitTime(TimeSpan startWaitTime);
-
-        /// <summary>
-        /// Sets the number of user keys that the event processor can remember at any one time.
-        /// </summary>
-        /// <remarks>
-        /// The event processor keeps track of recently seen user keys so that duplicate user details will not
-        /// be sent in analytics events.
-        /// </remarks>
-        /// <param name="userKeysCapacity">the user key cache capacity</param>
-        /// <returns>the same builder</returns>
-        IConfigurationBuilder UserKeysCapacity(int userKeysCapacity);
-
-        /// <summary>
-        /// Sets the interval at which the event processor will clear its cache of known user keys.
-        /// </summary>
-        /// <remarks>
-        /// The default value is five minutes.
-        /// </remarks>
-        /// <param name="userKeysFlushInterval">the flush interval</param>
-        /// <returns>the same builder</returns>
-        IConfigurationBuilder UserKeysFlushInterval(TimeSpan userKeysFlushInterval);
-
-        /// <summary>
-        /// For use by wrapper libraries to set an identifying name for the wrapper being used. This
-        /// will be sent in request headers during requests to the LaunchDarkly servers to allow
-        /// recording metrics on the usage of these wrapper libraries.
-        /// </summary>
-        /// <param name="wrapperName">The name of the wrapper to include in request headers</param>
-        /// <returns>the same builder</returns>
-        IConfigurationBuilder WrapperName(string wrapperName);
-
-        /// <summary>
-        /// For use by wrapper libraries to set version to be included alongside a WrapperName. If
-        /// WrapperName is unset or null, this field will be ignored.
-        /// </summary>
-        /// <param name="wrapperVersion">The version of the wrapper to include in request headers</param>
-        /// <returns>the same builder</returns>
-        IConfigurationBuilder WrapperVersion(string wrapperVersion);
-    }
-
-    class ConfigurationBuilder : IConfigurationBuilder
-    {
-        // Let's try to keep these properties and methods alphabetical so they're easy to find
-        internal bool _allAttributesPrivate = false;
-        internal TimeSpan _connectionTimeout = Configuration.DefaultConnectionTimeout;
-        internal IDataSourceFactory _dataSourceFactory = null;
-        internal IDataStoreFactory _dataStoreFactory = null;
-        internal bool _diagnosticOptOut = false;
-        internal TimeSpan _diagnosticRecordingInterval = Configuration.DefaultDiagnosticRecordingInterval;
-        internal int _eventCapacity = Configuration.DefaultEventCapacity;
-        internal TimeSpan _eventFlushInterval = Configuration.DefaultEventFlushInterval;
-        internal IEventProcessorFactory _eventProcessorFactory = null;
-        internal Uri _eventsUri = Configuration.DefaultEventsUri;
-        internal HttpMessageHandler _httpMessageHandler = new HttpClientHandler();
-        internal bool _inlineUsersInEvents = false;
-        internal bool _isStreamingEnabled = true;
-        internal ILogAdapter _logAdapter = null;
-        internal ILoggingConfigurationFactory _loggingConfigurationFactory = null;
-        internal bool _offline = false;
-        internal ISet<string> _privateAttributeNames = null;
-        internal TimeSpan _readTimeout = Configuration.DefaultReadTimeout;
-        internal string _sdkKey;
-        internal TimeSpan _startWaitTime = Configuration.DefaultStartWaitTime;
-        internal bool _useLdd = false;
-        internal int _userKeysCapacity = Configuration.DefaultUserKeysCapacity;
-        internal TimeSpan _userKeysFlushInterval = Configuration.DefaultUserKeysFlushInterval;
-        internal string _wrapperName = null;
-        internal string _wrapperVersion = null;
-
-        public ConfigurationBuilder(string sdkKey)
-        {
-            _sdkKey = sdkKey;
-        }
-
-        public ConfigurationBuilder(Configuration copyFrom)
-        {
-            _allAttributesPrivate = copyFrom.AllAttributesPrivate;
-            _connectionTimeout = copyFrom.ConnectionTimeout;
-            _dataSourceFactory = copyFrom.DataSourceFactory;
-            _dataStoreFactory = copyFrom.DataStoreFactory;
-            _diagnosticOptOut = copyFrom.DiagnosticOptOut;
-            _diagnosticRecordingInterval = copyFrom.DiagnosticRecordingInterval;
-            _eventCapacity = copyFrom.EventCapacity;
-            _eventFlushInterval = copyFrom.EventFlushInterval;
-            _eventProcessorFactory = copyFrom.EventProcessorFactory;
-            _eventsUri = copyFrom.EventsUri;
-            _httpMessageHandler = copyFrom.HttpMessageHandler;
-            _inlineUsersInEvents = copyFrom.InlineUsersInEvents;
-            _loggingConfigurationFactory = copyFrom.LoggingConfigurationFactory;
-            _offline = copyFrom.Offline;
-            _privateAttributeNames = copyFrom.PrivateAttributeNames is null ? null :
-                new HashSet<string>(copyFrom.PrivateAttributeNames);
-            _readTimeout = copyFrom.ReadTimeout;
-            _sdkKey = copyFrom.SdkKey;
-            _startWaitTime = copyFrom.StartWaitTime;
-            _userKeysCapacity = copyFrom.UserKeysCapacity;
-            _userKeysFlushInterval = copyFrom.UserKeysFlushInterval;
-            _wrapperName = copyFrom.WrapperName;
-            _wrapperVersion = copyFrom.WrapperVersion;
-        }
-
-        public Configuration Build()
-        {
-            return new Configuration(this);
-        }
-
-        public IConfigurationBuilder AllAttributesPrivate(bool allAttributesPrivate)
-        {
-            _allAttributesPrivate = allAttributesPrivate;
-            return this;
-        }
-
-        public IConfigurationBuilder ConnectionTimeout(TimeSpan connectionTimeout)
-        {
-            _connectionTimeout = connectionTimeout;
-            return this;
-        }
-
-        public IConfigurationBuilder DataSource(IDataSourceFactory dataSourceFactory)
-        {
-            _dataSourceFactory = dataSourceFactory;
-            return this;
-        }
-
-        public IConfigurationBuilder DataStore(IDataStoreFactory dataStoreFactory)
-        {
-            _dataStoreFactory = dataStoreFactory;
-            return this;
-        }
-        
-        public IConfigurationBuilder DiagnosticOptOut(bool diagnosticOptOut)
-        {
-            _diagnosticOptOut = diagnosticOptOut;
-            return this;
-        }
-
-        public IConfigurationBuilder DiagnosticRecordingInterval(TimeSpan diagnosticRecordingInterval)
-        {
-            if (diagnosticRecordingInterval.CompareTo(Configuration.MinimumDiagnosticRecordingInterval) < 0)
-            {
-                _diagnosticRecordingInterval = Configuration.MinimumDiagnosticRecordingInterval;
-            }
-            else
-            {
-                _diagnosticRecordingInterval = diagnosticRecordingInterval;
-            }
-            return this;
-        }
-
-        public IConfigurationBuilder EventCapacity(int eventCapacity)
-        {
-            _eventCapacity = eventCapacity;
-            return this;
-        }
-
-        public IConfigurationBuilder EventFlushInterval(TimeSpan eventFlushInterval)
-        {
-            _eventFlushInterval = eventFlushInterval;
-            return this;
-        }
-
-        public IConfigurationBuilder EventProcessorFactory(IEventProcessorFactory eventProcessorFactory)
-        {
-            _eventProcessorFactory = eventProcessorFactory;
-            return this;
-        }
-        
-        public IConfigurationBuilder EventsUri(Uri eventsUri)
-        {
-            _eventsUri = eventsUri;
-            return this;
-        }
-
-        public IConfigurationBuilder HttpMessageHandler(HttpMessageHandler httpMessageHandler)
-        {
-            _httpMessageHandler = httpMessageHandler;
-            return this;
-        }
-
-        public IConfigurationBuilder InlineUsersInEvents(bool inlineUsersInEvents)
-        {
-            _inlineUsersInEvents = inlineUsersInEvents;
-            return this;
-        }
-
-        public IConfigurationBuilder IsStreamingEnabled(bool isStreamingEnabled)
-        {
-            _isStreamingEnabled = isStreamingEnabled;
-            return this;
-        }
-
-        public IConfigurationBuilder Logging(ILoggingConfigurationFactory factory)
-        {
-            _loggingConfigurationFactory = factory;
-            return this;
-        }
-
-        public IConfigurationBuilder Offline(bool offline)
-        {
-            _offline = offline;
-            return this;
-        }
-
-<<<<<<< HEAD
-=======
-        public IConfigurationBuilder PollingInterval(TimeSpan pollingInterval)
-        {
-            if (pollingInterval.CompareTo(Configuration.DefaultPollingInterval) < 0)
-            {
-                _pollingInterval = Configuration.DefaultPollingInterval;
-            }
-            else
-            {
-                _pollingInterval = pollingInterval;
-            }
-            return this;
-        }
-
->>>>>>> 4741a551
-        public IConfigurationBuilder PrivateAttribute(string privateAttributeName)
-        {
-            if (_privateAttributeNames is null)
-            {
-                _privateAttributeNames = new HashSet<string>();
-            }
-            _privateAttributeNames.Add(privateAttributeName);
-            return this;
-        }
-
-        public IConfigurationBuilder ReadTimeout(TimeSpan readTimeout)
-        {
-            _readTimeout = readTimeout;
-            return this;
-        }
-
-        public IConfigurationBuilder SdkKey(string sdkKey)
-        {
-            _sdkKey = sdkKey;
-            return this;
-        }
-
-        public IConfigurationBuilder StartWaitTime(TimeSpan startWaitTime)
-        {
-            _startWaitTime = startWaitTime;
-            return this;
-        }
-
-        public IConfigurationBuilder UseLdd(bool useLdd)
-        {
-            _useLdd = useLdd;
-            return this;
-        }
-
-        public IConfigurationBuilder UserKeysCapacity(int userKeysCapacity)
-        {
-            _userKeysCapacity = userKeysCapacity;
-            return this;
-        }
-
-        public IConfigurationBuilder UserKeysFlushInterval(TimeSpan userKeysFlushInterval)
-        {
-            _userKeysFlushInterval = userKeysFlushInterval;
-            return this;
-        }
-
-        public IConfigurationBuilder WrapperName(string wrapperName)
-        {
-            _wrapperName = wrapperName;
-            return this;
-        }
-
-        public IConfigurationBuilder WrapperVersion(string wrapperVersion)
-        {
-            _wrapperVersion = wrapperVersion;
-            return this;
-        }
-    }
-}
+﻿using System;
+using System.Collections.Generic;
+using System.Net.Http;
+using LaunchDarkly.Logging;
+using LaunchDarkly.Sdk.Interfaces;
+using LaunchDarkly.Sdk.Server.Interfaces;
+
+namespace LaunchDarkly.Sdk.Server
+{
+    /// <summary>
+    /// A mutable object that uses the Builder pattern to specify properties for a <see cref="Configuration"/> object.
+    /// </summary>
+    /// <remarks>
+    /// Obtain an instance of this class by calling <see cref="Configuration.Builder(string)"/>.
+    /// 
+    /// All of the builder methods for setting a configuration property return a reference to the same builder, so they can be
+    /// chained together.
+    /// </remarks>
+    /// <example>
+    /// <code>
+    ///     var config = Configuration.Builder("my-sdk-key")
+    ///         .AllAttributesPrivate(true)
+    ///         .EventCapacity(1000)
+    ///         .Build();
+    /// </code>
+    /// </example>
+    public interface IConfigurationBuilder
+    {
+        /// <summary>
+        /// Creates a <see cref="Configuration"/> based on the properties that have been set on the builder.
+        /// Modifying the builder after this point does not affect the returned <see cref="Configuration"/>.
+        /// </summary>
+        /// <returns>the configured <c>Configuration</c> object</returns>
+        Configuration Build();
+
+        /// <summary>
+        /// Sets whether or not user attributes (other than the key) should be private (not sent to
+        /// the LaunchDarkly server).
+        /// </summary>
+        /// <remarks>
+        /// If this is true, all of the user attributes will be private, not just the attributes specified with the
+        /// <c>AndPrivate...</c> methods on the <see cref="User"/> object. By default, this is false.
+        /// </remarks>
+        /// <param name="allAttributesPrivate">true if all attributes should be private</param>
+        /// <returns>the same builder</returns>
+        IConfigurationBuilder AllAttributesPrivate(bool allAttributesPrivate);
+
+        /// <summary>
+        /// Sets the connection timeout. The default value is 10 seconds.
+        /// </summary>
+        /// <param name="connectionTimeout">the connection timeout</param>
+        /// <returns>the same builder</returns>
+        IConfigurationBuilder ConnectionTimeout(TimeSpan connectionTimeout);
+
+        /// <summary>
+        /// Sets the implementation of the component that receives feature flag data from LaunchDarkly,
+        /// using a factory object.
+        /// </summary>
+        /// <remarks>
+        /// <para>
+        /// Depending on the implementation, the factory may be a builder that allows you to set other
+        /// configuration options as well.
+        /// </para>
+        /// <para>
+        /// The default is <see cref="Components.StreamingDataSource"/>. You may instead use
+        /// <see cref="Components.PollingDataSource"/>, <see cref="Components.ExternalUpdatesOnly"/>, or a
+        /// test fixture such as <see cref="Files.FileComponents.FileDataSource"/>. See those methods for
+        /// details on how to configure them.
+        /// </para>
+        /// </remarks>
+        /// <param name="dataSourceFactory">the factory object</param>
+        /// <returns>the same builder</returns>
+        IConfigurationBuilder DataSource(IDataSourceFactory dataSourceFactory);
+
+        /// <summary>
+        /// Sets the data store implementation to be used for holding feature flags
+        /// and related data received from LaunchDarkly.
+        /// </summary>
+        /// <remarks>
+        /// <para>
+        /// The default is <see cref="Components.InMemoryDataStore"/>, but you may choose to use a custom
+        /// implementation such as a database integration. For the latter, you will normally
+        /// use <see cref="Components.PersistentStore(IPersistentDataStoreFactory)"/> in
+        /// conjunction with some specific type for that integration.
+        /// </para>
+        /// <para>
+        /// This is specified as a factory because the SDK normally manages the lifecycle of the
+        /// data store; it will create an instance from the factory when an <see cref="LdClient"/>
+        /// is created, and dispose of that instance when disposing of the client.
+        /// </para>
+        /// </remarks>
+        /// <param name="dataStoreFactory">the factory object</param>
+        /// <returns>the same builder</returns>
+        IConfigurationBuilder DataStore(IDataStoreFactory dataStoreFactory);
+        
+        /// <summary>
+        ///   Set to true to opt out of sending diagnostic events.
+        /// </summary>
+        /// <remarks>
+        ///   <para>
+        ///     Unless the diagnosticOptOut field is set to true, the client will send some
+        ///     diagnostics data to the LaunchDarkly servers in order to assist in the development
+        ///     of future SDK improvements. These diagnostics consist of an initial payload
+        ///     containing some details of SDK in use, the SDK's configuration, and the platform the
+        ///     SDK is being run on, as well as payloads sent periodically with information on
+        ///     irregular occurrences such as dropped events.
+        ///   </para>
+        /// </remarks>
+        /// <param name="diagnosticOptOut">true to disable diagnostic events</param>
+        /// <returns>the same builder</returns>
+        IConfigurationBuilder DiagnosticOptOut(bool diagnosticOptOut);
+
+        /// <summary>
+        ///   Sets the interval at which periodic diagnostic events will be sent.
+        /// </summary>
+        /// <remarks>
+        ///   <para>
+        ///     The default is every 15 minutes and the minimum is every minute.
+        ///   </para>
+        /// </remarks>
+        /// <param name="diagnosticRecordingInterval">the diagnostic recording interval</param>
+        /// <returns>the same builder</returns>
+        IConfigurationBuilder DiagnosticRecordingInterval(TimeSpan diagnosticRecordingInterval);
+
+        /// <summary>
+        /// Sets the capacity of the events buffer.
+        /// </summary>
+        /// <remarks>
+        /// The client buffers up to this many events in memory before flushing. If the capacity is exceeded
+        /// before the buffer is flushed, events will be discarded. Increasing the capacity means that events
+        /// are less likely to be discarded, at the cost of consuming more memory.
+        /// </remarks>
+        /// <param name="eventCapacity">the capacity of the events buffer</param>
+        /// <returns>the same builder</returns>
+        IConfigurationBuilder EventCapacity(int eventCapacity);
+
+        /// <summary>
+        /// Sets the time between flushes of the event buffer.
+        /// </summary>
+        /// <remarks>
+        /// Decreasing the flush interval means that the event buffer is less likely to reach capacity. The
+        /// default value is 5 seconds.
+        /// </remarks>
+        /// <param name="eventflushInterval">the flush interval</param>
+        /// <returns>the same builder</returns>
+        IConfigurationBuilder EventFlushInterval(TimeSpan eventflushInterval);
+
+        /// <summary>
+        /// Sets the implementation of <see cref="IEventProcessor"/> to be used for processing analytics events.
+        /// </summary>
+        /// <remarks>
+        /// The default is <see cref="Components.DefaultEventProcessor"/>, but you may choose to use a custom
+        /// implementation (for instance, a test fixture).
+        /// </remarks>
+        /// <param name="eventProcessorFactory">the factory object</param>
+        /// <returns>the same builder</returns>
+        IConfigurationBuilder EventProcessorFactory(IEventProcessorFactory eventProcessorFactory);
+        
+        /// <summary>
+        /// Sets the base URL of the LaunchDarkly analytics event server.
+        /// </summary>
+        /// <param name="eventsUri">the events URI</param>
+        /// <returns>the same builder</returns>
+        IConfigurationBuilder EventsUri(Uri eventsUri);
+
+        /// <summary>
+        /// Sets the object to be used for sending HTTP requests. This is exposed for testing purposes.
+        /// </summary>
+        /// <param name="httpMessageHandler">the <c>HttpMessageHandler</c> to use</param>
+        /// <returns>the same builder</returns>
+        IConfigurationBuilder HttpMessageHandler(HttpMessageHandler httpMessageHandler);
+
+        /// <summary>
+        /// Sets whether to include full user details in every analytics event.
+        /// </summary>
+        /// <remarks>
+        /// The default is false: events will only include the user key, except for one "index" event that
+        /// provides the full details for the user.
+        /// </remarks>
+        /// <param name="inlineUsersInEvents">true or false</param>
+        /// <returns>the same builder</returns>
+        IConfigurationBuilder InlineUsersInEvents(bool inlineUsersInEvents);
+
+        /// <summary>
+        /// Sets the SDK's logging configuration, using a factory object.
+        /// </summary>
+        /// <remarks>
+        /// This object is normally a configuration builder obtained from <see cref="Components.Logging()"/>
+        /// which has methods for setting individual logging-related properties. As a shortcut for disabling
+        /// logging, you may use <see cref="Components.NoLogging"/> instead.
+        /// </remarks>
+        /// <example>
+        ///     var config = Configuration.Builder("my-sdk-key")
+        ///         .Logging(Components.Logging().Level(LogLevel.Warn)))
+        ///         .Build();
+        /// </example>
+        /// <param name="factory">the factory object</param>
+        /// <returns>the same builder</returns>
+        /// <seealso cref="Components.Logging()" />
+        /// <seealso cref="Components.Logging(ILogAdapter) "/>
+        /// <seealso cref="Components.NoLogging" />
+        IConfigurationBuilder Logging(ILoggingConfigurationFactory factory);
+
+        /// <summary>
+        /// Sets whether or not this client is offline. If true, no calls to Launchdarkly will be made.
+        /// </summary>
+        /// <param name="offline">true if the client should remain offline</param>
+        /// <returns>the same builder</returns>
+        IConfigurationBuilder Offline(bool offline);
+
+        /// <summary>
+        /// Marks an attribute name as private.
+        /// </summary>
+        /// <remarks>
+        /// Any users sent to LaunchDarkly with this configuration active will have attributes with this name
+        /// removed, even if you did not use the <c>AndPrivate...</c> methods on the <see cref="User"/> object.
+        /// You may call this method repeatedly to mark multiple attributes as private.
+        /// </remarks>
+        /// <param name="privateAtributeName">the attribute name</param>
+        /// <returns>the same builder</returns>
+        IConfigurationBuilder PrivateAttribute(string privateAtributeName);
+
+        /// <summary>
+        /// Sets the timeout when reading data from the streaming connection.
+        /// </summary>
+        /// <remarks>
+        /// The default value is 5 minutes.
+        /// </remarks>
+        /// <param name="readTimeout">the read timeout</param>
+        /// <returns>the same builder</returns>
+        IConfigurationBuilder ReadTimeout(TimeSpan readTimeout);
+
+        /// <summary>
+        /// Sets the SDK key for your LaunchDarkly environment.
+        /// </summary>
+        /// <param name="sdkKey">the SDK key</param>
+        /// <returns>the same builder</returns>
+        IConfigurationBuilder SdkKey(string sdkKey);
+
+        /// <summary>
+        /// Sets how long the client constructor will block awaiting a successful connection to
+        /// LaunchDarkly.
+        /// </summary>
+        /// <remarks>
+        /// Setting this to 0 will not block and will cause the constructor to return
+        /// immediately. The default value is 5 seconds.
+        /// </remarks>
+        /// <param name="startWaitTime">the length of time to wait</param>
+        /// <returns>the same builder</returns>
+        IConfigurationBuilder StartWaitTime(TimeSpan startWaitTime);
+
+        /// <summary>
+        /// Sets the number of user keys that the event processor can remember at any one time.
+        /// </summary>
+        /// <remarks>
+        /// The event processor keeps track of recently seen user keys so that duplicate user details will not
+        /// be sent in analytics events.
+        /// </remarks>
+        /// <param name="userKeysCapacity">the user key cache capacity</param>
+        /// <returns>the same builder</returns>
+        IConfigurationBuilder UserKeysCapacity(int userKeysCapacity);
+
+        /// <summary>
+        /// Sets the interval at which the event processor will clear its cache of known user keys.
+        /// </summary>
+        /// <remarks>
+        /// The default value is five minutes.
+        /// </remarks>
+        /// <param name="userKeysFlushInterval">the flush interval</param>
+        /// <returns>the same builder</returns>
+        IConfigurationBuilder UserKeysFlushInterval(TimeSpan userKeysFlushInterval);
+
+        /// <summary>
+        /// For use by wrapper libraries to set an identifying name for the wrapper being used. This
+        /// will be sent in request headers during requests to the LaunchDarkly servers to allow
+        /// recording metrics on the usage of these wrapper libraries.
+        /// </summary>
+        /// <param name="wrapperName">The name of the wrapper to include in request headers</param>
+        /// <returns>the same builder</returns>
+        IConfigurationBuilder WrapperName(string wrapperName);
+
+        /// <summary>
+        /// For use by wrapper libraries to set version to be included alongside a WrapperName. If
+        /// WrapperName is unset or null, this field will be ignored.
+        /// </summary>
+        /// <param name="wrapperVersion">The version of the wrapper to include in request headers</param>
+        /// <returns>the same builder</returns>
+        IConfigurationBuilder WrapperVersion(string wrapperVersion);
+    }
+
+    class ConfigurationBuilder : IConfigurationBuilder
+    {
+        // Let's try to keep these properties and methods alphabetical so they're easy to find
+        internal bool _allAttributesPrivate = false;
+        internal TimeSpan _connectionTimeout = Configuration.DefaultConnectionTimeout;
+        internal IDataSourceFactory _dataSourceFactory = null;
+        internal IDataStoreFactory _dataStoreFactory = null;
+        internal bool _diagnosticOptOut = false;
+        internal TimeSpan _diagnosticRecordingInterval = Configuration.DefaultDiagnosticRecordingInterval;
+        internal int _eventCapacity = Configuration.DefaultEventCapacity;
+        internal TimeSpan _eventFlushInterval = Configuration.DefaultEventFlushInterval;
+        internal IEventProcessorFactory _eventProcessorFactory = null;
+        internal Uri _eventsUri = Configuration.DefaultEventsUri;
+        internal HttpMessageHandler _httpMessageHandler = new HttpClientHandler();
+        internal bool _inlineUsersInEvents = false;
+        internal bool _isStreamingEnabled = true;
+        internal ILogAdapter _logAdapter = null;
+        internal ILoggingConfigurationFactory _loggingConfigurationFactory = null;
+        internal bool _offline = false;
+        internal ISet<string> _privateAttributeNames = null;
+        internal TimeSpan _readTimeout = Configuration.DefaultReadTimeout;
+        internal string _sdkKey;
+        internal TimeSpan _startWaitTime = Configuration.DefaultStartWaitTime;
+        internal bool _useLdd = false;
+        internal int _userKeysCapacity = Configuration.DefaultUserKeysCapacity;
+        internal TimeSpan _userKeysFlushInterval = Configuration.DefaultUserKeysFlushInterval;
+        internal string _wrapperName = null;
+        internal string _wrapperVersion = null;
+
+        public ConfigurationBuilder(string sdkKey)
+        {
+            _sdkKey = sdkKey;
+        }
+
+        public ConfigurationBuilder(Configuration copyFrom)
+        {
+            _allAttributesPrivate = copyFrom.AllAttributesPrivate;
+            _connectionTimeout = copyFrom.ConnectionTimeout;
+            _dataSourceFactory = copyFrom.DataSourceFactory;
+            _dataStoreFactory = copyFrom.DataStoreFactory;
+            _diagnosticOptOut = copyFrom.DiagnosticOptOut;
+            _diagnosticRecordingInterval = copyFrom.DiagnosticRecordingInterval;
+            _eventCapacity = copyFrom.EventCapacity;
+            _eventFlushInterval = copyFrom.EventFlushInterval;
+            _eventProcessorFactory = copyFrom.EventProcessorFactory;
+            _eventsUri = copyFrom.EventsUri;
+            _httpMessageHandler = copyFrom.HttpMessageHandler;
+            _inlineUsersInEvents = copyFrom.InlineUsersInEvents;
+            _loggingConfigurationFactory = copyFrom.LoggingConfigurationFactory;
+            _offline = copyFrom.Offline;
+            _privateAttributeNames = copyFrom.PrivateAttributeNames is null ? null :
+                new HashSet<string>(copyFrom.PrivateAttributeNames);
+            _readTimeout = copyFrom.ReadTimeout;
+            _sdkKey = copyFrom.SdkKey;
+            _startWaitTime = copyFrom.StartWaitTime;
+            _userKeysCapacity = copyFrom.UserKeysCapacity;
+            _userKeysFlushInterval = copyFrom.UserKeysFlushInterval;
+            _wrapperName = copyFrom.WrapperName;
+            _wrapperVersion = copyFrom.WrapperVersion;
+        }
+
+        public Configuration Build()
+        {
+            return new Configuration(this);
+        }
+
+        public IConfigurationBuilder AllAttributesPrivate(bool allAttributesPrivate)
+        {
+            _allAttributesPrivate = allAttributesPrivate;
+            return this;
+        }
+
+        public IConfigurationBuilder ConnectionTimeout(TimeSpan connectionTimeout)
+        {
+            _connectionTimeout = connectionTimeout;
+            return this;
+        }
+
+        public IConfigurationBuilder DataSource(IDataSourceFactory dataSourceFactory)
+        {
+            _dataSourceFactory = dataSourceFactory;
+            return this;
+        }
+
+        public IConfigurationBuilder DataStore(IDataStoreFactory dataStoreFactory)
+        {
+            _dataStoreFactory = dataStoreFactory;
+            return this;
+        }
+        
+        public IConfigurationBuilder DiagnosticOptOut(bool diagnosticOptOut)
+        {
+            _diagnosticOptOut = diagnosticOptOut;
+            return this;
+        }
+
+        public IConfigurationBuilder DiagnosticRecordingInterval(TimeSpan diagnosticRecordingInterval)
+        {
+            if (diagnosticRecordingInterval.CompareTo(Configuration.MinimumDiagnosticRecordingInterval) < 0)
+            {
+                _diagnosticRecordingInterval = Configuration.MinimumDiagnosticRecordingInterval;
+            }
+            else
+            {
+                _diagnosticRecordingInterval = diagnosticRecordingInterval;
+            }
+            return this;
+        }
+
+        public IConfigurationBuilder EventCapacity(int eventCapacity)
+        {
+            _eventCapacity = eventCapacity;
+            return this;
+        }
+
+        public IConfigurationBuilder EventFlushInterval(TimeSpan eventFlushInterval)
+        {
+            _eventFlushInterval = eventFlushInterval;
+            return this;
+        }
+
+        public IConfigurationBuilder EventProcessorFactory(IEventProcessorFactory eventProcessorFactory)
+        {
+            _eventProcessorFactory = eventProcessorFactory;
+            return this;
+        }
+        
+        public IConfigurationBuilder EventsUri(Uri eventsUri)
+        {
+            _eventsUri = eventsUri;
+            return this;
+        }
+
+        public IConfigurationBuilder HttpMessageHandler(HttpMessageHandler httpMessageHandler)
+        {
+            _httpMessageHandler = httpMessageHandler;
+            return this;
+        }
+
+        public IConfigurationBuilder InlineUsersInEvents(bool inlineUsersInEvents)
+        {
+            _inlineUsersInEvents = inlineUsersInEvents;
+            return this;
+        }
+
+        public IConfigurationBuilder IsStreamingEnabled(bool isStreamingEnabled)
+        {
+            _isStreamingEnabled = isStreamingEnabled;
+            return this;
+        }
+
+        public IConfigurationBuilder Logging(ILoggingConfigurationFactory factory)
+        {
+            _loggingConfigurationFactory = factory;
+            return this;
+        }
+
+        public IConfigurationBuilder Offline(bool offline)
+        {
+            _offline = offline;
+            return this;
+        }
+
+        public IConfigurationBuilder PrivateAttribute(string privateAttributeName)
+        {
+            if (_privateAttributeNames is null)
+            {
+                _privateAttributeNames = new HashSet<string>();
+            }
+            _privateAttributeNames.Add(privateAttributeName);
+            return this;
+        }
+
+        public IConfigurationBuilder ReadTimeout(TimeSpan readTimeout)
+        {
+            _readTimeout = readTimeout;
+            return this;
+        }
+
+        public IConfigurationBuilder SdkKey(string sdkKey)
+        {
+            _sdkKey = sdkKey;
+            return this;
+        }
+
+        public IConfigurationBuilder StartWaitTime(TimeSpan startWaitTime)
+        {
+            _startWaitTime = startWaitTime;
+            return this;
+        }
+
+        public IConfigurationBuilder UseLdd(bool useLdd)
+        {
+            _useLdd = useLdd;
+            return this;
+        }
+
+        public IConfigurationBuilder UserKeysCapacity(int userKeysCapacity)
+        {
+            _userKeysCapacity = userKeysCapacity;
+            return this;
+        }
+
+        public IConfigurationBuilder UserKeysFlushInterval(TimeSpan userKeysFlushInterval)
+        {
+            _userKeysFlushInterval = userKeysFlushInterval;
+            return this;
+        }
+
+        public IConfigurationBuilder WrapperName(string wrapperName)
+        {
+            _wrapperName = wrapperName;
+            return this;
+        }
+
+        public IConfigurationBuilder WrapperVersion(string wrapperVersion)
+        {
+            _wrapperVersion = wrapperVersion;
+            return this;
+        }
+    }
+}