using System.Collections.Generic;
using Common.Logging;
using Newtonsoft.Json;
using Newtonsoft.Json.Linq;

namespace LaunchDarkly.Client
{
    internal class Clause
    {
        private static readonly ILog Log = LogManager.GetLogger(typeof(Clause));

        [JsonProperty(PropertyName = "attribute")]
        internal string Attribute { get; private set; }
        [JsonProperty(PropertyName = "op")]
        internal string Op { get; private set; }
        [JsonProperty(PropertyName = "values")]
        internal List<JValue> Values { get; private set; }
        [JsonProperty(PropertyName = "negate")]
        internal bool Negate { get; private set; }

        [JsonConstructor]
        internal Clause(string attribute, string op, List<JValue> values, bool negate)
        {
            Attribute = attribute;
            Op = op;
            Values = values;
            Negate = negate;
        }

        internal bool MatchesUser(User user, IFeatureStore store)
        {
            if (Op == "segmentMatch")
            {
                foreach (var value in Values)
                {
                    Segment segment = store.Get(VersionedDataKind.Segments, value.Value<string>());
                    if (segment != null && segment.MatchesUser(user))
                    {
                        return MaybeNegate(true);
                    }
                }
                return MaybeNegate(false);
            }
            else
            {
                return MatchesUserNoSegments(user);
            }
        }

        internal bool MatchesUserNoSegments(User user)
        {
<<<<<<< HEAD
            var userValue = user.GetValueForEvaluation(Attribute);
            if (userValue == null)
            {
                return false;
            }

            if (userValue is JArray)
            {
                var array = userValue as JArray;
                foreach (var element in array)
                {
                    if (!(element is JValue))
=======
            var userValue = Operator.GetUserAttributeForEvaluation(user, Attribute);
            if (userValue.IsNull)
            {
                return false;
            }
            if (userValue.Type == LdValueType.Array)
            {
                var list = userValue.AsList(LdValue.Convert.Json);
                foreach (var element in list)
                {
                    if (element.Type == LdValueType.Array || element.Type == LdValueType.Object)
>>>>>>> 9332ec25
                    {
                        Log.ErrorFormat("Invalid custom attribute value in user object: {0}",
                            element);
                        return false;
                    }
<<<<<<< HEAD
                    if (MatchAny(element as JValue))
=======
                    if (MatchAny(element))
>>>>>>> 9332ec25
                    {
                        return MaybeNegate(true);
                    }
                }
                return MaybeNegate(false);
            }
<<<<<<< HEAD
            else if (userValue is JValue)
            {
                return MaybeNegate(MatchAny(userValue as JValue));
            }
            Log.WarnFormat("Got unexpected user attribute type: {0} for user key: {1} and attribute: {2}",
                userValue.Type,
                user.Key,
                Attribute);
            return false;
        }

        private bool MatchAny(JValue userValue)
        {
            foreach (var v in Values)
            {
                if (Operator.Apply(Op, userValue, v))
=======
            else if (userValue.Type == LdValueType.Object)
            {
                Log.WarnFormat("Got unexpected user attribute type: {0} for user key: {1} and attribute: {2}",
                userValue.Type,
                user.Key,
                Attribute);
                return false;
            }
            else
            {
                return MaybeNegate(MatchAny(userValue));
            }
        }

        private bool MatchAny(LdValue userValue)
        {
            foreach (var v in Values)
            {
                if (Operator.Apply(Op, userValue, LdValue.FromSafeValue(v)))
>>>>>>> 9332ec25
                {
                    return true;
                }
            }
            return false;
        }

        private bool MaybeNegate(bool b)
        {
            if (Negate)
            {
                return !b;
            }
            else
            {
                return b;
            }
        }
    }
}<|MERGE_RESOLUTION|>--- conflicted
+++ resolved
@@ -1,151 +1,113 @@
-using System.Collections.Generic;
-using Common.Logging;
-using Newtonsoft.Json;
-using Newtonsoft.Json.Linq;
-
-namespace LaunchDarkly.Client
-{
-    internal class Clause
-    {
-        private static readonly ILog Log = LogManager.GetLogger(typeof(Clause));
-
-        [JsonProperty(PropertyName = "attribute")]
-        internal string Attribute { get; private set; }
-        [JsonProperty(PropertyName = "op")]
-        internal string Op { get; private set; }
-        [JsonProperty(PropertyName = "values")]
-        internal List<JValue> Values { get; private set; }
-        [JsonProperty(PropertyName = "negate")]
-        internal bool Negate { get; private set; }
-
-        [JsonConstructor]
-        internal Clause(string attribute, string op, List<JValue> values, bool negate)
-        {
-            Attribute = attribute;
-            Op = op;
-            Values = values;
-            Negate = negate;
-        }
-
-        internal bool MatchesUser(User user, IFeatureStore store)
-        {
-            if (Op == "segmentMatch")
-            {
-                foreach (var value in Values)
-                {
-                    Segment segment = store.Get(VersionedDataKind.Segments, value.Value<string>());
-                    if (segment != null && segment.MatchesUser(user))
-                    {
-                        return MaybeNegate(true);
-                    }
-                }
-                return MaybeNegate(false);
-            }
-            else
-            {
-                return MatchesUserNoSegments(user);
-            }
-        }
-
-        internal bool MatchesUserNoSegments(User user)
-        {
-<<<<<<< HEAD
-            var userValue = user.GetValueForEvaluation(Attribute);
-            if (userValue == null)
-            {
-                return false;
-            }
-
-            if (userValue is JArray)
-            {
-                var array = userValue as JArray;
-                foreach (var element in array)
-                {
-                    if (!(element is JValue))
-=======
-            var userValue = Operator.GetUserAttributeForEvaluation(user, Attribute);
-            if (userValue.IsNull)
-            {
-                return false;
-            }
-            if (userValue.Type == LdValueType.Array)
-            {
-                var list = userValue.AsList(LdValue.Convert.Json);
-                foreach (var element in list)
-                {
-                    if (element.Type == LdValueType.Array || element.Type == LdValueType.Object)
->>>>>>> 9332ec25
-                    {
-                        Log.ErrorFormat("Invalid custom attribute value in user object: {0}",
-                            element);
-                        return false;
-                    }
-<<<<<<< HEAD
-                    if (MatchAny(element as JValue))
-=======
-                    if (MatchAny(element))
->>>>>>> 9332ec25
-                    {
-                        return MaybeNegate(true);
-                    }
-                }
-                return MaybeNegate(false);
-            }
-<<<<<<< HEAD
-            else if (userValue is JValue)
-            {
-                return MaybeNegate(MatchAny(userValue as JValue));
-            }
-            Log.WarnFormat("Got unexpected user attribute type: {0} for user key: {1} and attribute: {2}",
-                userValue.Type,
-                user.Key,
-                Attribute);
-            return false;
-        }
-
-        private bool MatchAny(JValue userValue)
-        {
-            foreach (var v in Values)
-            {
-                if (Operator.Apply(Op, userValue, v))
-=======
-            else if (userValue.Type == LdValueType.Object)
-            {
-                Log.WarnFormat("Got unexpected user attribute type: {0} for user key: {1} and attribute: {2}",
-                userValue.Type,
-                user.Key,
-                Attribute);
-                return false;
-            }
-            else
-            {
-                return MaybeNegate(MatchAny(userValue));
-            }
-        }
-
-        private bool MatchAny(LdValue userValue)
-        {
-            foreach (var v in Values)
-            {
-                if (Operator.Apply(Op, userValue, LdValue.FromSafeValue(v)))
->>>>>>> 9332ec25
-                {
-                    return true;
-                }
-            }
-            return false;
-        }
-
-        private bool MaybeNegate(bool b)
-        {
-            if (Negate)
-            {
-                return !b;
-            }
-            else
-            {
-                return b;
-            }
-        }
-    }
+using System.Collections.Generic;
+using Common.Logging;
+using Newtonsoft.Json;
+using Newtonsoft.Json.Linq;
+
+namespace LaunchDarkly.Client
+{
+    internal class Clause
+    {
+        private static readonly ILog Log = LogManager.GetLogger(typeof(Clause));
+
+        [JsonProperty(PropertyName = "attribute")]
+        internal string Attribute { get; private set; }
+        [JsonProperty(PropertyName = "op")]
+        internal string Op { get; private set; }
+        [JsonProperty(PropertyName = "values")]
+        internal List<JValue> Values { get; private set; }
+        [JsonProperty(PropertyName = "negate")]
+        internal bool Negate { get; private set; }
+
+        [JsonConstructor]
+        internal Clause(string attribute, string op, List<JValue> values, bool negate)
+        {
+            Attribute = attribute;
+            Op = op;
+            Values = values;
+            Negate = negate;
+        }
+
+        internal bool MatchesUser(User user, IFeatureStore store)
+        {
+            if (Op == "segmentMatch")
+            {
+                foreach (var value in Values)
+                {
+                    Segment segment = store.Get(VersionedDataKind.Segments, value.Value<string>());
+                    if (segment != null && segment.MatchesUser(user))
+                    {
+                        return MaybeNegate(true);
+                    }
+                }
+                return MaybeNegate(false);
+            }
+            else
+            {
+                return MatchesUserNoSegments(user);
+            }
+        }
+
+        internal bool MatchesUserNoSegments(User user)
+        {
+            var userValue = Operator.GetUserAttributeForEvaluation(user, Attribute);
+            if (userValue.IsNull)
+            {
+                return false;
+            }
+            if (userValue.Type == LdValueType.Array)
+            {
+                var list = userValue.AsList(LdValue.Convert.Json);
+                foreach (var element in list)
+                {
+                    if (element.Type == LdValueType.Array || element.Type == LdValueType.Object)
+                    {
+                        Log.ErrorFormat("Invalid custom attribute value in user object: {0}",
+                            element);
+                        return false;
+                    }
+                    if (MatchAny(element))
+                    {
+                        return MaybeNegate(true);
+                    }
+                }
+                return MaybeNegate(false);
+            }
+            else if (userValue.Type == LdValueType.Object)
+            {
+                Log.WarnFormat("Got unexpected user attribute type: {0} for user key: {1} and attribute: {2}",
+                userValue.Type,
+                user.Key,
+                Attribute);
+                return false;
+            }
+            else
+            {
+                return MaybeNegate(MatchAny(userValue));
+            }
+        }
+
+        private bool MatchAny(LdValue userValue)
+        {
+            foreach (var v in Values)
+            {
+                if (Operator.Apply(Op, userValue, LdValue.FromSafeValue(v)))
+                {
+                    return true;
+                }
+            }
+            return false;
+        }
+
+        private bool MaybeNegate(bool b)
+        {
+            if (Negate)
+            {
+                return !b;
+            }
+            else
+            {
+                return b;
+            }
+        }
+    }
 }