# Change log

All notable changes to the LaunchDarkly .NET SDK will be documented in this file. This project adheres to [Semantic Versioning](http://semver.org).

<<<<<<< HEAD
## [3.5.0] - 2018-01-TBD
### Added
- Framework target for netstandard1.4 and netstandard2.0. Thanks @nolanblew and @ISkomorokh!
- Support for specifying [private user attributes](https://docs.launchdarkly.com/docs/private-user-attributes) in order to prevent user attributes from being sent in analytics events back to LaunchDarkly. See the `AllAttributesPrivate` and `PrivateAttributeNames` methods on `Configuration` as well as the `AndPrivateX` methods on `User`.
=======
## [3.4.1] - 2018-01-19
### Added
- Framework target for netstandard1.4 and netstandard2.0. Thanks @nolanblew and @ISkomorokh!
>>>>>>> f7ba6c59
- Added the Apache 2.0 license to `LaunchDarkly.Client.csproj`

### Changed
- Fixed a bug causing ASP.NET applications to be blocked during client initialization.
- Removed unused and transitive dependencies.
- Improved logging. Thanks @MorganVergara and @JeffAshton!

## [3.4.0] - 2017-11-29
### Added
- :rocket: Support for Streaming via [Server-Sent Events](http://html5doctor.com/server-sent-events/) as an alternative to Polling. [HTTP-based streaming](https://launchdarkly.com/performance.html) is favored over polling to reduce network traffic and propagate feature flag updates faster. :rocket:
- New builder parameters to complement streaming functionality
  - `WithIsStreamingEnabled`: Set whether streaming mode should be enabled, `true` by default.
  - `WithStreamUri`: Set the base URL of the LaunchDarkly streaming server. May be used in conjunction with the [LaunchDarkly Relay Proxy](https://github.com/launchdarkly/ld-relay).
  - `WithReadTimeout`: The timeout when reading data from the streaming API. Defaults to 5 minutes
  - `WithReconnectTime`: The time to wait before attempting to reconnect to the streaming API. Defaults to 1 second
- Apache 2.0 License

### Changed
- Streaming is now used to retrieve feature flag configurations by default.
- Minimum (and default) polling interval changed from 1 second to 30 seconds.
- `PollingProcessor` no longer retries failed feature flag polling attempts.

## [3.3.2] - 2017-08-30
### Changed
- Updated dependency versions. Thanks @ISkomorokh!
- Exceptions in `FeatureRequestor` are rethrown without replacing stack information

## [3.3.1] - 2017-07-14
### Fixed
- `UserExtensions.AndName` updates `user.Name` instead of `user.LastName`

## [3.3.0] - 2017-06-16
### Added
- Config option to use custom implementation of IFeatureStore
- Artifact is now signed
### Changed
- Removed NETStandard.Library from dependencies so it isn't brought in by non-.NET core projects.
- Project files migrated to current `*.csproj` standard
- Fixed release that inadvertently removed the ability to set a custom HttpClientHandler

## [3.2.0] - 2017-05-25
### Added
- Config option to use custom implementation of IFeatureStore
- Artifact is now signed
### Changed
- Removed NETStandard.Library from dependencies so it isn't brought in by non-.NET core projects.
- Project files migrated to current `*.csproj` standard

## [3.1.1] - 2017-01-16
### Changed
- Improved error handling when sending events

## [3.1.0] - 2016-12-07
### Added
- Configurable http request timeout

### Changed
- Made http requests more resilient and logging more informative.

## [3.0.0] - 2016-10-27
### Changed
- Addresses Unnecesary Lock contention when polling: https://github.com/launchdarkly/.net-client/issues/18
- Logging framework: Now using Microsoft.Extensions.Logging
- No longer depending on ASP.NET: https://github.com/launchdarkly/.net-client/issues/8

### Added
- Support for .NET core: https://github.com/launchdarkly/.net-client/issues/9
- Http client now has a request timeout: https://github.com/launchdarkly/.net-client/issues/27

### Deprecated
- File-based configuration override option has been removed

## [2.0.3] - 2016-10-10
### Changed
- Code cleanup

## [2.0.2] - 2016-10-06
### Added
- Address https://github.com/launchdarkly/.net-client/issues/27
- Improve error logging- we're now logging messages from inner exceptions.

## [2.0.1] - 2016-10-05
### Changed
- Async http client code improvements.

## [2.0.0] - 2016-08-10
### Added
- Support for multivariate feature flags. New methods `StringVariation`, `JsonVariation` and `IntVariation` and `FloatVariation` for multivariates.
- New `AllFlags` method returns all flag values for a specified user.
- New `SecureModeHash` function computes a hash suitable for the new LaunchDarkly [JavaScript client's secure mode feature](https://github.com/launchdarkly/js-client#secure-mode).

### Changed
- LdClient now implements a new interface: ILdClient

### Deprecated
- The `Toggle` call has been deprecated in favor of `BoolVariation`.<|MERGE_RESOLUTION|>--- conflicted
+++ resolved
@@ -2,16 +2,14 @@
 
 All notable changes to the LaunchDarkly .NET SDK will be documented in this file. This project adheres to [Semantic Versioning](http://semver.org).
 
-<<<<<<< HEAD
 ## [3.5.0] - 2018-01-TBD
 ### Added
 - Framework target for netstandard1.4 and netstandard2.0. Thanks @nolanblew and @ISkomorokh!
 - Support for specifying [private user attributes](https://docs.launchdarkly.com/docs/private-user-attributes) in order to prevent user attributes from being sent in analytics events back to LaunchDarkly. See the `AllAttributesPrivate` and `PrivateAttributeNames` methods on `Configuration` as well as the `AndPrivateX` methods on `User`.
-=======
+
 ## [3.4.1] - 2018-01-19
 ### Added
 - Framework target for netstandard1.4 and netstandard2.0. Thanks @nolanblew and @ISkomorokh!
->>>>>>> f7ba6c59
 - Added the Apache 2.0 license to `LaunchDarkly.Client.csproj`
 
 ### Changed
