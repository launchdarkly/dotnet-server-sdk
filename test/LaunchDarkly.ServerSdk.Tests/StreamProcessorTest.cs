﻿using System;
using System.Collections.Generic;
using System.Threading.Tasks;
using LaunchDarkly.Sdk.Internal.Stream;
using LaunchDarkly.Sdk.Server.Interfaces;
using LaunchDarkly.Sdk.Server.Model;
using LaunchDarkly.EventSource;
using Moq;
using Newtonsoft.Json;
using Xunit;

namespace LaunchDarkly.Sdk.Server
{
    public class StreamProcessorTest
    {
        private const string SDK_KEY = "sdk_key";
        private const string FEATURE_KEY = "feature";
        private const int FEATURE_VERSION = 11;
        private static readonly FeatureFlag FEATURE = new FeatureFlagBuilder(FEATURE_KEY).Version(FEATURE_VERSION).On(true).Build();
        private const string SEGMENT_KEY = "segment";
        private const int SEGMENT_VERSION = 22;
        private static readonly Segment SEGMENT = new Segment(SEGMENT_KEY, SEGMENT_VERSION, null, null, null, null, false);

        readonly Mock<IEventSource> _mockEventSource;
        readonly IEventSource _eventSource;
        readonly TestEventSourceFactory _eventSourceFactory;
        readonly Mock<IFeatureRequestor> _mockRequestor;
        readonly IFeatureRequestor _requestor;
        readonly InMemoryDataStore _dataStore;
        Server.Configuration _config;

        public StreamProcessorTest()
        {
            _mockEventSource = new Mock<IEventSource>();
            _mockEventSource.Setup(es => es.StartAsync()).Returns(Task.CompletedTask);
            _eventSource = _mockEventSource.Object;
            _eventSourceFactory = new TestEventSourceFactory(_eventSource);
            _mockRequestor = new Mock<IFeatureRequestor>();
            _requestor = _mockRequestor.Object;
            _dataStore = new InMemoryDataStore();
            _config = Server.Configuration.Builder(SDK_KEY)
                .DataStore(TestUtils.SpecificDataStore(_dataStore))
                .Build();
        }

        [Fact]
        public void StreamUriHasCorrectEndpoint()
        {
            _config = Server.Configuration.Builder(_config).StreamUri(new Uri("http://stream.test.com")).Build();
            StreamProcessor sp = CreateAndStartProcessor();
            Assert.Equal(new Uri("http://stream.test.com/all"),
                _eventSourceFactory.ReceivedProperties.StreamUri);
        }
        
        [Fact]
        public void PutCausesFeatureToBeStored()
        {
            StreamProcessor sp = CreateAndStartProcessor();
            string data = "{\"data\":{\"flags\":{\"" +
                FEATURE_KEY + "\":" + JsonConvert.SerializeObject(FEATURE) + "},\"segments\":{}}}";
            MessageReceivedEventArgs e = new MessageReceivedEventArgs(new MessageEvent(data, null), "put");
            _mockEventSource.Raise(es => es.MessageReceived += null, e);

            AssertFeatureInStore(FEATURE);
        }

        [Fact]
        public void PutCausesSegmentToBeStored()
        {
            StreamProcessor sp = CreateAndStartProcessor();
            string data = "{\"data\":{\"flags\":{},\"segments\":{\"" +
                SEGMENT_KEY + "\":" + JsonConvert.SerializeObject(SEGMENT) + "}}}";
            MessageReceivedEventArgs e = new MessageReceivedEventArgs(new MessageEvent(data, null), "put");
            _mockEventSource.Raise(es => es.MessageReceived += null, e);

            AssertSegmentInStore(SEGMENT);
        }

        [Fact]
        public void StoreNotInitializedByDefault()
        {
            StreamProcessor sp = CreateAndStartProcessor();
            Assert.False(_dataStore.Initialized());
        }

        [Fact]
        public void PutCausesStoreToBeInitialized()
        {
            StreamProcessor sp = CreateAndStartProcessor();
            _mockEventSource.Raise(es => es.MessageReceived += null, EmptyPutEvent());
            Assert.True(_dataStore.Initialized());
        }

        [Fact]
        public void ProcessorNotInitializedByDefault()
        {
            StreamProcessor sp = CreateAndStartProcessor();
            Assert.False(((IDataSource)sp).Initialized());
        }

        [Fact]
        public void PutCausesProcessorToBeInitialized()
        {
            StreamProcessor sp = CreateAndStartProcessor();
            _mockEventSource.Raise(es => es.MessageReceived += null, EmptyPutEvent());
            Assert.True(((IDataSource)sp).Initialized());
        }

        [Fact]
        public void TaskIsNotCompletedByDefault()
        {
            StreamProcessor sp = CreateProcessor();
            Task<bool> task = ((IDataSource)sp).Start();
            Assert.False(task.IsCompleted);
        }
        
        [Fact]
        public void PutCausesTaskToBeCompleted()
        {
            StreamProcessor sp = CreateProcessor();
            Task<bool> task = ((IDataSource)sp).Start();
            _mockEventSource.Raise(es => es.MessageReceived += null, EmptyPutEvent());
            Assert.True(task.IsCompleted);
        }

        [Fact]
        public void PatchUpdatesFeature()
        {
            StreamProcessor sp = CreateAndStartProcessor();
            _mockEventSource.Raise(es => es.MessageReceived += null, EmptyPutEvent());

            string path = "/flags/" + FEATURE_KEY;
            string data = "{\"path\":\"" + path + "\",\"data\":" + JsonConvert.SerializeObject(FEATURE) + "}";
            MessageReceivedEventArgs e = new MessageReceivedEventArgs(new MessageEvent(data, null), "patch");
            _mockEventSource.Raise(es => es.MessageReceived += null, e);

            AssertFeatureInStore(FEATURE);
        }
        
        [Fact]
        public void PatchUpdatesSegment()
        {
            StreamProcessor sp = CreateAndStartProcessor();
            _mockEventSource.Raise(es => es.MessageReceived += null, EmptyPutEvent());

            string path = "/segments/" + SEGMENT_KEY;
            string data = "{\"path\":\"" + path + "\",\"data\":" + JsonConvert.SerializeObject(SEGMENT) + "}";
            MessageReceivedEventArgs e = new MessageReceivedEventArgs(new MessageEvent(data, null), "patch");
            _mockEventSource.Raise(es => es.MessageReceived += null, e);

            AssertSegmentInStore(SEGMENT);
        }

        [Fact]
        public void DeleteDeletesFeature()
        {
            StreamProcessor sp = CreateAndStartProcessor();
            _mockEventSource.Raise(es => es.MessageReceived += null, EmptyPutEvent());
            _dataStore.Upsert(VersionedDataKind.Features, FEATURE);

            string path = "/flags/" + FEATURE_KEY;
            string data = "{\"path\":\"" + path + "\",\"version\":" + (FEATURE_VERSION + 1) + "}";
            MessageReceivedEventArgs e = new MessageReceivedEventArgs(new MessageEvent(data, null), "delete");
            _mockEventSource.Raise(es => es.MessageReceived += null, e);

            Assert.Null(_dataStore.Get(VersionedDataKind.Features, FEATURE_KEY));
        }

        [Fact]
        public void DeleteDeletesSegment()
        {
            StreamProcessor sp = CreateAndStartProcessor();
            _mockEventSource.Raise(es => es.MessageReceived += null, EmptyPutEvent());
            _dataStore.Upsert(VersionedDataKind.Segments, SEGMENT);

            string path = "/segments/" + SEGMENT_KEY;
            string data = "{\"path\":\"" + path + "\",\"version\":" + (SEGMENT_VERSION + 1) + "}";
            MessageReceivedEventArgs e = new MessageReceivedEventArgs(new MessageEvent(data, null), "delete");
            _mockEventSource.Raise(es => es.MessageReceived += null, e);

            Assert.Null(_dataStore.Get(VersionedDataKind.Segments, SEGMENT_KEY));
        }

        [Fact]
        public void IndirectPatchRequestsAndStoresFeature()
        {
            StreamProcessor sp = CreateAndStartProcessor();
            _mockRequestor.Setup(r => r.GetFlagAsync(FEATURE_KEY)).ReturnsAsync(FEATURE);

            string path = "/flags/" + FEATURE_KEY;
            MessageReceivedEventArgs e = new MessageReceivedEventArgs(new MessageEvent(path, null), "indirect/patch");
            _mockEventSource.Raise(es => es.MessageReceived += null, e);

            AssertFeatureInStore(FEATURE);
        }

        [Fact]
        public void IndirectPatchRequestsAndStoresSegment()
        {
            StreamProcessor sp = CreateAndStartProcessor();
            _mockRequestor.Setup(r => r.GetSegmentAsync(SEGMENT_KEY)).ReturnsAsync(SEGMENT);

            string path = "/segments/" + SEGMENT_KEY;
            MessageReceivedEventArgs e = new MessageReceivedEventArgs(new MessageEvent(path, null), "indirect/patch");
            _mockEventSource.Raise(es => es.MessageReceived += null, e);

            AssertSegmentInStore(SEGMENT);
        }
        
        private StreamProcessor CreateProcessor()
        {
<<<<<<< HEAD
            return new StreamProcessor(_config, _requestor, _dataStore,
                _eventSourceFactory.Create());
=======
            return new StreamProcessor(_config, _requestor, _featureStore,
                _eventSourceFactory.Create(), null);
>>>>>>> 66ac13a9
        }

        private StreamProcessor CreateAndStartProcessor()
        {
            StreamProcessor sp = CreateProcessor();
            ((IDataSource)sp).Start();
            return sp;
        }

        class TestEventSourceFactory
        {
            public StreamProperties ReceivedProperties { get; private set; }
            public IDictionary<string, string> ReceivedHeaders { get; private set; }
            readonly IEventSource _eventSource;

            public TestEventSourceFactory(IEventSource eventSource)
            {
                _eventSource = eventSource;
            }

            public StreamManager.EventSourceCreator Create()
            {
                return (StreamProperties sp, IDictionary<string, string> headers) =>
                {
                    ReceivedProperties = sp;
                    ReceivedHeaders = headers;
                    return _eventSource;
                };
            }
        }
        
        private void AssertFeatureInStore(FeatureFlag f)
        {
            Assert.Equal(f.Version, _dataStore.Get(VersionedDataKind.Features, f.Key).Version);
        }

        private void AssertSegmentInStore(Segment s)
        {
            Assert.Equal(s.Version, _dataStore.Get(VersionedDataKind.Segments, s.Key).Version);
        }

        private MessageReceivedEventArgs EmptyPutEvent()
        {
            string data = "{\"data\":{\"flags\":{},\"segments\":{}}}";
            return new MessageReceivedEventArgs(new MessageEvent(data, null), "put");
        }
    }
}
<|MERGE_RESOLUTION|>--- conflicted
+++ resolved
@@ -1,266 +1,261 @@
-﻿using System;
-using System.Collections.Generic;
-using System.Threading.Tasks;
-using LaunchDarkly.Sdk.Internal.Stream;
-using LaunchDarkly.Sdk.Server.Interfaces;
-using LaunchDarkly.Sdk.Server.Model;
-using LaunchDarkly.EventSource;
-using Moq;
-using Newtonsoft.Json;
-using Xunit;
-
-namespace LaunchDarkly.Sdk.Server
-{
-    public class StreamProcessorTest
-    {
-        private const string SDK_KEY = "sdk_key";
-        private const string FEATURE_KEY = "feature";
-        private const int FEATURE_VERSION = 11;
-        private static readonly FeatureFlag FEATURE = new FeatureFlagBuilder(FEATURE_KEY).Version(FEATURE_VERSION).On(true).Build();
-        private const string SEGMENT_KEY = "segment";
-        private const int SEGMENT_VERSION = 22;
-        private static readonly Segment SEGMENT = new Segment(SEGMENT_KEY, SEGMENT_VERSION, null, null, null, null, false);
-
-        readonly Mock<IEventSource> _mockEventSource;
-        readonly IEventSource _eventSource;
-        readonly TestEventSourceFactory _eventSourceFactory;
-        readonly Mock<IFeatureRequestor> _mockRequestor;
-        readonly IFeatureRequestor _requestor;
-        readonly InMemoryDataStore _dataStore;
-        Server.Configuration _config;
-
-        public StreamProcessorTest()
-        {
-            _mockEventSource = new Mock<IEventSource>();
-            _mockEventSource.Setup(es => es.StartAsync()).Returns(Task.CompletedTask);
-            _eventSource = _mockEventSource.Object;
-            _eventSourceFactory = new TestEventSourceFactory(_eventSource);
-            _mockRequestor = new Mock<IFeatureRequestor>();
-            _requestor = _mockRequestor.Object;
-            _dataStore = new InMemoryDataStore();
-            _config = Server.Configuration.Builder(SDK_KEY)
-                .DataStore(TestUtils.SpecificDataStore(_dataStore))
-                .Build();
-        }
-
-        [Fact]
-        public void StreamUriHasCorrectEndpoint()
-        {
-            _config = Server.Configuration.Builder(_config).StreamUri(new Uri("http://stream.test.com")).Build();
-            StreamProcessor sp = CreateAndStartProcessor();
-            Assert.Equal(new Uri("http://stream.test.com/all"),
-                _eventSourceFactory.ReceivedProperties.StreamUri);
-        }
-        
-        [Fact]
-        public void PutCausesFeatureToBeStored()
-        {
-            StreamProcessor sp = CreateAndStartProcessor();
-            string data = "{\"data\":{\"flags\":{\"" +
-                FEATURE_KEY + "\":" + JsonConvert.SerializeObject(FEATURE) + "},\"segments\":{}}}";
-            MessageReceivedEventArgs e = new MessageReceivedEventArgs(new MessageEvent(data, null), "put");
-            _mockEventSource.Raise(es => es.MessageReceived += null, e);
-
-            AssertFeatureInStore(FEATURE);
-        }
-
-        [Fact]
-        public void PutCausesSegmentToBeStored()
-        {
-            StreamProcessor sp = CreateAndStartProcessor();
-            string data = "{\"data\":{\"flags\":{},\"segments\":{\"" +
-                SEGMENT_KEY + "\":" + JsonConvert.SerializeObject(SEGMENT) + "}}}";
-            MessageReceivedEventArgs e = new MessageReceivedEventArgs(new MessageEvent(data, null), "put");
-            _mockEventSource.Raise(es => es.MessageReceived += null, e);
-
-            AssertSegmentInStore(SEGMENT);
-        }
-
-        [Fact]
-        public void StoreNotInitializedByDefault()
-        {
-            StreamProcessor sp = CreateAndStartProcessor();
-            Assert.False(_dataStore.Initialized());
-        }
-
-        [Fact]
-        public void PutCausesStoreToBeInitialized()
-        {
-            StreamProcessor sp = CreateAndStartProcessor();
-            _mockEventSource.Raise(es => es.MessageReceived += null, EmptyPutEvent());
-            Assert.True(_dataStore.Initialized());
-        }
-
-        [Fact]
-        public void ProcessorNotInitializedByDefault()
-        {
-            StreamProcessor sp = CreateAndStartProcessor();
-            Assert.False(((IDataSource)sp).Initialized());
-        }
-
-        [Fact]
-        public void PutCausesProcessorToBeInitialized()
-        {
-            StreamProcessor sp = CreateAndStartProcessor();
-            _mockEventSource.Raise(es => es.MessageReceived += null, EmptyPutEvent());
-            Assert.True(((IDataSource)sp).Initialized());
-        }
-
-        [Fact]
-        public void TaskIsNotCompletedByDefault()
-        {
-            StreamProcessor sp = CreateProcessor();
-            Task<bool> task = ((IDataSource)sp).Start();
-            Assert.False(task.IsCompleted);
-        }
-        
-        [Fact]
-        public void PutCausesTaskToBeCompleted()
-        {
-            StreamProcessor sp = CreateProcessor();
-            Task<bool> task = ((IDataSource)sp).Start();
-            _mockEventSource.Raise(es => es.MessageReceived += null, EmptyPutEvent());
-            Assert.True(task.IsCompleted);
-        }
-
-        [Fact]
-        public void PatchUpdatesFeature()
-        {
-            StreamProcessor sp = CreateAndStartProcessor();
-            _mockEventSource.Raise(es => es.MessageReceived += null, EmptyPutEvent());
-
-            string path = "/flags/" + FEATURE_KEY;
-            string data = "{\"path\":\"" + path + "\",\"data\":" + JsonConvert.SerializeObject(FEATURE) + "}";
-            MessageReceivedEventArgs e = new MessageReceivedEventArgs(new MessageEvent(data, null), "patch");
-            _mockEventSource.Raise(es => es.MessageReceived += null, e);
-
-            AssertFeatureInStore(FEATURE);
-        }
-        
-        [Fact]
-        public void PatchUpdatesSegment()
-        {
-            StreamProcessor sp = CreateAndStartProcessor();
-            _mockEventSource.Raise(es => es.MessageReceived += null, EmptyPutEvent());
-
-            string path = "/segments/" + SEGMENT_KEY;
-            string data = "{\"path\":\"" + path + "\",\"data\":" + JsonConvert.SerializeObject(SEGMENT) + "}";
-            MessageReceivedEventArgs e = new MessageReceivedEventArgs(new MessageEvent(data, null), "patch");
-            _mockEventSource.Raise(es => es.MessageReceived += null, e);
-
-            AssertSegmentInStore(SEGMENT);
-        }
-
-        [Fact]
-        public void DeleteDeletesFeature()
-        {
-            StreamProcessor sp = CreateAndStartProcessor();
-            _mockEventSource.Raise(es => es.MessageReceived += null, EmptyPutEvent());
-            _dataStore.Upsert(VersionedDataKind.Features, FEATURE);
-
-            string path = "/flags/" + FEATURE_KEY;
-            string data = "{\"path\":\"" + path + "\",\"version\":" + (FEATURE_VERSION + 1) + "}";
-            MessageReceivedEventArgs e = new MessageReceivedEventArgs(new MessageEvent(data, null), "delete");
-            _mockEventSource.Raise(es => es.MessageReceived += null, e);
-
-            Assert.Null(_dataStore.Get(VersionedDataKind.Features, FEATURE_KEY));
-        }
-
-        [Fact]
-        public void DeleteDeletesSegment()
-        {
-            StreamProcessor sp = CreateAndStartProcessor();
-            _mockEventSource.Raise(es => es.MessageReceived += null, EmptyPutEvent());
-            _dataStore.Upsert(VersionedDataKind.Segments, SEGMENT);
-
-            string path = "/segments/" + SEGMENT_KEY;
-            string data = "{\"path\":\"" + path + "\",\"version\":" + (SEGMENT_VERSION + 1) + "}";
-            MessageReceivedEventArgs e = new MessageReceivedEventArgs(new MessageEvent(data, null), "delete");
-            _mockEventSource.Raise(es => es.MessageReceived += null, e);
-
-            Assert.Null(_dataStore.Get(VersionedDataKind.Segments, SEGMENT_KEY));
-        }
-
-        [Fact]
-        public void IndirectPatchRequestsAndStoresFeature()
-        {
-            StreamProcessor sp = CreateAndStartProcessor();
-            _mockRequestor.Setup(r => r.GetFlagAsync(FEATURE_KEY)).ReturnsAsync(FEATURE);
-
-            string path = "/flags/" + FEATURE_KEY;
-            MessageReceivedEventArgs e = new MessageReceivedEventArgs(new MessageEvent(path, null), "indirect/patch");
-            _mockEventSource.Raise(es => es.MessageReceived += null, e);
-
-            AssertFeatureInStore(FEATURE);
-        }
-
-        [Fact]
-        public void IndirectPatchRequestsAndStoresSegment()
-        {
-            StreamProcessor sp = CreateAndStartProcessor();
-            _mockRequestor.Setup(r => r.GetSegmentAsync(SEGMENT_KEY)).ReturnsAsync(SEGMENT);
-
-            string path = "/segments/" + SEGMENT_KEY;
-            MessageReceivedEventArgs e = new MessageReceivedEventArgs(new MessageEvent(path, null), "indirect/patch");
-            _mockEventSource.Raise(es => es.MessageReceived += null, e);
-
-            AssertSegmentInStore(SEGMENT);
-        }
-        
-        private StreamProcessor CreateProcessor()
-        {
-<<<<<<< HEAD
-            return new StreamProcessor(_config, _requestor, _dataStore,
-                _eventSourceFactory.Create());
-=======
-            return new StreamProcessor(_config, _requestor, _featureStore,
-                _eventSourceFactory.Create(), null);
->>>>>>> 66ac13a9
-        }
-
-        private StreamProcessor CreateAndStartProcessor()
-        {
-            StreamProcessor sp = CreateProcessor();
-            ((IDataSource)sp).Start();
-            return sp;
-        }
-
-        class TestEventSourceFactory
-        {
-            public StreamProperties ReceivedProperties { get; private set; }
-            public IDictionary<string, string> ReceivedHeaders { get; private set; }
-            readonly IEventSource _eventSource;
-
-            public TestEventSourceFactory(IEventSource eventSource)
-            {
-                _eventSource = eventSource;
-            }
-
-            public StreamManager.EventSourceCreator Create()
-            {
-                return (StreamProperties sp, IDictionary<string, string> headers) =>
-                {
-                    ReceivedProperties = sp;
-                    ReceivedHeaders = headers;
-                    return _eventSource;
-                };
-            }
-        }
-        
-        private void AssertFeatureInStore(FeatureFlag f)
-        {
-            Assert.Equal(f.Version, _dataStore.Get(VersionedDataKind.Features, f.Key).Version);
-        }
-
-        private void AssertSegmentInStore(Segment s)
-        {
-            Assert.Equal(s.Version, _dataStore.Get(VersionedDataKind.Segments, s.Key).Version);
-        }
-
-        private MessageReceivedEventArgs EmptyPutEvent()
-        {
-            string data = "{\"data\":{\"flags\":{},\"segments\":{}}}";
-            return new MessageReceivedEventArgs(new MessageEvent(data, null), "put");
-        }
-    }
-}
+﻿using System;
+using System.Collections.Generic;
+using System.Threading.Tasks;
+using LaunchDarkly.Sdk.Internal.Stream;
+using LaunchDarkly.Sdk.Server.Interfaces;
+using LaunchDarkly.Sdk.Server.Model;
+using LaunchDarkly.EventSource;
+using Moq;
+using Newtonsoft.Json;
+using Xunit;
+
+namespace LaunchDarkly.Sdk.Server
+{
+    public class StreamProcessorTest
+    {
+        private const string SDK_KEY = "sdk_key";
+        private const string FEATURE_KEY = "feature";
+        private const int FEATURE_VERSION = 11;
+        private static readonly FeatureFlag FEATURE = new FeatureFlagBuilder(FEATURE_KEY).Version(FEATURE_VERSION).On(true).Build();
+        private const string SEGMENT_KEY = "segment";
+        private const int SEGMENT_VERSION = 22;
+        private static readonly Segment SEGMENT = new Segment(SEGMENT_KEY, SEGMENT_VERSION, null, null, null, null, false);
+
+        readonly Mock<IEventSource> _mockEventSource;
+        readonly IEventSource _eventSource;
+        readonly TestEventSourceFactory _eventSourceFactory;
+        readonly Mock<IFeatureRequestor> _mockRequestor;
+        readonly IFeatureRequestor _requestor;
+        readonly InMemoryDataStore _dataStore;
+        Server.Configuration _config;
+
+        public StreamProcessorTest()
+        {
+            _mockEventSource = new Mock<IEventSource>();
+            _mockEventSource.Setup(es => es.StartAsync()).Returns(Task.CompletedTask);
+            _eventSource = _mockEventSource.Object;
+            _eventSourceFactory = new TestEventSourceFactory(_eventSource);
+            _mockRequestor = new Mock<IFeatureRequestor>();
+            _requestor = _mockRequestor.Object;
+            _dataStore = new InMemoryDataStore();
+            _config = Server.Configuration.Builder(SDK_KEY)
+                .DataStore(TestUtils.SpecificDataStore(_dataStore))
+                .Build();
+        }
+
+        [Fact]
+        public void StreamUriHasCorrectEndpoint()
+        {
+            _config = Server.Configuration.Builder(_config).StreamUri(new Uri("http://stream.test.com")).Build();
+            StreamProcessor sp = CreateAndStartProcessor();
+            Assert.Equal(new Uri("http://stream.test.com/all"),
+                _eventSourceFactory.ReceivedProperties.StreamUri);
+        }
+        
+        [Fact]
+        public void PutCausesFeatureToBeStored()
+        {
+            StreamProcessor sp = CreateAndStartProcessor();
+            string data = "{\"data\":{\"flags\":{\"" +
+                FEATURE_KEY + "\":" + JsonConvert.SerializeObject(FEATURE) + "},\"segments\":{}}}";
+            MessageReceivedEventArgs e = new MessageReceivedEventArgs(new MessageEvent(data, null), "put");
+            _mockEventSource.Raise(es => es.MessageReceived += null, e);
+
+            AssertFeatureInStore(FEATURE);
+        }
+
+        [Fact]
+        public void PutCausesSegmentToBeStored()
+        {
+            StreamProcessor sp = CreateAndStartProcessor();
+            string data = "{\"data\":{\"flags\":{},\"segments\":{\"" +
+                SEGMENT_KEY + "\":" + JsonConvert.SerializeObject(SEGMENT) + "}}}";
+            MessageReceivedEventArgs e = new MessageReceivedEventArgs(new MessageEvent(data, null), "put");
+            _mockEventSource.Raise(es => es.MessageReceived += null, e);
+
+            AssertSegmentInStore(SEGMENT);
+        }
+
+        [Fact]
+        public void StoreNotInitializedByDefault()
+        {
+            StreamProcessor sp = CreateAndStartProcessor();
+            Assert.False(_dataStore.Initialized());
+        }
+
+        [Fact]
+        public void PutCausesStoreToBeInitialized()
+        {
+            StreamProcessor sp = CreateAndStartProcessor();
+            _mockEventSource.Raise(es => es.MessageReceived += null, EmptyPutEvent());
+            Assert.True(_dataStore.Initialized());
+        }
+
+        [Fact]
+        public void ProcessorNotInitializedByDefault()
+        {
+            StreamProcessor sp = CreateAndStartProcessor();
+            Assert.False(((IDataSource)sp).Initialized());
+        }
+
+        [Fact]
+        public void PutCausesProcessorToBeInitialized()
+        {
+            StreamProcessor sp = CreateAndStartProcessor();
+            _mockEventSource.Raise(es => es.MessageReceived += null, EmptyPutEvent());
+            Assert.True(((IDataSource)sp).Initialized());
+        }
+
+        [Fact]
+        public void TaskIsNotCompletedByDefault()
+        {
+            StreamProcessor sp = CreateProcessor();
+            Task<bool> task = ((IDataSource)sp).Start();
+            Assert.False(task.IsCompleted);
+        }
+        
+        [Fact]
+        public void PutCausesTaskToBeCompleted()
+        {
+            StreamProcessor sp = CreateProcessor();
+            Task<bool> task = ((IDataSource)sp).Start();
+            _mockEventSource.Raise(es => es.MessageReceived += null, EmptyPutEvent());
+            Assert.True(task.IsCompleted);
+        }
+
+        [Fact]
+        public void PatchUpdatesFeature()
+        {
+            StreamProcessor sp = CreateAndStartProcessor();
+            _mockEventSource.Raise(es => es.MessageReceived += null, EmptyPutEvent());
+
+            string path = "/flags/" + FEATURE_KEY;
+            string data = "{\"path\":\"" + path + "\",\"data\":" + JsonConvert.SerializeObject(FEATURE) + "}";
+            MessageReceivedEventArgs e = new MessageReceivedEventArgs(new MessageEvent(data, null), "patch");
+            _mockEventSource.Raise(es => es.MessageReceived += null, e);
+
+            AssertFeatureInStore(FEATURE);
+        }
+        
+        [Fact]
+        public void PatchUpdatesSegment()
+        {
+            StreamProcessor sp = CreateAndStartProcessor();
+            _mockEventSource.Raise(es => es.MessageReceived += null, EmptyPutEvent());
+
+            string path = "/segments/" + SEGMENT_KEY;
+            string data = "{\"path\":\"" + path + "\",\"data\":" + JsonConvert.SerializeObject(SEGMENT) + "}";
+            MessageReceivedEventArgs e = new MessageReceivedEventArgs(new MessageEvent(data, null), "patch");
+            _mockEventSource.Raise(es => es.MessageReceived += null, e);
+
+            AssertSegmentInStore(SEGMENT);
+        }
+
+        [Fact]
+        public void DeleteDeletesFeature()
+        {
+            StreamProcessor sp = CreateAndStartProcessor();
+            _mockEventSource.Raise(es => es.MessageReceived += null, EmptyPutEvent());
+            _dataStore.Upsert(VersionedDataKind.Features, FEATURE);
+
+            string path = "/flags/" + FEATURE_KEY;
+            string data = "{\"path\":\"" + path + "\",\"version\":" + (FEATURE_VERSION + 1) + "}";
+            MessageReceivedEventArgs e = new MessageReceivedEventArgs(new MessageEvent(data, null), "delete");
+            _mockEventSource.Raise(es => es.MessageReceived += null, e);
+
+            Assert.Null(_dataStore.Get(VersionedDataKind.Features, FEATURE_KEY));
+        }
+
+        [Fact]
+        public void DeleteDeletesSegment()
+        {
+            StreamProcessor sp = CreateAndStartProcessor();
+            _mockEventSource.Raise(es => es.MessageReceived += null, EmptyPutEvent());
+            _dataStore.Upsert(VersionedDataKind.Segments, SEGMENT);
+
+            string path = "/segments/" + SEGMENT_KEY;
+            string data = "{\"path\":\"" + path + "\",\"version\":" + (SEGMENT_VERSION + 1) + "}";
+            MessageReceivedEventArgs e = new MessageReceivedEventArgs(new MessageEvent(data, null), "delete");
+            _mockEventSource.Raise(es => es.MessageReceived += null, e);
+
+            Assert.Null(_dataStore.Get(VersionedDataKind.Segments, SEGMENT_KEY));
+        }
+
+        [Fact]
+        public void IndirectPatchRequestsAndStoresFeature()
+        {
+            StreamProcessor sp = CreateAndStartProcessor();
+            _mockRequestor.Setup(r => r.GetFlagAsync(FEATURE_KEY)).ReturnsAsync(FEATURE);
+
+            string path = "/flags/" + FEATURE_KEY;
+            MessageReceivedEventArgs e = new MessageReceivedEventArgs(new MessageEvent(path, null), "indirect/patch");
+            _mockEventSource.Raise(es => es.MessageReceived += null, e);
+
+            AssertFeatureInStore(FEATURE);
+        }
+
+        [Fact]
+        public void IndirectPatchRequestsAndStoresSegment()
+        {
+            StreamProcessor sp = CreateAndStartProcessor();
+            _mockRequestor.Setup(r => r.GetSegmentAsync(SEGMENT_KEY)).ReturnsAsync(SEGMENT);
+
+            string path = "/segments/" + SEGMENT_KEY;
+            MessageReceivedEventArgs e = new MessageReceivedEventArgs(new MessageEvent(path, null), "indirect/patch");
+            _mockEventSource.Raise(es => es.MessageReceived += null, e);
+
+            AssertSegmentInStore(SEGMENT);
+        }
+        
+        private StreamProcessor CreateProcessor()
+        {
+            return new StreamProcessor(_config, _requestor, _dataStore,
+                _eventSourceFactory.Create(), null);
+        }
+
+        private StreamProcessor CreateAndStartProcessor()
+        {
+            StreamProcessor sp = CreateProcessor();
+            ((IDataSource)sp).Start();
+            return sp;
+        }
+
+        class TestEventSourceFactory
+        {
+            public StreamProperties ReceivedProperties { get; private set; }
+            public IDictionary<string, string> ReceivedHeaders { get; private set; }
+            readonly IEventSource _eventSource;
+
+            public TestEventSourceFactory(IEventSource eventSource)
+            {
+                _eventSource = eventSource;
+            }
+
+            public StreamManager.EventSourceCreator Create()
+            {
+                return (StreamProperties sp, IDictionary<string, string> headers) =>
+                {
+                    ReceivedProperties = sp;
+                    ReceivedHeaders = headers;
+                    return _eventSource;
+                };
+            }
+        }
+        
+        private void AssertFeatureInStore(FeatureFlag f)
+        {
+            Assert.Equal(f.Version, _dataStore.Get(VersionedDataKind.Features, f.Key).Version);
+        }
+
+        private void AssertSegmentInStore(Segment s)
+        {
+            Assert.Equal(s.Version, _dataStore.Get(VersionedDataKind.Segments, s.Key).Version);
+        }
+
+        private MessageReceivedEventArgs EmptyPutEvent()
+        {
+            string data = "{\"data\":{\"flags\":{},\"segments\":{}}}";
+            return new MessageReceivedEventArgs(new MessageEvent(data, null), "put");
+        }
+    }
+}