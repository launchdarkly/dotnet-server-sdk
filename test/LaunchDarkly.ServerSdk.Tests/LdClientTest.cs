--- conflicted
+++ resolved
@@ -1,310 +1,306 @@
-﻿using System;
-using System.Collections.Generic;
-using System.Linq;
-using System.Threading.Tasks;
-using LaunchDarkly.Sdk.Internal.Events;
-using LaunchDarkly.Sdk.Server.Interfaces;
-using LaunchDarkly.Sdk.Server.Model;
-using Moq;
-using Xunit;
-
-namespace LaunchDarkly.Sdk.Server
-{
-    // See also LDClientEvaluationTest, etc. This file contains mostly tests for the startup logic.
-    public class LdClientTest
-    {
-        private readonly Mock<IDataSource> mockDataSource;
-        private readonly IDataSource dataSource;
-        private readonly Task<bool> initTask;
-
-        public LdClientTest()
-        {
-            mockDataSource = new Mock<IDataSource>();
-            dataSource = mockDataSource.Object;
-            initTask = Task.FromResult(true);
-            mockDataSource.Setup(up => up.Start()).Returns(initTask);
-        }
-        
-        [Fact]
-        public void ClientHasDefaultEventProcessorByDefault()
-        {
-            var config = Configuration.Builder("SDK_KEY")
-                .IsStreamingEnabled(false)
-                .BaseUri(new Uri("http://fake"))
-                .StartWaitTime(TimeSpan.Zero)
-                .Build();
-            using (var client = new LdClient(config))
-            {
-                Assert.IsType<DefaultEventProcessor>(client._eventProcessor);
-            }
-        }
-
-        [Fact]
-        public void StreamingClientHasStreamProcessor()
-        {
-            var config = Configuration.Builder("SDK_KEY")
-                .IsStreamingEnabled(true)
-                .BaseUri(new Uri("http://fake"))
-                .StartWaitTime(TimeSpan.Zero)
-                .Build();
-            using (var client = new LdClient(config))
-            {
-                Assert.IsType<StreamProcessor>(client._dataSource);
-            }
-        }
-
-        [Fact]
-        public void PollingClientHasPollingProcessor()
-        {
-            var config = Configuration.Builder("SDK_KEY")
-                .IsStreamingEnabled(false)
-                .BaseUri(new Uri("http://fake"))
-                .StartWaitTime(TimeSpan.Zero)
-                .Build();
-            using (var client = new LdClient(config))
-            {
-                Assert.IsType<PollingProcessor>(client._dataSource);
-            }
-        }
-
-        [Fact]
-<<<<<<< HEAD
-        public void NoWaitForDataSourceIfWaitMillisIsZero()
-=======
-        public void DiagnosticStorePassedToFactoriesWhenSupported()
-        {
-            var epfwd = new Mock<IEventProcessorFactoryWithDiagnostics>();
-            var upfwd = new Mock<IUpdateProcessorFactoryWithDiagnostics>();
-            var config = Configuration.Builder("SDK_KEY")
-                .IsStreamingEnabled(false)
-                .BaseUri(new Uri("http://fake"))
-                .StartWaitTime(TimeSpan.Zero)
-                .EventProcessorFactory(epfwd.Object)
-                .UpdateProcessorFactory(upfwd.Object)
-                .Build();
-
-            IDiagnosticStore eventProcessorDiagnosticStore = null;
-            IDiagnosticStore updateProcessorDiagnosticStore = null;
-
-            epfwd.Setup(epf => epf.CreateEventProcessor(config, It.IsAny<IDiagnosticStore>()))
-                .Callback<Configuration, IDiagnosticStore>((c, ds) => eventProcessorDiagnosticStore = ds)
-                .Returns(Components.NullEventProcessor.CreateEventProcessor(config));
-            upfwd.Setup(upf => upf.CreateUpdateProcessor(config, It.IsAny<IFeatureStore>(), It.IsAny<IDiagnosticStore>()))
-                .Callback<Configuration, IFeatureStore, IDiagnosticStore>((c, fs, ds) => updateProcessorDiagnosticStore = ds)
-                .Returns(updateProcessor);
-
-            using (var client = new LdClient(config))
-            {
-                epfwd.Verify(epf => epf.CreateEventProcessor(config, It.IsNotNull<IDiagnosticStore>()), Times.Once());
-                epfwd.VerifyNoOtherCalls();
-                upfwd.Verify(upf => upf.CreateUpdateProcessor(config, It.IsNotNull<IFeatureStore>(), It.IsNotNull<IDiagnosticStore>()), Times.Once());
-                upfwd.VerifyNoOtherCalls();
-                Assert.True(eventProcessorDiagnosticStore == updateProcessorDiagnosticStore);
-            }
-        }
-
-        [Fact]
-        public void DiagnosticStoreNotPassedToFactoriesWhenOptedOut()
-        {
-            var epfwd = new Mock<IEventProcessorFactoryWithDiagnostics>();
-            var upfwd = new Mock<IUpdateProcessorFactoryWithDiagnostics>();
-            var config = Configuration.Builder("SDK_KEY")
-                .IsStreamingEnabled(false)
-                .BaseUri(new Uri("http://fake"))
-                .StartWaitTime(TimeSpan.Zero)
-                .EventProcessorFactory(epfwd.Object)
-                .UpdateProcessorFactory(upfwd.Object)
-                .DiagnosticOptOut(true)
-                .Build();
-
-            epfwd.Setup(epf => epf.CreateEventProcessor(config, It.IsAny<IDiagnosticStore>()))
-                .Returns(Components.NullEventProcessor.CreateEventProcessor(config));
-            upfwd.Setup(upf => upf.CreateUpdateProcessor(config, It.IsAny<IFeatureStore>(), It.IsAny<IDiagnosticStore>()))
-                .Returns(updateProcessor);
-
-            using (var client = new LdClient(config))
-            {
-                epfwd.Verify(epf => epf.CreateEventProcessor(config, null), Times.Once());
-                epfwd.VerifyNoOtherCalls();
-                upfwd.Verify(upf => upf.CreateUpdateProcessor(config, It.IsNotNull<IFeatureStore>(), null), Times.Once());
-                upfwd.VerifyNoOtherCalls();
-            }
-        }
-
-        [Fact]
-        public void NoWaitForUpdateProcessorIfWaitMillisIsZero()
->>>>>>> 66ac13a9
-        {
-            mockDataSource.Setup(up => up.Initialized()).Returns(true);
-            var config = Configuration.Builder("SDK_KEY").StartWaitTime(TimeSpan.Zero)
-                .DataSource(TestUtils.SpecificDataSource(dataSource))
-                .EventProcessorFactory(Components.NullEventProcessor)
-                .Build();
-
-            using (var client = new LdClient(config))
-            {
-                Assert.True(client.Initialized());
-            }
-        }
-        
-        [Fact]
-        public void DataSourceCanTimeOut()
-        {
-            var config = Configuration.Builder("SDK_KEY").StartWaitTime(TimeSpan.FromMilliseconds(10))
-                .DataSource(TestUtils.SpecificDataSource(dataSource))
-                .EventProcessorFactory(Components.NullEventProcessor)
-                .Build();
-
-            using (var client = new LdClient(config))
-            {
-                Assert.False(client.Initialized());
-            }
-        }
-
-        [Fact]
-        public void ExceptionFromDataSourceTaskDoesNotCauseExceptionInInit()
-        {
-            TaskCompletionSource<bool> errorTaskSource = new TaskCompletionSource<bool>();
-            mockDataSource.Setup(up => up.Start()).Returns(errorTaskSource.Task);
-            errorTaskSource.SetException(new Exception("bad"));
-            var config = Configuration.Builder("SDK_KEY")
-                .DataSource(TestUtils.SpecificDataSource(dataSource))
-                .EventProcessorFactory(Components.NullEventProcessor)
-                .Build();
-
-            using (var client = new LdClient(config))
-            {
-                Assert.False(client.Initialized());
-            }
-        }
-
-        [Fact]
-        public void EvaluationReturnsDefaultValueIfNeitherClientNorDataStoreIsInited()
-        {
-            var dataStore = new InMemoryDataStore();
-            var flag = new FeatureFlagBuilder("key").OffWithValue(LdValue.Of(1)).Build();
-            dataStore.Upsert(VersionedDataKind.Features, flag); // but the store is still not inited
-
-            var config = Configuration.Builder("SDK_KEY").StartWaitTime(TimeSpan.Zero)
-                .DataStore(TestUtils.SpecificDataStore(dataStore))
-                .DataSource(TestUtils.SpecificDataSource(dataSource))
-                .EventProcessorFactory(Components.NullEventProcessor)
-                .Build();
-
-            using (var client = new LdClient(config))
-            {
-                Assert.Equal(0, client.IntVariation("key", User.WithKey("user"), 0));
-            }
-        }
-
-        [Fact]
-        public void EvaluationUsesDataStoreIfClientIsNotInitedButStoreIsInited()
-        {
-            var dataStore = new InMemoryDataStore();
-            dataStore.Init(new Dictionary<IVersionedDataKind, IDictionary<string, IVersionedData>>());
-            var flag = new FeatureFlagBuilder("key").OffWithValue(LdValue.Of(1)).Build();
-            dataStore.Upsert(VersionedDataKind.Features, flag);
-
-            var config = Configuration.Builder("SDK_KEY").StartWaitTime(TimeSpan.Zero)
-                .DataStore(TestUtils.SpecificDataStore(dataStore))
-                .DataSource(TestUtils.SpecificDataSource(dataSource))
-                .EventProcessorFactory(Components.NullEventProcessor)
-                .Build();
-
-            using (var client = new LdClient(config))
-            {
-                Assert.Equal(1, client.IntVariation("key", User.WithKey("user"), 0));
-            }
-        }
-        
-        [Fact]
-        public void DataSetIsPassedToDataStoreInCorrectOrder()
-        {
-            var mockStore = new Mock<IDataStore>();
-            var store = mockStore.Object;
-            IDictionary<IVersionedDataKind, IDictionary<string, IVersionedData>> receivedData = null;
-
-            mockStore.Setup(s => s.Init(It.IsAny<IDictionary<IVersionedDataKind, IDictionary<string, IVersionedData>>>()))
-                .Callback((IDictionary<IVersionedDataKind, IDictionary<string, IVersionedData>> data) => {
-                    receivedData = data;
-                });
-
-            mockDataSource.Setup(up => up.Start()).Returns(initTask);
-
-            var config = Configuration.Builder("SDK_KEY")
-                .DataStore(TestUtils.SpecificDataStore(store))
-                .DataSource(TestUtils.DataSourceWithData(DependencyOrderingTestData))
-                .EventProcessorFactory(Components.NullEventProcessor)
-                .Build();
-
-            using (var client = new LdClient(config))
-            {
-                Assert.NotNull(receivedData);
-                var entries = new List<KeyValuePair<IVersionedDataKind, IDictionary<string, IVersionedData>>>(
-                    receivedData);
-                Assert.Equal(DependencyOrderingTestData.Count, entries.Count);
-
-                // Segments should always come first
-                Assert.Equal(VersionedDataKind.Segments, entries[0].Key);
-                Assert.Equal(DependencyOrderingTestData[VersionedDataKind.Segments].Count,
-                    entries[0].Value.Count);
-
-                // Features should be ordered so that a flag always appears after its prerequisites, if any
-                Assert.Equal(VersionedDataKind.Features, entries[1].Key);
-                Assert.Equal(DependencyOrderingTestData[VersionedDataKind.Features].Count,
-                    entries[1].Value.Count);
-                var flagsMap = entries[1].Value;
-                var orderedItems = new List<IVersionedData>(flagsMap.Values);
-                for (var itemIndex = 0; itemIndex < orderedItems.Count; itemIndex++)
-                {
-                    var item = orderedItems[itemIndex] as FeatureFlag;
-                    foreach (var prereq in item.Prerequisites)
-                    {
-                        var depFlag = flagsMap[prereq.Key];
-                        var depIndex = orderedItems.IndexOf(depFlag);
-                        if (depIndex > itemIndex)
-                        {
-                            var allKeys = from i in orderedItems select i.Key;
-                            Assert.True(false, String.Format("{0} depends on {1}, but {0} was listed first; keys in order are [{2}]",
-                                item.Key, prereq.Key, String.Join(", ", allKeys)));
-                        }
-                    }
-                }
-            }
-        }
-
-        private static readonly IDictionary<IVersionedDataKind, IDictionary<string, IVersionedData>>
-            DependencyOrderingTestData = new Dictionary<IVersionedDataKind, IDictionary<string, IVersionedData>>()
-        {
-            {
-                VersionedDataKind.Features,
-                new Dictionary<string, IVersionedData>()
-                {
-                    { "a", new FeatureFlagBuilder("a")
-                        .Prerequisites(new List<Prerequisite>() {
-                            new Prerequisite("b", 0),
-                            new Prerequisite("c", 0),
-                            })
-                        .Build() },
-                    { "b", new FeatureFlagBuilder("b")
-                        .Prerequisites(new List<Prerequisite>() {
-                            new Prerequisite("c", 0),
-                            new Prerequisite("e", 0),
-                            })
-                        .Build() },
-                    { "c", new FeatureFlagBuilder("c").Build() },
-                    { "d", new FeatureFlagBuilder("d").Build() },
-                    { "e", new FeatureFlagBuilder("e").Build() },
-                    { "f", new FeatureFlagBuilder("f").Build() }
-                }
-            },
-            {
-                VersionedDataKind.Segments,
-                new Dictionary<string, IVersionedData>()
-                {
-                    { "o", new Segment("o", 1, null, null, null, null, false) }
-                }
-            }
-        };
-    }
+﻿using System;
+using System.Collections.Generic;
+using System.Linq;
+using System.Threading.Tasks;
+using LaunchDarkly.Sdk.Internal.Events;
+using LaunchDarkly.Sdk.Server.Interfaces;
+using LaunchDarkly.Sdk.Server.Model;
+using Moq;
+using Xunit;
+
+namespace LaunchDarkly.Sdk.Server
+{
+    // See also LDClientEvaluationTest, etc. This file contains mostly tests for the startup logic.
+    public class LdClientTest
+    {
+        private readonly Mock<IDataSource> mockDataSource;
+        private readonly IDataSource dataSource;
+        private readonly Task<bool> initTask;
+
+        public LdClientTest()
+        {
+            mockDataSource = new Mock<IDataSource>();
+            dataSource = mockDataSource.Object;
+            initTask = Task.FromResult(true);
+            mockDataSource.Setup(up => up.Start()).Returns(initTask);
+        }
+        
+        [Fact]
+        public void ClientHasDefaultEventProcessorByDefault()
+        {
+            var config = Configuration.Builder("SDK_KEY")
+                .IsStreamingEnabled(false)
+                .BaseUri(new Uri("http://fake"))
+                .StartWaitTime(TimeSpan.Zero)
+                .Build();
+            using (var client = new LdClient(config))
+            {
+                Assert.IsType<DefaultEventProcessor>(client._eventProcessor);
+            }
+        }
+
+        [Fact]
+        public void StreamingClientHasStreamProcessor()
+        {
+            var config = Configuration.Builder("SDK_KEY")
+                .IsStreamingEnabled(true)
+                .BaseUri(new Uri("http://fake"))
+                .StartWaitTime(TimeSpan.Zero)
+                .Build();
+            using (var client = new LdClient(config))
+            {
+                Assert.IsType<StreamProcessor>(client._dataSource);
+            }
+        }
+
+        [Fact]
+        public void PollingClientHasPollingProcessor()
+        {
+            var config = Configuration.Builder("SDK_KEY")
+                .IsStreamingEnabled(false)
+                .BaseUri(new Uri("http://fake"))
+                .StartWaitTime(TimeSpan.Zero)
+                .Build();
+            using (var client = new LdClient(config))
+            {
+                Assert.IsType<PollingProcessor>(client._dataSource);
+            }
+        }
+
+        [Fact]
+        public void DiagnosticStorePassedToFactoriesWhenSupported()
+        {
+            var epfwd = new Mock<IEventProcessorFactoryWithDiagnostics>();
+            var dsfwd = new Mock<IDataSourceFactoryWithDiagnostics>();
+            var config = Configuration.Builder("SDK_KEY")
+                .IsStreamingEnabled(false)
+                .BaseUri(new Uri("http://fake"))
+                .StartWaitTime(TimeSpan.Zero)
+                .EventProcessorFactory(epfwd.Object)
+                .DataSource(dsfwd.Object)
+                .Build();
+
+            IDiagnosticStore eventProcessorDiagnosticStore = null;
+            IDiagnosticStore updateProcessorDiagnosticStore = null;
+
+            epfwd.Setup(epf => epf.CreateEventProcessor(config, It.IsAny<IDiagnosticStore>()))
+                .Callback<Configuration, IDiagnosticStore>((c, ds) => eventProcessorDiagnosticStore = ds)
+                .Returns(Components.NullEventProcessor.CreateEventProcessor(config));
+            dsfwd.Setup(dsf => dsf.CreateDataSource(config, It.IsAny<IDataStore>(), It.IsAny<IDiagnosticStore>()))
+                .Callback<Configuration, IDataStore, IDiagnosticStore>((c, fs, ds) => updateProcessorDiagnosticStore = ds)
+                .Returns(dataSource);
+
+            using (var client = new LdClient(config))
+            {
+                epfwd.Verify(epf => epf.CreateEventProcessor(config, It.IsNotNull<IDiagnosticStore>()), Times.Once());
+                epfwd.VerifyNoOtherCalls();
+                dsfwd.Verify(dsf => dsf.CreateDataSource(config, It.IsNotNull<IDataStore>(), It.IsNotNull<IDiagnosticStore>()), Times.Once());
+                dsfwd.VerifyNoOtherCalls();
+                Assert.True(eventProcessorDiagnosticStore == updateProcessorDiagnosticStore);
+            }
+        }
+
+        [Fact]
+        public void DiagnosticStoreNotPassedToFactoriesWhenOptedOut()
+        {
+            var epfwd = new Mock<IEventProcessorFactoryWithDiagnostics>();
+            var dsfwd = new Mock<IDataSourceFactoryWithDiagnostics>();
+            var config = Configuration.Builder("SDK_KEY")
+                .IsStreamingEnabled(false)
+                .BaseUri(new Uri("http://fake"))
+                .StartWaitTime(TimeSpan.Zero)
+                .EventProcessorFactory(epfwd.Object)
+                .DataSource(dsfwd.Object)
+                .DiagnosticOptOut(true)
+                .Build();
+
+            epfwd.Setup(epf => epf.CreateEventProcessor(config, It.IsAny<IDiagnosticStore>()))
+                .Returns(Components.NullEventProcessor.CreateEventProcessor(config));
+            dsfwd.Setup(upf => upf.CreateDataSource(config, It.IsAny<IDataStore>(), It.IsAny<IDiagnosticStore>()))
+                .Returns(dataSource);
+
+            using (var client = new LdClient(config))
+            {
+                epfwd.Verify(epf => epf.CreateEventProcessor(config, null), Times.Once());
+                epfwd.VerifyNoOtherCalls();
+                dsfwd.Verify(dsf => dsf.CreateDataSource(config, It.IsNotNull<IDataStore>(), null), Times.Once());
+                dsfwd.VerifyNoOtherCalls();
+            }
+        }
+
+        [Fact]
+        public void NoWaitForDataSourceIfWaitMillisIsZero()
+        {
+            mockDataSource.Setup(up => up.Initialized()).Returns(true);
+            var config = Configuration.Builder("SDK_KEY").StartWaitTime(TimeSpan.Zero)
+                .DataSource(TestUtils.SpecificDataSource(dataSource))
+                .EventProcessorFactory(Components.NullEventProcessor)
+                .Build();
+
+            using (var client = new LdClient(config))
+            {
+                Assert.True(client.Initialized());
+            }
+        }
+        
+        [Fact]
+        public void DataSourceCanTimeOut()
+        {
+            var config = Configuration.Builder("SDK_KEY").StartWaitTime(TimeSpan.FromMilliseconds(10))
+                .DataSource(TestUtils.SpecificDataSource(dataSource))
+                .EventProcessorFactory(Components.NullEventProcessor)
+                .Build();
+
+            using (var client = new LdClient(config))
+            {
+                Assert.False(client.Initialized());
+            }
+        }
+
+        [Fact]
+        public void ExceptionFromDataSourceTaskDoesNotCauseExceptionInInit()
+        {
+            TaskCompletionSource<bool> errorTaskSource = new TaskCompletionSource<bool>();
+            mockDataSource.Setup(up => up.Start()).Returns(errorTaskSource.Task);
+            errorTaskSource.SetException(new Exception("bad"));
+            var config = Configuration.Builder("SDK_KEY")
+                .DataSource(TestUtils.SpecificDataSource(dataSource))
+                .EventProcessorFactory(Components.NullEventProcessor)
+                .Build();
+
+            using (var client = new LdClient(config))
+            {
+                Assert.False(client.Initialized());
+            }
+        }
+
+        [Fact]
+        public void EvaluationReturnsDefaultValueIfNeitherClientNorDataStoreIsInited()
+        {
+            var dataStore = new InMemoryDataStore();
+            var flag = new FeatureFlagBuilder("key").OffWithValue(LdValue.Of(1)).Build();
+            dataStore.Upsert(VersionedDataKind.Features, flag); // but the store is still not inited
+
+            var config = Configuration.Builder("SDK_KEY").StartWaitTime(TimeSpan.Zero)
+                .DataStore(TestUtils.SpecificDataStore(dataStore))
+                .DataSource(TestUtils.SpecificDataSource(dataSource))
+                .EventProcessorFactory(Components.NullEventProcessor)
+                .Build();
+
+            using (var client = new LdClient(config))
+            {
+                Assert.Equal(0, client.IntVariation("key", User.WithKey("user"), 0));
+            }
+        }
+
+        [Fact]
+        public void EvaluationUsesDataStoreIfClientIsNotInitedButStoreIsInited()
+        {
+            var dataStore = new InMemoryDataStore();
+            dataStore.Init(new Dictionary<IVersionedDataKind, IDictionary<string, IVersionedData>>());
+            var flag = new FeatureFlagBuilder("key").OffWithValue(LdValue.Of(1)).Build();
+            dataStore.Upsert(VersionedDataKind.Features, flag);
+
+            var config = Configuration.Builder("SDK_KEY").StartWaitTime(TimeSpan.Zero)
+                .DataStore(TestUtils.SpecificDataStore(dataStore))
+                .DataSource(TestUtils.SpecificDataSource(dataSource))
+                .EventProcessorFactory(Components.NullEventProcessor)
+                .Build();
+
+            using (var client = new LdClient(config))
+            {
+                Assert.Equal(1, client.IntVariation("key", User.WithKey("user"), 0));
+            }
+        }
+        
+        [Fact]
+        public void DataSetIsPassedToDataStoreInCorrectOrder()
+        {
+            var mockStore = new Mock<IDataStore>();
+            var store = mockStore.Object;
+            IDictionary<IVersionedDataKind, IDictionary<string, IVersionedData>> receivedData = null;
+
+            mockStore.Setup(s => s.Init(It.IsAny<IDictionary<IVersionedDataKind, IDictionary<string, IVersionedData>>>()))
+                .Callback((IDictionary<IVersionedDataKind, IDictionary<string, IVersionedData>> data) => {
+                    receivedData = data;
+                });
+
+            mockDataSource.Setup(up => up.Start()).Returns(initTask);
+
+            var config = Configuration.Builder("SDK_KEY")
+                .DataStore(TestUtils.SpecificDataStore(store))
+                .DataSource(TestUtils.DataSourceWithData(DependencyOrderingTestData))
+                .EventProcessorFactory(Components.NullEventProcessor)
+                .Build();
+
+            using (var client = new LdClient(config))
+            {
+                Assert.NotNull(receivedData);
+                var entries = new List<KeyValuePair<IVersionedDataKind, IDictionary<string, IVersionedData>>>(
+                    receivedData);
+                Assert.Equal(DependencyOrderingTestData.Count, entries.Count);
+
+                // Segments should always come first
+                Assert.Equal(VersionedDataKind.Segments, entries[0].Key);
+                Assert.Equal(DependencyOrderingTestData[VersionedDataKind.Segments].Count,
+                    entries[0].Value.Count);
+
+                // Features should be ordered so that a flag always appears after its prerequisites, if any
+                Assert.Equal(VersionedDataKind.Features, entries[1].Key);
+                Assert.Equal(DependencyOrderingTestData[VersionedDataKind.Features].Count,
+                    entries[1].Value.Count);
+                var flagsMap = entries[1].Value;
+                var orderedItems = new List<IVersionedData>(flagsMap.Values);
+                for (var itemIndex = 0; itemIndex < orderedItems.Count; itemIndex++)
+                {
+                    var item = orderedItems[itemIndex] as FeatureFlag;
+                    foreach (var prereq in item.Prerequisites)
+                    {
+                        var depFlag = flagsMap[prereq.Key];
+                        var depIndex = orderedItems.IndexOf(depFlag);
+                        if (depIndex > itemIndex)
+                        {
+                            var allKeys = from i in orderedItems select i.Key;
+                            Assert.True(false, String.Format("{0} depends on {1}, but {0} was listed first; keys in order are [{2}]",
+                                item.Key, prereq.Key, String.Join(", ", allKeys)));
+                        }
+                    }
+                }
+            }
+        }
+
+        private static readonly IDictionary<IVersionedDataKind, IDictionary<string, IVersionedData>>
+            DependencyOrderingTestData = new Dictionary<IVersionedDataKind, IDictionary<string, IVersionedData>>()
+        {
+            {
+                VersionedDataKind.Features,
+                new Dictionary<string, IVersionedData>()
+                {
+                    { "a", new FeatureFlagBuilder("a")
+                        .Prerequisites(new List<Prerequisite>() {
+                            new Prerequisite("b", 0),
+                            new Prerequisite("c", 0),
+                            })
+                        .Build() },
+                    { "b", new FeatureFlagBuilder("b")
+                        .Prerequisites(new List<Prerequisite>() {
+                            new Prerequisite("c", 0),
+                            new Prerequisite("e", 0),
+                            })
+                        .Build() },
+                    { "c", new FeatureFlagBuilder("c").Build() },
+                    { "d", new FeatureFlagBuilder("d").Build() },
+                    { "e", new FeatureFlagBuilder("e").Build() },
+                    { "f", new FeatureFlagBuilder("f").Build() }
+                }
+            },
+            {
+                VersionedDataKind.Segments,
+                new Dictionary<string, IVersionedData>()
+                {
+                    { "o", new Segment("o", 1, null, null, null, null, false) }
+                }
+            }
+        };
+    }
 }