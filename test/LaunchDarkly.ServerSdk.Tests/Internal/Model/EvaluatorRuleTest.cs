--- conflicted
+++ resolved
@@ -1,99 +1,3 @@
-<<<<<<< HEAD
-﻿using System.Collections.Generic;
-using LaunchDarkly.Sdk.Server.Internal.Events;
-using Xunit;
-
-using static LaunchDarkly.Sdk.Server.Internal.Model.EvaluatorTestUtil;
-
-namespace LaunchDarkly.Sdk.Server.Internal.Model
-{
-    // Tests of flag evaluation at the rule level. Clause-level behavior is covered in detail in
-    // EvaluatorClauseTest and EvaluatorSegmentMatchTest.
-
-    public class EvaluatorRuleTest
-    {
-        private static readonly User baseUser = User.WithKey("userkey");
-        private static readonly LdValue fallthroughValue = LdValue.Of("fallthrough");
-        private static readonly LdValue offValue = LdValue.Of("off");
-        private static readonly LdValue onValue = LdValue.Of("on");
-        
-        [Fact]
-        public void RuleWithTooHighVariationReturnsMalformedFlagError()
-        {
-            var user = User.WithKey("userkey");
-            var clause = ClauseBuilder.ShouldMatchUser(user);
-            var rule = new RuleBuilder().Id("ruleid").Variation(999).Clauses(clause).Build();
-            var f = FeatureFlagWithRules(rule);
-
-            var result = BasicEvaluator.Evaluate(f, user, EventFactory.Default);
-
-            var expected = new EvaluationDetail<LdValue>(LdValue.Null, null,
-                EvaluationReason.ErrorReason(EvaluationErrorKind.MalformedFlag));
-            Assert.Equal(expected, result.Result);
-            Assert.Equal(0, result.PrerequisiteEvents.Count);
-        }
-
-        [Fact]
-        public void RuleWithNegativeVariationReturnsMalformedFlagError()
-        {
-            var user = User.WithKey("userkey");
-            var clause = ClauseBuilder.ShouldMatchUser(user);
-            var rule = new RuleBuilder().Id("ruleid").Variation(-1).Clauses(clause).Build();
-            var f = FeatureFlagWithRules(rule);
-
-            var result = BasicEvaluator.Evaluate(f, user, EventFactory.Default);
-
-            var expected = new EvaluationDetail<LdValue>(LdValue.Null, null,
-                EvaluationReason.ErrorReason(EvaluationErrorKind.MalformedFlag));
-            Assert.Equal(expected, result.Result);
-            Assert.Equal(0, result.PrerequisiteEvents.Count);
-        }
-
-        [Fact]
-        public void RuleWithNoVariationOrRolloutReturnsMalformedFlagError()
-        {
-            var user = User.WithKey("userkey");
-            var clause = ClauseBuilder.ShouldMatchUser(user);
-            var rule = new RuleBuilder().Id("ruleid").Clauses(clause).Build();
-            var f = FeatureFlagWithRules(rule);
-
-            var result = BasicEvaluator.Evaluate(f, user, EventFactory.Default);
-
-            var expected = new EvaluationDetail<LdValue>(LdValue.Null, null,
-                EvaluationReason.ErrorReason(EvaluationErrorKind.MalformedFlag));
-            Assert.Equal(expected, result.Result);
-            Assert.Equal(0, result.PrerequisiteEvents.Count);
-        }
-
-        [Fact]
-        public void RuleWithRolloutWithEmptyVariationsListReturnsMalformedFlagError()
-        {
-            var user = User.WithKey("userkey");
-            var clause = ClauseBuilder.ShouldMatchUser(user);
-            var rule = new RuleBuilder().Id("ruleid").Clauses(clause)
-                .Rollout(new Rollout(new List<WeightedVariation>(), null)).Build();
-            var f = FeatureFlagWithRules(rule);
-
-            var result = BasicEvaluator.Evaluate(f, user, EventFactory.Default);
-
-            var expected = new EvaluationDetail<LdValue>(LdValue.Null, null,
-                EvaluationReason.ErrorReason(EvaluationErrorKind.MalformedFlag));
-            Assert.Equal(expected, result.Result);
-            Assert.Equal(0, result.PrerequisiteEvents.Count);
-        }
-
-        private FeatureFlag FeatureFlagWithRules(params FlagRule[] rules)
-        {
-            return new FeatureFlagBuilder("feature")
-                .On(true)
-                .Rules(rules)
-                .FallthroughVariation(0)
-                .Variations(fallthroughValue, offValue, onValue)
-                .Build();
-        }
-    }
-}
-=======
 ﻿using System.Collections.Generic;
 using LaunchDarkly.Sdk.Server.Internal.Events;
 using Xunit;
@@ -237,5 +141,4 @@
             return new Rollout(kind, seed, variations, UserAttribute.Key);
         }
     }
-}
->>>>>>> 6c1f04bd
+}