﻿using LaunchDarkly.Sdk.Interfaces;
using LaunchDarkly.Sdk.Server.Interfaces;
using LaunchDarkly.Sdk.Server.Internal.DataStores;
<<<<<<< HEAD
using LaunchDarkly.Sdk.Server.Model;
=======
using LaunchDarkly.Sdk.Server.Internal.Model;
using Newtonsoft.Json.Linq;
>>>>>>> df41148d
using Xunit;

namespace LaunchDarkly.Sdk.Server
{
    public class LdClientEventTest
    {
        private static readonly User user = User.WithKey("userkey");
        private IDataStore dataStore = new InMemoryDataStore();
        private TestEventProcessor eventSink = new TestEventProcessor();
        private ILdClient client;

        public LdClientEventTest()
        {
            var config = Configuration.Builder("SDK_KEY")
                .DataStore(TestUtils.SpecificDataStore(dataStore))
                .EventProcessorFactory(TestUtils.SpecificEventProcessor(eventSink))
                .DataSource(Components.NullDataSource)
                .Build();
            client = new LdClient(config);
        }

        [Fact]
        public void IdentifySendsEvent()
        {
            client.Identify(user);

            Assert.Equal(1, eventSink.Events.Count);
            var ie = Assert.IsType<IdentifyEvent>(eventSink.Events[0]);
            Assert.Equal(user.Key, ie.User.Key);
        }

        [Fact]
        public void IdentifyWithNoUserSendsNoEvent()
        {
            client.Identify(null);

            Assert.Equal(0, eventSink.Events.Count);
        }

        [Fact]
        public void IdentifyWithNoUserKeySendsNoEvent()
        {
            client.Identify(User.WithKey(null));

            Assert.Equal(0, eventSink.Events.Count);
        }

        [Fact]
        public void IdentifyWithEmptyUserKeySendsNoEvent()
        {
            client.Identify(User.WithKey(""));

            Assert.Equal(0, eventSink.Events.Count);
        }

        [Fact]
        public void TrackSendsEventWithoutData()
        {
            client.Track("eventkey", user);

            Assert.Equal(1, eventSink.Events.Count);
            var ce = Assert.IsType<CustomEvent>(eventSink.Events[0]);
            Assert.Equal(user.Key, ce.User.Key);
            Assert.Equal("eventkey", ce.Key);
            Assert.Equal(LdValue.Null, ce.Data);
            Assert.Null(ce.MetricValue);
        }

        [Fact]
        public void TrackSendsEventWithData()
        {
            var data = LdValue.BuildObject().Add("thing", "stuff").Build();
            client.Track("eventkey", user, data);

            Assert.Equal(1, eventSink.Events.Count);
            var ce = Assert.IsType<CustomEvent>(eventSink.Events[0]);
            Assert.Equal(user.Key, ce.User.Key);
            Assert.Equal("eventkey", ce.Key);
            Assert.Equal(data, ce.Data);
        }
        
        [Fact]
        public void TrackSendsEventWithWithMetricValue()
        {
            var data = LdValue.BuildObject().Add("thing", "stuff").Build();
            client.Track("eventkey", user, data, 1.5);

            Assert.Equal(1, eventSink.Events.Count);
            var ce = Assert.IsType<CustomEvent>(eventSink.Events[0]);
            Assert.Equal(user.Key, ce.User.Key);
            Assert.Equal("eventkey", ce.Key);
            Assert.Equal(data, ce.Data);
            Assert.Equal(1.5, ce.MetricValue);
        }

        [Fact]
        public void TrackWithNoUserSendsNoEvent()
        {
            client.Track("eventkey", null);

            Assert.Equal(0, eventSink.Events.Count);
        }

        [Fact]
        public void TrackWithNullUserKeySendsNoEvent()
        {
            client.Track("eventkey", User.WithKey(null));

            Assert.Equal(0, eventSink.Events.Count);
        }

        [Fact]
        public void TrackWithEmptyUserKeySendsNoEvent()
        {
            client.Track("eventkey", User.WithKey(""));

            Assert.Equal(0, eventSink.Events.Count);
        }

        [Fact]
        public void BoolVariationSendsEvent()
        {
            var flag = new FeatureFlagBuilder("key").OffWithValue(LdValue.Of(true)).Build();
            TestUtils.UpsertFlag(dataStore, flag);

            client.BoolVariation("key", user, false);
            Assert.Equal(1, eventSink.Events.Count);
            CheckFeatureEvent(eventSink.Events[0], flag, LdValue.Of(true), LdValue.Of(false), null);
        }

        [Fact]
        public void BoolVariationSendsEventForUnknownFlag()
        {
            client.BoolVariation("key", user, false);
            Assert.Equal(1, eventSink.Events.Count);
            CheckUnknownFeatureEvent(eventSink.Events[0], "key", LdValue.Of(false), null);
        }

        [Fact]
        public void IntVariationSendsEvent()
        {
            var flag = new FeatureFlagBuilder("key").OffWithValue(LdValue.Of(2)).Build();
            TestUtils.UpsertFlag(dataStore, flag);

            client.IntVariation("key", user, 1);
            Assert.Equal(1, eventSink.Events.Count);
            CheckFeatureEvent(eventSink.Events[0], flag, LdValue.Of(2), LdValue.Of(1), null);
        }

        [Fact]
        public void IntVariationSendsEventForUnknownFlag()
        {
            client.IntVariation("key", user, 1);
            Assert.Equal(1, eventSink.Events.Count);
            CheckUnknownFeatureEvent(eventSink.Events[0], "key", LdValue.Of(1), null);
        }

        [Fact]
        public void FloatVariationSendsEvent()
        {
            var flag = new FeatureFlagBuilder("key").OffWithValue(LdValue.Of(2.5f)).Build();
            TestUtils.UpsertFlag(dataStore, flag);

            client.FloatVariation("key", user, 1.0f);
            Assert.Equal(1, eventSink.Events.Count);
            CheckFeatureEvent(eventSink.Events[0], flag, LdValue.Of(2.5f), LdValue.Of(1.0f), null);
        }

        [Fact]
        public void FloatVariationSendsEventForUnknownFlag()
        {
            client.FloatVariation("key", user, 1.0f);
            Assert.Equal(1, eventSink.Events.Count);
            CheckUnknownFeatureEvent(eventSink.Events[0], "key", LdValue.Of(1.0f), null);
        }

        [Fact]
        public void StringVariationSendsEvent()
        {
            var flag = new FeatureFlagBuilder("key").OffWithValue(LdValue.Of("b")).Build();
            TestUtils.UpsertFlag(dataStore, flag);

            client.StringVariation("key", user, "a");
            Assert.Equal(1, eventSink.Events.Count);
            CheckFeatureEvent(eventSink.Events[0], flag, LdValue.Of("b"), LdValue.Of("a"), null);
        }

        [Fact]
        public void StringVariationSendsEventForUnknownFlag()
        {
            client.StringVariation("key", user, "a");
            Assert.Equal(1, eventSink.Events.Count);
            CheckUnknownFeatureEvent(eventSink.Events[0], "key", LdValue.Of("a"), null);
        }

        [Fact]
        public void JsonVariationSendsEvent()
        {
            var data = LdValue.BuildObject().Add("thing", "stuff").Build();
            var flag = new FeatureFlagBuilder("key").OffWithValue(data).Build();
            TestUtils.UpsertFlag(dataStore, flag);
            var defaultVal = LdValue.Of(42);

            client.JsonVariation("key", user, defaultVal);
            Assert.Equal(1, eventSink.Events.Count);
            CheckFeatureEvent(eventSink.Events[0], flag, data, defaultVal, null);
        }

        [Fact]
        public void JsonVariationSendsEventForUnknownFlag()
        {
            var defaultVal = LdValue.Of(42);

            client.JsonVariation("key", user, defaultVal);
            Assert.Equal(1, eventSink.Events.Count);
            CheckUnknownFeatureEvent(eventSink.Events[0], "key", defaultVal, null);
        }
        
        [Fact]
        public void EventTrackingAndReasonCanBeForcedForRule()
        {
            var clause = ClauseBuilder.ShouldMatchUser(user);
            var rule = new RuleBuilder().Id("rule-id").Variation(1).Clauses(clause).TrackEvents(true).Build();
            var flag = new FeatureFlagBuilder("flag")
                .On(true)
                .Rules(rule)
                .OffVariation(0)
                .Variations(LdValue.Of("off"), LdValue.Of("on"))
                .Build();
            TestUtils.UpsertFlag(dataStore, flag);

            client.StringVariation("flag", user, "default");

            // Note, we did not call StringVariationDetail and the flag is not tracked, but we should still get
            // tracking and a reason, because the rule-level trackEvents flag is on for the matched rule.

            Assert.Equal(1, eventSink.Events.Count);
            var e = Assert.IsType<FeatureRequestEvent>(eventSink.Events[0]);
            Assert.True(e.TrackEvents);
            Assert.Equal(EvaluationReason.RuleMatchReason(0, "rule-id"), e.Reason);
        }

        [Fact]
        public void EventTrackingAndReasonAreNotForcedIfFlagIsNotSetForMatchingRule()
        {
            var clause0 = ClauseBuilder.ShouldNotMatchUser(user);
            var clause1 = ClauseBuilder.ShouldMatchUser(user);
            var rule0 = new RuleBuilder().Id("id0").Variation(1).Clauses(clause0).TrackEvents(true).Build();
            var rule1 = new RuleBuilder().Id("id1").Variation(1).Clauses(clause1).TrackEvents(false).Build();
            var flag = new FeatureFlagBuilder("flag")
                .On(true)
                .Rules(rule0, rule1)
                .OffVariation(0)
                .Variations(LdValue.Of("off"), LdValue.Of("on"))
                .Build();
            TestUtils.UpsertFlag(dataStore, flag);

            client.StringVariation("flag", user, "default");

            // It matched rule1, which has trackEvents: false, so we don't get the override behavior

            Assert.Equal(1, eventSink.Events.Count);
            var e = Assert.IsType<FeatureRequestEvent>(eventSink.Events[0]);
            Assert.False(e.TrackEvents);
            Assert.Null(e.Reason);
        }

        [Fact]
        public void EventTrackingAndReasonCanBeForcedForFallthrough()
        {
            var flag = new FeatureFlagBuilder("flag")
                .On(true)
                .OffVariation(1)
                .FallthroughVariation(0)
                .Variations(LdValue.Of("fall"), LdValue.Of("off"), LdValue.Of("on"))
                .TrackEventsFallthrough(true)
                .Build();
            TestUtils.UpsertFlag(dataStore, flag);

            client.StringVariation("flag", user, "default");

            // Note, we did not call stringVariationDetail and the flag is not tracked, but we should still get
            // tracking and a reason, because trackEventsFallthrough is on and the evaluation fell through.

            Assert.Equal(1, eventSink.Events.Count);
            var e = Assert.IsType<FeatureRequestEvent>(eventSink.Events[0]);
            Assert.True(e.TrackEvents);
            Assert.Equal(EvaluationReason.FallthroughReason, e.Reason);
        }

        [Fact]
        public void EventTrackingAndReasonAreNotForcedForFallthroughIfFlagIsNotSet()
        {
            var flag = new FeatureFlagBuilder("flag")
                .On(true)
                .OffVariation(1)
                .FallthroughVariation(0)
                .Variations(LdValue.Of("fall"), LdValue.Of("off"), LdValue.Of("on"))
                .Build();
            TestUtils.UpsertFlag(dataStore, flag);

            client.StringVariation("flag", user, "default");

            Assert.Equal(1, eventSink.Events.Count);
            var e = Assert.IsType<FeatureRequestEvent>(eventSink.Events[0]);
            Assert.False(e.TrackEvents);
            Assert.Null(e.Reason);
        }

        [Fact]
        public void EventIsSentForExistingPrerequisiteFlag()
        {
            var f0 = new FeatureFlagBuilder("feature0")
                .On(true)
                .Prerequisites(new Prerequisite("feature1", 1))
                .Fallthrough(new VariationOrRollout(0, null))
                .OffVariation(1)
                .Variations(LdValue.Of("fall"), LdValue.Of("off"), LdValue.Of("on"))
                .Version(1)
                .Build();
            var f1 = new FeatureFlagBuilder("feature1")
                .On(true)
                .Fallthrough(new VariationOrRollout(1, null))
                .Variations(LdValue.Of("nogo"), LdValue.Of("go"))
                .Version(2)
                .Build();
            TestUtils.UpsertFlag(dataStore, f0);
            TestUtils.UpsertFlag(dataStore, f1);

            client.StringVariation("feature0", user, "default");

            Assert.Equal(2, eventSink.Events.Count);
            CheckFeatureEvent(eventSink.Events[0], f1, LdValue.Of("go"), LdValue.Null, "feature0");
            CheckFeatureEvent(eventSink.Events[1], f0, LdValue.Of("fall"), LdValue.Of("default"), null);
        }
        
        [Fact]
        public void EventIsSentWithDefaultValueForFlagThatEvaluatesToNull()
        {
            var flag = new FeatureFlagBuilder("feature")
                .On(false)
                .OffVariation(null)
                .Variations(LdValue.Of("fall"), LdValue.Of("off"), LdValue.Of("on"))
                .Version(1)
                .Build();
            TestUtils.UpsertFlag(dataStore, flag);
            var defaultVal = "default";

            var result = client.StringVariation(flag.Key, user, defaultVal);
            Assert.Equal(defaultVal, result);

            Assert.Equal(1, eventSink.Events.Count);
            CheckFeatureEvent(eventSink.Events[0], flag, LdValue.Of(defaultVal), LdValue.Of(defaultVal), null);
        }

        [Fact]
        public void EventIsNotSentForUnknownPrerequisiteFlag()
        {
            var f0 = new FeatureFlagBuilder("feature0")
                .On(true)
                .Prerequisites(new Prerequisite("feature1", 1))
                .Fallthrough(new VariationOrRollout(0, null))
                .OffVariation(1)
                .Variations(LdValue.Of("fall"), LdValue.Of("off"), LdValue.Of("on"))
                .Version(1)
                .Build();
            TestUtils.UpsertFlag(dataStore, f0);

            client.StringVariation("feature0", user, "default");

            Assert.Equal(1, eventSink.Events.Count);
            CheckFeatureEvent(eventSink.Events[0], f0, LdValue.Of("off"), LdValue.Of("default"), null);
        }

        private void CheckFeatureEvent(Event e, FeatureFlag flag, LdValue value, LdValue defaultVal, string prereqOf)
        {
            var fe = Assert.IsType<FeatureRequestEvent>(e);
            Assert.Equal(flag.Key, fe.Key);
            Assert.Equal(user.Key, fe.User.Key);
            Assert.Equal(flag.Version, fe.Version);
            Assert.Equal(value, fe.Value);
            Assert.Equal(defaultVal, fe.Default);
            Assert.Equal(prereqOf, fe.PrereqOf);
        }

        private void CheckUnknownFeatureEvent(Event e, string key, LdValue defaultVal, string prereqOf)
        {
            var fe = Assert.IsType<FeatureRequestEvent>(e);
            Assert.Equal(key, fe.Key);
            Assert.Equal(user.Key, fe.User.Key);
            Assert.Null(fe.Version);
            Assert.Equal(defaultVal, fe.Value);
            Assert.Equal(defaultVal, fe.Default);
            Assert.Equal(prereqOf, fe.PrereqOf);
        }
    }
}
<|MERGE_RESOLUTION|>--- conflicted
+++ resolved
@@ -1,406 +1,402 @@
-﻿using LaunchDarkly.Sdk.Interfaces;
-using LaunchDarkly.Sdk.Server.Interfaces;
-using LaunchDarkly.Sdk.Server.Internal.DataStores;
-<<<<<<< HEAD
-using LaunchDarkly.Sdk.Server.Model;
-=======
-using LaunchDarkly.Sdk.Server.Internal.Model;
-using Newtonsoft.Json.Linq;
->>>>>>> df41148d
-using Xunit;
-
-namespace LaunchDarkly.Sdk.Server
-{
-    public class LdClientEventTest
-    {
-        private static readonly User user = User.WithKey("userkey");
-        private IDataStore dataStore = new InMemoryDataStore();
-        private TestEventProcessor eventSink = new TestEventProcessor();
-        private ILdClient client;
-
-        public LdClientEventTest()
-        {
-            var config = Configuration.Builder("SDK_KEY")
-                .DataStore(TestUtils.SpecificDataStore(dataStore))
-                .EventProcessorFactory(TestUtils.SpecificEventProcessor(eventSink))
-                .DataSource(Components.NullDataSource)
-                .Build();
-            client = new LdClient(config);
-        }
-
-        [Fact]
-        public void IdentifySendsEvent()
-        {
-            client.Identify(user);
-
-            Assert.Equal(1, eventSink.Events.Count);
-            var ie = Assert.IsType<IdentifyEvent>(eventSink.Events[0]);
-            Assert.Equal(user.Key, ie.User.Key);
-        }
-
-        [Fact]
-        public void IdentifyWithNoUserSendsNoEvent()
-        {
-            client.Identify(null);
-
-            Assert.Equal(0, eventSink.Events.Count);
-        }
-
-        [Fact]
-        public void IdentifyWithNoUserKeySendsNoEvent()
-        {
-            client.Identify(User.WithKey(null));
-
-            Assert.Equal(0, eventSink.Events.Count);
-        }
-
-        [Fact]
-        public void IdentifyWithEmptyUserKeySendsNoEvent()
-        {
-            client.Identify(User.WithKey(""));
-
-            Assert.Equal(0, eventSink.Events.Count);
-        }
-
-        [Fact]
-        public void TrackSendsEventWithoutData()
-        {
-            client.Track("eventkey", user);
-
-            Assert.Equal(1, eventSink.Events.Count);
-            var ce = Assert.IsType<CustomEvent>(eventSink.Events[0]);
-            Assert.Equal(user.Key, ce.User.Key);
-            Assert.Equal("eventkey", ce.Key);
-            Assert.Equal(LdValue.Null, ce.Data);
-            Assert.Null(ce.MetricValue);
-        }
-
-        [Fact]
-        public void TrackSendsEventWithData()
-        {
-            var data = LdValue.BuildObject().Add("thing", "stuff").Build();
-            client.Track("eventkey", user, data);
-
-            Assert.Equal(1, eventSink.Events.Count);
-            var ce = Assert.IsType<CustomEvent>(eventSink.Events[0]);
-            Assert.Equal(user.Key, ce.User.Key);
-            Assert.Equal("eventkey", ce.Key);
-            Assert.Equal(data, ce.Data);
-        }
-        
-        [Fact]
-        public void TrackSendsEventWithWithMetricValue()
-        {
-            var data = LdValue.BuildObject().Add("thing", "stuff").Build();
-            client.Track("eventkey", user, data, 1.5);
-
-            Assert.Equal(1, eventSink.Events.Count);
-            var ce = Assert.IsType<CustomEvent>(eventSink.Events[0]);
-            Assert.Equal(user.Key, ce.User.Key);
-            Assert.Equal("eventkey", ce.Key);
-            Assert.Equal(data, ce.Data);
-            Assert.Equal(1.5, ce.MetricValue);
-        }
-
-        [Fact]
-        public void TrackWithNoUserSendsNoEvent()
-        {
-            client.Track("eventkey", null);
-
-            Assert.Equal(0, eventSink.Events.Count);
-        }
-
-        [Fact]
-        public void TrackWithNullUserKeySendsNoEvent()
-        {
-            client.Track("eventkey", User.WithKey(null));
-
-            Assert.Equal(0, eventSink.Events.Count);
-        }
-
-        [Fact]
-        public void TrackWithEmptyUserKeySendsNoEvent()
-        {
-            client.Track("eventkey", User.WithKey(""));
-
-            Assert.Equal(0, eventSink.Events.Count);
-        }
-
-        [Fact]
-        public void BoolVariationSendsEvent()
-        {
-            var flag = new FeatureFlagBuilder("key").OffWithValue(LdValue.Of(true)).Build();
-            TestUtils.UpsertFlag(dataStore, flag);
-
-            client.BoolVariation("key", user, false);
-            Assert.Equal(1, eventSink.Events.Count);
-            CheckFeatureEvent(eventSink.Events[0], flag, LdValue.Of(true), LdValue.Of(false), null);
-        }
-
-        [Fact]
-        public void BoolVariationSendsEventForUnknownFlag()
-        {
-            client.BoolVariation("key", user, false);
-            Assert.Equal(1, eventSink.Events.Count);
-            CheckUnknownFeatureEvent(eventSink.Events[0], "key", LdValue.Of(false), null);
-        }
-
-        [Fact]
-        public void IntVariationSendsEvent()
-        {
-            var flag = new FeatureFlagBuilder("key").OffWithValue(LdValue.Of(2)).Build();
-            TestUtils.UpsertFlag(dataStore, flag);
-
-            client.IntVariation("key", user, 1);
-            Assert.Equal(1, eventSink.Events.Count);
-            CheckFeatureEvent(eventSink.Events[0], flag, LdValue.Of(2), LdValue.Of(1), null);
-        }
-
-        [Fact]
-        public void IntVariationSendsEventForUnknownFlag()
-        {
-            client.IntVariation("key", user, 1);
-            Assert.Equal(1, eventSink.Events.Count);
-            CheckUnknownFeatureEvent(eventSink.Events[0], "key", LdValue.Of(1), null);
-        }
-
-        [Fact]
-        public void FloatVariationSendsEvent()
-        {
-            var flag = new FeatureFlagBuilder("key").OffWithValue(LdValue.Of(2.5f)).Build();
-            TestUtils.UpsertFlag(dataStore, flag);
-
-            client.FloatVariation("key", user, 1.0f);
-            Assert.Equal(1, eventSink.Events.Count);
-            CheckFeatureEvent(eventSink.Events[0], flag, LdValue.Of(2.5f), LdValue.Of(1.0f), null);
-        }
-
-        [Fact]
-        public void FloatVariationSendsEventForUnknownFlag()
-        {
-            client.FloatVariation("key", user, 1.0f);
-            Assert.Equal(1, eventSink.Events.Count);
-            CheckUnknownFeatureEvent(eventSink.Events[0], "key", LdValue.Of(1.0f), null);
-        }
-
-        [Fact]
-        public void StringVariationSendsEvent()
-        {
-            var flag = new FeatureFlagBuilder("key").OffWithValue(LdValue.Of("b")).Build();
-            TestUtils.UpsertFlag(dataStore, flag);
-
-            client.StringVariation("key", user, "a");
-            Assert.Equal(1, eventSink.Events.Count);
-            CheckFeatureEvent(eventSink.Events[0], flag, LdValue.Of("b"), LdValue.Of("a"), null);
-        }
-
-        [Fact]
-        public void StringVariationSendsEventForUnknownFlag()
-        {
-            client.StringVariation("key", user, "a");
-            Assert.Equal(1, eventSink.Events.Count);
-            CheckUnknownFeatureEvent(eventSink.Events[0], "key", LdValue.Of("a"), null);
-        }
-
-        [Fact]
-        public void JsonVariationSendsEvent()
-        {
-            var data = LdValue.BuildObject().Add("thing", "stuff").Build();
-            var flag = new FeatureFlagBuilder("key").OffWithValue(data).Build();
-            TestUtils.UpsertFlag(dataStore, flag);
-            var defaultVal = LdValue.Of(42);
-
-            client.JsonVariation("key", user, defaultVal);
-            Assert.Equal(1, eventSink.Events.Count);
-            CheckFeatureEvent(eventSink.Events[0], flag, data, defaultVal, null);
-        }
-
-        [Fact]
-        public void JsonVariationSendsEventForUnknownFlag()
-        {
-            var defaultVal = LdValue.Of(42);
-
-            client.JsonVariation("key", user, defaultVal);
-            Assert.Equal(1, eventSink.Events.Count);
-            CheckUnknownFeatureEvent(eventSink.Events[0], "key", defaultVal, null);
-        }
-        
-        [Fact]
-        public void EventTrackingAndReasonCanBeForcedForRule()
-        {
-            var clause = ClauseBuilder.ShouldMatchUser(user);
-            var rule = new RuleBuilder().Id("rule-id").Variation(1).Clauses(clause).TrackEvents(true).Build();
-            var flag = new FeatureFlagBuilder("flag")
-                .On(true)
-                .Rules(rule)
-                .OffVariation(0)
-                .Variations(LdValue.Of("off"), LdValue.Of("on"))
-                .Build();
-            TestUtils.UpsertFlag(dataStore, flag);
-
-            client.StringVariation("flag", user, "default");
-
-            // Note, we did not call StringVariationDetail and the flag is not tracked, but we should still get
-            // tracking and a reason, because the rule-level trackEvents flag is on for the matched rule.
-
-            Assert.Equal(1, eventSink.Events.Count);
-            var e = Assert.IsType<FeatureRequestEvent>(eventSink.Events[0]);
-            Assert.True(e.TrackEvents);
-            Assert.Equal(EvaluationReason.RuleMatchReason(0, "rule-id"), e.Reason);
-        }
-
-        [Fact]
-        public void EventTrackingAndReasonAreNotForcedIfFlagIsNotSetForMatchingRule()
-        {
-            var clause0 = ClauseBuilder.ShouldNotMatchUser(user);
-            var clause1 = ClauseBuilder.ShouldMatchUser(user);
-            var rule0 = new RuleBuilder().Id("id0").Variation(1).Clauses(clause0).TrackEvents(true).Build();
-            var rule1 = new RuleBuilder().Id("id1").Variation(1).Clauses(clause1).TrackEvents(false).Build();
-            var flag = new FeatureFlagBuilder("flag")
-                .On(true)
-                .Rules(rule0, rule1)
-                .OffVariation(0)
-                .Variations(LdValue.Of("off"), LdValue.Of("on"))
-                .Build();
-            TestUtils.UpsertFlag(dataStore, flag);
-
-            client.StringVariation("flag", user, "default");
-
-            // It matched rule1, which has trackEvents: false, so we don't get the override behavior
-
-            Assert.Equal(1, eventSink.Events.Count);
-            var e = Assert.IsType<FeatureRequestEvent>(eventSink.Events[0]);
-            Assert.False(e.TrackEvents);
-            Assert.Null(e.Reason);
-        }
-
-        [Fact]
-        public void EventTrackingAndReasonCanBeForcedForFallthrough()
-        {
-            var flag = new FeatureFlagBuilder("flag")
-                .On(true)
-                .OffVariation(1)
-                .FallthroughVariation(0)
-                .Variations(LdValue.Of("fall"), LdValue.Of("off"), LdValue.Of("on"))
-                .TrackEventsFallthrough(true)
-                .Build();
-            TestUtils.UpsertFlag(dataStore, flag);
-
-            client.StringVariation("flag", user, "default");
-
-            // Note, we did not call stringVariationDetail and the flag is not tracked, but we should still get
-            // tracking and a reason, because trackEventsFallthrough is on and the evaluation fell through.
-
-            Assert.Equal(1, eventSink.Events.Count);
-            var e = Assert.IsType<FeatureRequestEvent>(eventSink.Events[0]);
-            Assert.True(e.TrackEvents);
-            Assert.Equal(EvaluationReason.FallthroughReason, e.Reason);
-        }
-
-        [Fact]
-        public void EventTrackingAndReasonAreNotForcedForFallthroughIfFlagIsNotSet()
-        {
-            var flag = new FeatureFlagBuilder("flag")
-                .On(true)
-                .OffVariation(1)
-                .FallthroughVariation(0)
-                .Variations(LdValue.Of("fall"), LdValue.Of("off"), LdValue.Of("on"))
-                .Build();
-            TestUtils.UpsertFlag(dataStore, flag);
-
-            client.StringVariation("flag", user, "default");
-
-            Assert.Equal(1, eventSink.Events.Count);
-            var e = Assert.IsType<FeatureRequestEvent>(eventSink.Events[0]);
-            Assert.False(e.TrackEvents);
-            Assert.Null(e.Reason);
-        }
-
-        [Fact]
-        public void EventIsSentForExistingPrerequisiteFlag()
-        {
-            var f0 = new FeatureFlagBuilder("feature0")
-                .On(true)
-                .Prerequisites(new Prerequisite("feature1", 1))
-                .Fallthrough(new VariationOrRollout(0, null))
-                .OffVariation(1)
-                .Variations(LdValue.Of("fall"), LdValue.Of("off"), LdValue.Of("on"))
-                .Version(1)
-                .Build();
-            var f1 = new FeatureFlagBuilder("feature1")
-                .On(true)
-                .Fallthrough(new VariationOrRollout(1, null))
-                .Variations(LdValue.Of("nogo"), LdValue.Of("go"))
-                .Version(2)
-                .Build();
-            TestUtils.UpsertFlag(dataStore, f0);
-            TestUtils.UpsertFlag(dataStore, f1);
-
-            client.StringVariation("feature0", user, "default");
-
-            Assert.Equal(2, eventSink.Events.Count);
-            CheckFeatureEvent(eventSink.Events[0], f1, LdValue.Of("go"), LdValue.Null, "feature0");
-            CheckFeatureEvent(eventSink.Events[1], f0, LdValue.Of("fall"), LdValue.Of("default"), null);
-        }
-        
-        [Fact]
-        public void EventIsSentWithDefaultValueForFlagThatEvaluatesToNull()
-        {
-            var flag = new FeatureFlagBuilder("feature")
-                .On(false)
-                .OffVariation(null)
-                .Variations(LdValue.Of("fall"), LdValue.Of("off"), LdValue.Of("on"))
-                .Version(1)
-                .Build();
-            TestUtils.UpsertFlag(dataStore, flag);
-            var defaultVal = "default";
-
-            var result = client.StringVariation(flag.Key, user, defaultVal);
-            Assert.Equal(defaultVal, result);
-
-            Assert.Equal(1, eventSink.Events.Count);
-            CheckFeatureEvent(eventSink.Events[0], flag, LdValue.Of(defaultVal), LdValue.Of(defaultVal), null);
-        }
-
-        [Fact]
-        public void EventIsNotSentForUnknownPrerequisiteFlag()
-        {
-            var f0 = new FeatureFlagBuilder("feature0")
-                .On(true)
-                .Prerequisites(new Prerequisite("feature1", 1))
-                .Fallthrough(new VariationOrRollout(0, null))
-                .OffVariation(1)
-                .Variations(LdValue.Of("fall"), LdValue.Of("off"), LdValue.Of("on"))
-                .Version(1)
-                .Build();
-            TestUtils.UpsertFlag(dataStore, f0);
-
-            client.StringVariation("feature0", user, "default");
-
-            Assert.Equal(1, eventSink.Events.Count);
-            CheckFeatureEvent(eventSink.Events[0], f0, LdValue.Of("off"), LdValue.Of("default"), null);
-        }
-
-        private void CheckFeatureEvent(Event e, FeatureFlag flag, LdValue value, LdValue defaultVal, string prereqOf)
-        {
-            var fe = Assert.IsType<FeatureRequestEvent>(e);
-            Assert.Equal(flag.Key, fe.Key);
-            Assert.Equal(user.Key, fe.User.Key);
-            Assert.Equal(flag.Version, fe.Version);
-            Assert.Equal(value, fe.Value);
-            Assert.Equal(defaultVal, fe.Default);
-            Assert.Equal(prereqOf, fe.PrereqOf);
-        }
-
-        private void CheckUnknownFeatureEvent(Event e, string key, LdValue defaultVal, string prereqOf)
-        {
-            var fe = Assert.IsType<FeatureRequestEvent>(e);
-            Assert.Equal(key, fe.Key);
-            Assert.Equal(user.Key, fe.User.Key);
-            Assert.Null(fe.Version);
-            Assert.Equal(defaultVal, fe.Value);
-            Assert.Equal(defaultVal, fe.Default);
-            Assert.Equal(prereqOf, fe.PrereqOf);
-        }
-    }
-}
+﻿using LaunchDarkly.Sdk.Interfaces;
+using LaunchDarkly.Sdk.Server.Interfaces;
+using LaunchDarkly.Sdk.Server.Internal.DataStores;
+using LaunchDarkly.Sdk.Server.Internal.Model;
+using Newtonsoft.Json.Linq;
+using Xunit;
+
+namespace LaunchDarkly.Sdk.Server
+{
+    public class LdClientEventTest
+    {
+        private static readonly User user = User.WithKey("userkey");
+        private IDataStore dataStore = new InMemoryDataStore();
+        private TestEventProcessor eventSink = new TestEventProcessor();
+        private ILdClient client;
+
+        public LdClientEventTest()
+        {
+            var config = Configuration.Builder("SDK_KEY")
+                .DataStore(TestUtils.SpecificDataStore(dataStore))
+                .EventProcessorFactory(TestUtils.SpecificEventProcessor(eventSink))
+                .DataSource(Components.NullDataSource)
+                .Build();
+            client = new LdClient(config);
+        }
+
+        [Fact]
+        public void IdentifySendsEvent()
+        {
+            client.Identify(user);
+
+            Assert.Equal(1, eventSink.Events.Count);
+            var ie = Assert.IsType<IdentifyEvent>(eventSink.Events[0]);
+            Assert.Equal(user.Key, ie.User.Key);
+        }
+
+        [Fact]
+        public void IdentifyWithNoUserSendsNoEvent()
+        {
+            client.Identify(null);
+
+            Assert.Equal(0, eventSink.Events.Count);
+        }
+
+        [Fact]
+        public void IdentifyWithNoUserKeySendsNoEvent()
+        {
+            client.Identify(User.WithKey(null));
+
+            Assert.Equal(0, eventSink.Events.Count);
+        }
+
+        [Fact]
+        public void IdentifyWithEmptyUserKeySendsNoEvent()
+        {
+            client.Identify(User.WithKey(""));
+
+            Assert.Equal(0, eventSink.Events.Count);
+        }
+
+        [Fact]
+        public void TrackSendsEventWithoutData()
+        {
+            client.Track("eventkey", user);
+
+            Assert.Equal(1, eventSink.Events.Count);
+            var ce = Assert.IsType<CustomEvent>(eventSink.Events[0]);
+            Assert.Equal(user.Key, ce.User.Key);
+            Assert.Equal("eventkey", ce.Key);
+            Assert.Equal(LdValue.Null, ce.Data);
+            Assert.Null(ce.MetricValue);
+        }
+
+        [Fact]
+        public void TrackSendsEventWithData()
+        {
+            var data = LdValue.BuildObject().Add("thing", "stuff").Build();
+            client.Track("eventkey", user, data);
+
+            Assert.Equal(1, eventSink.Events.Count);
+            var ce = Assert.IsType<CustomEvent>(eventSink.Events[0]);
+            Assert.Equal(user.Key, ce.User.Key);
+            Assert.Equal("eventkey", ce.Key);
+            Assert.Equal(data, ce.Data);
+        }
+        
+        [Fact]
+        public void TrackSendsEventWithWithMetricValue()
+        {
+            var data = LdValue.BuildObject().Add("thing", "stuff").Build();
+            client.Track("eventkey", user, data, 1.5);
+
+            Assert.Equal(1, eventSink.Events.Count);
+            var ce = Assert.IsType<CustomEvent>(eventSink.Events[0]);
+            Assert.Equal(user.Key, ce.User.Key);
+            Assert.Equal("eventkey", ce.Key);
+            Assert.Equal(data, ce.Data);
+            Assert.Equal(1.5, ce.MetricValue);
+        }
+
+        [Fact]
+        public void TrackWithNoUserSendsNoEvent()
+        {
+            client.Track("eventkey", null);
+
+            Assert.Equal(0, eventSink.Events.Count);
+        }
+
+        [Fact]
+        public void TrackWithNullUserKeySendsNoEvent()
+        {
+            client.Track("eventkey", User.WithKey(null));
+
+            Assert.Equal(0, eventSink.Events.Count);
+        }
+
+        [Fact]
+        public void TrackWithEmptyUserKeySendsNoEvent()
+        {
+            client.Track("eventkey", User.WithKey(""));
+
+            Assert.Equal(0, eventSink.Events.Count);
+        }
+
+        [Fact]
+        public void BoolVariationSendsEvent()
+        {
+            var flag = new FeatureFlagBuilder("key").OffWithValue(LdValue.Of(true)).Build();
+            TestUtils.UpsertFlag(dataStore, flag);
+
+            client.BoolVariation("key", user, false);
+            Assert.Equal(1, eventSink.Events.Count);
+            CheckFeatureEvent(eventSink.Events[0], flag, LdValue.Of(true), LdValue.Of(false), null);
+        }
+
+        [Fact]
+        public void BoolVariationSendsEventForUnknownFlag()
+        {
+            client.BoolVariation("key", user, false);
+            Assert.Equal(1, eventSink.Events.Count);
+            CheckUnknownFeatureEvent(eventSink.Events[0], "key", LdValue.Of(false), null);
+        }
+
+        [Fact]
+        public void IntVariationSendsEvent()
+        {
+            var flag = new FeatureFlagBuilder("key").OffWithValue(LdValue.Of(2)).Build();
+            TestUtils.UpsertFlag(dataStore, flag);
+
+            client.IntVariation("key", user, 1);
+            Assert.Equal(1, eventSink.Events.Count);
+            CheckFeatureEvent(eventSink.Events[0], flag, LdValue.Of(2), LdValue.Of(1), null);
+        }
+
+        [Fact]
+        public void IntVariationSendsEventForUnknownFlag()
+        {
+            client.IntVariation("key", user, 1);
+            Assert.Equal(1, eventSink.Events.Count);
+            CheckUnknownFeatureEvent(eventSink.Events[0], "key", LdValue.Of(1), null);
+        }
+
+        [Fact]
+        public void FloatVariationSendsEvent()
+        {
+            var flag = new FeatureFlagBuilder("key").OffWithValue(LdValue.Of(2.5f)).Build();
+            TestUtils.UpsertFlag(dataStore, flag);
+
+            client.FloatVariation("key", user, 1.0f);
+            Assert.Equal(1, eventSink.Events.Count);
+            CheckFeatureEvent(eventSink.Events[0], flag, LdValue.Of(2.5f), LdValue.Of(1.0f), null);
+        }
+
+        [Fact]
+        public void FloatVariationSendsEventForUnknownFlag()
+        {
+            client.FloatVariation("key", user, 1.0f);
+            Assert.Equal(1, eventSink.Events.Count);
+            CheckUnknownFeatureEvent(eventSink.Events[0], "key", LdValue.Of(1.0f), null);
+        }
+
+        [Fact]
+        public void StringVariationSendsEvent()
+        {
+            var flag = new FeatureFlagBuilder("key").OffWithValue(LdValue.Of("b")).Build();
+            TestUtils.UpsertFlag(dataStore, flag);
+
+            client.StringVariation("key", user, "a");
+            Assert.Equal(1, eventSink.Events.Count);
+            CheckFeatureEvent(eventSink.Events[0], flag, LdValue.Of("b"), LdValue.Of("a"), null);
+        }
+
+        [Fact]
+        public void StringVariationSendsEventForUnknownFlag()
+        {
+            client.StringVariation("key", user, "a");
+            Assert.Equal(1, eventSink.Events.Count);
+            CheckUnknownFeatureEvent(eventSink.Events[0], "key", LdValue.Of("a"), null);
+        }
+
+        [Fact]
+        public void JsonVariationSendsEvent()
+        {
+            var data = LdValue.BuildObject().Add("thing", "stuff").Build();
+            var flag = new FeatureFlagBuilder("key").OffWithValue(data).Build();
+            TestUtils.UpsertFlag(dataStore, flag);
+            var defaultVal = LdValue.Of(42);
+
+            client.JsonVariation("key", user, defaultVal);
+            Assert.Equal(1, eventSink.Events.Count);
+            CheckFeatureEvent(eventSink.Events[0], flag, data, defaultVal, null);
+        }
+
+        [Fact]
+        public void JsonVariationSendsEventForUnknownFlag()
+        {
+            var defaultVal = LdValue.Of(42);
+
+            client.JsonVariation("key", user, defaultVal);
+            Assert.Equal(1, eventSink.Events.Count);
+            CheckUnknownFeatureEvent(eventSink.Events[0], "key", defaultVal, null);
+        }
+        
+        [Fact]
+        public void EventTrackingAndReasonCanBeForcedForRule()
+        {
+            var clause = ClauseBuilder.ShouldMatchUser(user);
+            var rule = new RuleBuilder().Id("rule-id").Variation(1).Clauses(clause).TrackEvents(true).Build();
+            var flag = new FeatureFlagBuilder("flag")
+                .On(true)
+                .Rules(rule)
+                .OffVariation(0)
+                .Variations(LdValue.Of("off"), LdValue.Of("on"))
+                .Build();
+            TestUtils.UpsertFlag(dataStore, flag);
+
+            client.StringVariation("flag", user, "default");
+
+            // Note, we did not call StringVariationDetail and the flag is not tracked, but we should still get
+            // tracking and a reason, because the rule-level trackEvents flag is on for the matched rule.
+
+            Assert.Equal(1, eventSink.Events.Count);
+            var e = Assert.IsType<FeatureRequestEvent>(eventSink.Events[0]);
+            Assert.True(e.TrackEvents);
+            Assert.Equal(EvaluationReason.RuleMatchReason(0, "rule-id"), e.Reason);
+        }
+
+        [Fact]
+        public void EventTrackingAndReasonAreNotForcedIfFlagIsNotSetForMatchingRule()
+        {
+            var clause0 = ClauseBuilder.ShouldNotMatchUser(user);
+            var clause1 = ClauseBuilder.ShouldMatchUser(user);
+            var rule0 = new RuleBuilder().Id("id0").Variation(1).Clauses(clause0).TrackEvents(true).Build();
+            var rule1 = new RuleBuilder().Id("id1").Variation(1).Clauses(clause1).TrackEvents(false).Build();
+            var flag = new FeatureFlagBuilder("flag")
+                .On(true)
+                .Rules(rule0, rule1)
+                .OffVariation(0)
+                .Variations(LdValue.Of("off"), LdValue.Of("on"))
+                .Build();
+            TestUtils.UpsertFlag(dataStore, flag);
+
+            client.StringVariation("flag", user, "default");
+
+            // It matched rule1, which has trackEvents: false, so we don't get the override behavior
+
+            Assert.Equal(1, eventSink.Events.Count);
+            var e = Assert.IsType<FeatureRequestEvent>(eventSink.Events[0]);
+            Assert.False(e.TrackEvents);
+            Assert.Null(e.Reason);
+        }
+
+        [Fact]
+        public void EventTrackingAndReasonCanBeForcedForFallthrough()
+        {
+            var flag = new FeatureFlagBuilder("flag")
+                .On(true)
+                .OffVariation(1)
+                .FallthroughVariation(0)
+                .Variations(LdValue.Of("fall"), LdValue.Of("off"), LdValue.Of("on"))
+                .TrackEventsFallthrough(true)
+                .Build();
+            TestUtils.UpsertFlag(dataStore, flag);
+
+            client.StringVariation("flag", user, "default");
+
+            // Note, we did not call stringVariationDetail and the flag is not tracked, but we should still get
+            // tracking and a reason, because trackEventsFallthrough is on and the evaluation fell through.
+
+            Assert.Equal(1, eventSink.Events.Count);
+            var e = Assert.IsType<FeatureRequestEvent>(eventSink.Events[0]);
+            Assert.True(e.TrackEvents);
+            Assert.Equal(EvaluationReason.FallthroughReason, e.Reason);
+        }
+
+        [Fact]
+        public void EventTrackingAndReasonAreNotForcedForFallthroughIfFlagIsNotSet()
+        {
+            var flag = new FeatureFlagBuilder("flag")
+                .On(true)
+                .OffVariation(1)
+                .FallthroughVariation(0)
+                .Variations(LdValue.Of("fall"), LdValue.Of("off"), LdValue.Of("on"))
+                .Build();
+            TestUtils.UpsertFlag(dataStore, flag);
+
+            client.StringVariation("flag", user, "default");
+
+            Assert.Equal(1, eventSink.Events.Count);
+            var e = Assert.IsType<FeatureRequestEvent>(eventSink.Events[0]);
+            Assert.False(e.TrackEvents);
+            Assert.Null(e.Reason);
+        }
+
+        [Fact]
+        public void EventIsSentForExistingPrerequisiteFlag()
+        {
+            var f0 = new FeatureFlagBuilder("feature0")
+                .On(true)
+                .Prerequisites(new Prerequisite("feature1", 1))
+                .Fallthrough(new VariationOrRollout(0, null))
+                .OffVariation(1)
+                .Variations(LdValue.Of("fall"), LdValue.Of("off"), LdValue.Of("on"))
+                .Version(1)
+                .Build();
+            var f1 = new FeatureFlagBuilder("feature1")
+                .On(true)
+                .Fallthrough(new VariationOrRollout(1, null))
+                .Variations(LdValue.Of("nogo"), LdValue.Of("go"))
+                .Version(2)
+                .Build();
+            TestUtils.UpsertFlag(dataStore, f0);
+            TestUtils.UpsertFlag(dataStore, f1);
+
+            client.StringVariation("feature0", user, "default");
+
+            Assert.Equal(2, eventSink.Events.Count);
+            CheckFeatureEvent(eventSink.Events[0], f1, LdValue.Of("go"), LdValue.Null, "feature0");
+            CheckFeatureEvent(eventSink.Events[1], f0, LdValue.Of("fall"), LdValue.Of("default"), null);
+        }
+        
+        [Fact]
+        public void EventIsSentWithDefaultValueForFlagThatEvaluatesToNull()
+        {
+            var flag = new FeatureFlagBuilder("feature")
+                .On(false)
+                .OffVariation(null)
+                .Variations(LdValue.Of("fall"), LdValue.Of("off"), LdValue.Of("on"))
+                .Version(1)
+                .Build();
+            TestUtils.UpsertFlag(dataStore, flag);
+            var defaultVal = "default";
+
+            var result = client.StringVariation(flag.Key, user, defaultVal);
+            Assert.Equal(defaultVal, result);
+
+            Assert.Equal(1, eventSink.Events.Count);
+            CheckFeatureEvent(eventSink.Events[0], flag, LdValue.Of(defaultVal), LdValue.Of(defaultVal), null);
+        }
+
+        [Fact]
+        public void EventIsNotSentForUnknownPrerequisiteFlag()
+        {
+            var f0 = new FeatureFlagBuilder("feature0")
+                .On(true)
+                .Prerequisites(new Prerequisite("feature1", 1))
+                .Fallthrough(new VariationOrRollout(0, null))
+                .OffVariation(1)
+                .Variations(LdValue.Of("fall"), LdValue.Of("off"), LdValue.Of("on"))
+                .Version(1)
+                .Build();
+            TestUtils.UpsertFlag(dataStore, f0);
+
+            client.StringVariation("feature0", user, "default");
+
+            Assert.Equal(1, eventSink.Events.Count);
+            CheckFeatureEvent(eventSink.Events[0], f0, LdValue.Of("off"), LdValue.Of("default"), null);
+        }
+
+        private void CheckFeatureEvent(Event e, FeatureFlag flag, LdValue value, LdValue defaultVal, string prereqOf)
+        {
+            var fe = Assert.IsType<FeatureRequestEvent>(e);
+            Assert.Equal(flag.Key, fe.Key);
+            Assert.Equal(user.Key, fe.User.Key);
+            Assert.Equal(flag.Version, fe.Version);
+            Assert.Equal(value, fe.Value);
+            Assert.Equal(defaultVal, fe.Default);
+            Assert.Equal(prereqOf, fe.PrereqOf);
+        }
+
+        private void CheckUnknownFeatureEvent(Event e, string key, LdValue defaultVal, string prereqOf)
+        {
+            var fe = Assert.IsType<FeatureRequestEvent>(e);
+            Assert.Equal(key, fe.Key);
+            Assert.Equal(user.Key, fe.User.Key);
+            Assert.Null(fe.Version);
+            Assert.Equal(defaultVal, fe.Value);
+            Assert.Equal(defaultVal, fe.Default);
+            Assert.Equal(prereqOf, fe.PrereqOf);
+        }
+    }
+}