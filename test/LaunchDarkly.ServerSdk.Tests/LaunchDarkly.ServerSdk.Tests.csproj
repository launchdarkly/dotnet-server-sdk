<Project Sdk="Microsoft.NET.Sdk">
  <PropertyGroup>
<<<<<<< HEAD
    <TargetFrameworks>netcoreapp2.1;net46</TargetFrameworks>
=======
    <TestFramework Condition="'$(TESTFRAMEWORK)' == ''">netcoreapp2.0</TestFramework>
    <TargetFramework>$(TESTFRAMEWORK)</TargetFramework>
>>>>>>> 2f0da310
    <AssemblyName>LaunchDarkly.ServerSdk.Tests</AssemblyName>
    <PackageId>LaunchDarkly.ServerSdk.Tests</PackageId>
    <IsPackable>false</IsPackable>
    <IsTestProject>true</IsTestProject>
  </PropertyGroup>

  <ItemGroup>
    <ProjectReference Include="..\..\src\LaunchDarkly.ServerSdk\LaunchDarkly.ServerSdk.csproj" />
  </ItemGroup>

  <ItemGroup>
<<<<<<< HEAD
    <PackageReference Include="LaunchDarkly.CommonSdk" Version="5.0.0-beta3" />
=======
    <PackageReference Include="LaunchDarkly.CommonSdk" Version="2.11.1" />
>>>>>>> 2f0da310
    <PackageReference Include="Microsoft.NET.Test.Sdk" Version="15.0.0" />
    <PackageReference Include="Moq" Version="4.8.1" />
    <PackageReference Include="WireMock.Net" Version="1.0.3.8" />
    <PackageReference Include="xunit.runner.visualstudio" Version="2.2.0" />
    <PackageReference Include="xunit" Version="2.2.0" />
    <PackageReference Include="YamlDotNet.Signed" Version="5.2.1" />
  </ItemGroup>

  <ItemGroup>
    <None Update="TestFiles\all-properties.json">
      <CopyToOutputDirectory>Always</CopyToOutputDirectory>
    </None>
    <None Update="TestFiles\all-properties.yml">
      <CopyToOutputDirectory>Always</CopyToOutputDirectory>
    </None>
    <None Update="TestFiles\bad-file.txt">
      <CopyToOutputDirectory>Always</CopyToOutputDirectory>
    </None>
    <None Update="TestFiles\flag-only.json">
      <CopyToOutputDirectory>Always</CopyToOutputDirectory>
    </None>
    <None Update="TestFiles\segment-only.json">
      <CopyToOutputDirectory>Always</CopyToOutputDirectory>
    </None>
  </ItemGroup>

  <ItemGroup>
    <Folder Include="Integrations\" />
  </ItemGroup>
</Project>
<|MERGE_RESOLUTION|>--- conflicted
+++ resolved
@@ -1,54 +1,45 @@
-<Project Sdk="Microsoft.NET.Sdk">
-  <PropertyGroup>
-<<<<<<< HEAD
-    <TargetFrameworks>netcoreapp2.1;net46</TargetFrameworks>
-=======
-    <TestFramework Condition="'$(TESTFRAMEWORK)' == ''">netcoreapp2.0</TestFramework>
-    <TargetFramework>$(TESTFRAMEWORK)</TargetFramework>
->>>>>>> 2f0da310
-    <AssemblyName>LaunchDarkly.ServerSdk.Tests</AssemblyName>
-    <PackageId>LaunchDarkly.ServerSdk.Tests</PackageId>
-    <IsPackable>false</IsPackable>
-    <IsTestProject>true</IsTestProject>
-  </PropertyGroup>
-
-  <ItemGroup>
-    <ProjectReference Include="..\..\src\LaunchDarkly.ServerSdk\LaunchDarkly.ServerSdk.csproj" />
-  </ItemGroup>
-
-  <ItemGroup>
-<<<<<<< HEAD
-    <PackageReference Include="LaunchDarkly.CommonSdk" Version="5.0.0-beta3" />
-=======
-    <PackageReference Include="LaunchDarkly.CommonSdk" Version="2.11.1" />
->>>>>>> 2f0da310
-    <PackageReference Include="Microsoft.NET.Test.Sdk" Version="15.0.0" />
-    <PackageReference Include="Moq" Version="4.8.1" />
-    <PackageReference Include="WireMock.Net" Version="1.0.3.8" />
-    <PackageReference Include="xunit.runner.visualstudio" Version="2.2.0" />
-    <PackageReference Include="xunit" Version="2.2.0" />
-    <PackageReference Include="YamlDotNet.Signed" Version="5.2.1" />
-  </ItemGroup>
-
-  <ItemGroup>
-    <None Update="TestFiles\all-properties.json">
-      <CopyToOutputDirectory>Always</CopyToOutputDirectory>
-    </None>
-    <None Update="TestFiles\all-properties.yml">
-      <CopyToOutputDirectory>Always</CopyToOutputDirectory>
-    </None>
-    <None Update="TestFiles\bad-file.txt">
-      <CopyToOutputDirectory>Always</CopyToOutputDirectory>
-    </None>
-    <None Update="TestFiles\flag-only.json">
-      <CopyToOutputDirectory>Always</CopyToOutputDirectory>
-    </None>
-    <None Update="TestFiles\segment-only.json">
-      <CopyToOutputDirectory>Always</CopyToOutputDirectory>
-    </None>
-  </ItemGroup>
-
-  <ItemGroup>
-    <Folder Include="Integrations\" />
-  </ItemGroup>
-</Project>
+<Project Sdk="Microsoft.NET.Sdk">
+  <PropertyGroup>
+    <TestFramework Condition="'$(TESTFRAMEWORK)' == ''">netcoreapp2.0</TestFramework>
+    <TargetFramework>$(TESTFRAMEWORK)</TargetFramework>
+    <AssemblyName>LaunchDarkly.ServerSdk.Tests</AssemblyName>
+    <PackageId>LaunchDarkly.ServerSdk.Tests</PackageId>
+    <IsPackable>false</IsPackable>
+    <IsTestProject>true</IsTestProject>
+  </PropertyGroup>
+
+  <ItemGroup>
+    <ProjectReference Include="..\..\src\LaunchDarkly.ServerSdk\LaunchDarkly.ServerSdk.csproj" />
+  </ItemGroup>
+
+  <ItemGroup>
+    <PackageReference Include="Microsoft.NET.Test.Sdk" Version="15.0.0" />
+    <PackageReference Include="Moq" Version="4.8.1" />
+    <PackageReference Include="WireMock.Net" Version="1.0.3.8" />
+    <PackageReference Include="xunit.runner.visualstudio" Version="2.2.0" />
+    <PackageReference Include="xunit" Version="2.2.0" />
+    <PackageReference Include="YamlDotNet.Signed" Version="5.2.1" />
+  </ItemGroup>
+
+  <ItemGroup>
+    <None Update="TestFiles\all-properties.json">
+      <CopyToOutputDirectory>Always</CopyToOutputDirectory>
+    </None>
+    <None Update="TestFiles\all-properties.yml">
+      <CopyToOutputDirectory>Always</CopyToOutputDirectory>
+    </None>
+    <None Update="TestFiles\bad-file.txt">
+      <CopyToOutputDirectory>Always</CopyToOutputDirectory>
+    </None>
+    <None Update="TestFiles\flag-only.json">
+      <CopyToOutputDirectory>Always</CopyToOutputDirectory>
+    </None>
+    <None Update="TestFiles\segment-only.json">
+      <CopyToOutputDirectory>Always</CopyToOutputDirectory>
+    </None>
+  </ItemGroup>
+
+  <ItemGroup>
+    <Folder Include="Integrations\" />
+  </ItemGroup>
+</Project>