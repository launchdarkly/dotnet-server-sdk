--- conflicted
+++ resolved
@@ -1,9 +1,4 @@
 {
-<<<<<<< HEAD
   "pkgs/sdk/server": "8.4.0",
-  "pkgs/telemetry": "0.1.0"
-=======
-  "pkgs/sdk/server": "8.3.0",
   "pkgs/telemetry": "0.2.0"
->>>>>>> 49bd6834
 }